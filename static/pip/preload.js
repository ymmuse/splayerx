--- conflicted
+++ resolved
@@ -40,7 +40,11 @@
     evt.preventDefault();
     sendToHost('dragleave', { dragover: false });
   });
-<<<<<<< HEAD
+  window.addEventListener('keydown', (evt) => {
+    if (document.webkitIsFullScreen && evt.keyCode === 27) {
+      document.webkitCancelFullScreen();
+    }
+  });
 });
 
 // Some websites intercept links to open a blank window, then set its location, e.g. iqiyi.com
@@ -52,12 +56,4 @@
       if (url && url !== 'about:blank') originWindowOpen(url);
     },
   };
-};
-=======
-  window.addEventListener('keydown', (evt) => {
-    if (document.webkitIsFullScreen && evt.keyCode === 27) {
-      document.webkitCancelFullScreen();
-    }
-  });
-});
->>>>>>> d906e52d
+};