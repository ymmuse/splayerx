import { app, BrowserWindow, ipcMain, globalShortcut } from 'electron' // eslint-disable-line
<<<<<<< HEAD
// import Updater from './update/updater.js';
=======
>>>>>>> 54475dc8
import WindowResizer from './helpers/windowResizer.js';
/**
 * Set `__static` path to static files in production
 * https://simulatedgreg.gitbooks.io/electron-vue/content/en/using-static-assets.html
 */
if (process.env.NODE_ENV !== 'development') {
  global.__static = require('path').join(__dirname, '/static').replace(/\\/g, '\\\\') // eslint-disable-line
}

let mainWindow;
const winURL = process.env.NODE_ENV === 'development'
  ? 'http://localhost:9080'
  : `file://${__dirname}/index.html`;

if (!app.requestSingleInstanceLock()) {
  app.quit();
}
app.on('second-instance', () => {
  if (mainWindow) {
    try {
      if (mainWindow.isMinimized()) mainWindow.restore();
      mainWindow.focus();
    } catch (err) {
      // pass
    }
  }
});

function registerMainWindowEvent() {
  mainWindow.on('resize', () => {
    mainWindow.webContents.send('mainCommit', 'windowSize', mainWindow.getSize());
    mainWindow.webContents.send('mainCommit', 'isFullScreen', mainWindow.isFullScreen());
    mainWindow.webContents.send('main-resize');
  });
  mainWindow.on('move', () => {
    mainWindow.webContents.send('mainCommit', 'windowPosition', mainWindow.getPosition());
    mainWindow.webContents.send('main-move');
  });
  mainWindow.on('enter-full-screen', () => {
    mainWindow.webContents.send('mainCommit', 'isFullScreen', true);
  });
  mainWindow.on('leave-full-screen', () => {
    mainWindow.webContents.send('mainCommit', 'isFullScreen', false);
  });
  mainWindow.on('focus', () => {
    mainWindow.webContents.send('mainCommit', 'isFocused', true);
  });
  mainWindow.on('blur', () => {
    mainWindow.webContents.send('mainCommit', 'isFocused', false);
  });

  /* eslint-disable no-unused-vars */
  ipcMain.on('windowSizeChange', (event, args) => {
    mainWindow.setSize(...args);
    event.sender.send('windowSizeChange-asyncReply', mainWindow.getSize());
  });
  ipcMain.on('windowPositionChange', (event, args) => {
    mainWindow.setPosition(...args);
    event.sender.send('windowPositionChange-asyncReply', mainWindow.getPosition());
  });
  ipcMain.on('windowInit', () => {
    mainWindow.webContents.send('mainCommit', 'windowSize', mainWindow.getSize());
    mainWindow.webContents.send('mainCommit', 'windowPosition', mainWindow.getPosition());
    mainWindow.webContents.send('mainCommit', 'isFullScreen', mainWindow.isFullScreen());
    mainWindow.webContents.send('mainCommit', 'isFocused', mainWindow.isFocused());
  });
}

function createWindow() {
  /**
   * Initial window options
   */

  const windowOptions = {
    useContentSize: true,
    frame: false,
    titleBarStyle: 'none',
    width: 720,
    height: 405,
    minWidth: 720,
    minHeight: 405,
    // it can be set true here and be changed during player starting
    transparent: false, // set to false to solve the backdrop-filter bug
    webPreferences: {
      webSecurity: false,
      experimentalFeatures: true,
    },
    // See https://github.com/electron/electron/blob/master/docs/api/browser-window.md#showing-window-gracefully
    backgroundColor: '#802e2c29',
    acceptFirstMouse: true,
    show: false,
    ...({
      win32: {},
    })[process.platform],
  };

  mainWindow = new BrowserWindow(windowOptions);

  mainWindow.loadURL(winURL);
  mainWindow.on('closed', () => {
    mainWindow = null;
  });

  mainWindow.once('ready-to-show', () => {
    mainWindow.show();
  });

  const resizer = new WindowResizer(mainWindow);
  resizer.onStart(); // will only register listener for win
  registerMainWindowEvent();
}

app.on('ready', () => {
  app.setName('SPlayerX');
  globalShortcut.register('CommandOrControl+Shift+I+O+P', () => {
    if (mainWindow !== null) {
      mainWindow.openDevTools();
    }
  });
  createWindow();
<<<<<<< HEAD
  const resizer = new WindowResizer(mainWindow);
  resizer.onStart(); // will only register listener for win
  initMainWindowEvent();
  // updater = Updater.getInstance(mainWindow, app);
  // updater.onStart().then((message) => { console.log(message); });
=======
>>>>>>> 54475dc8
});

app.on('window-all-closed', () => {
  if (process.platform !== 'darwin') {
    app.quit();
  }
});

app.on('activate', () => {
  if (mainWindow === null) {
    createWindow();
  }
});<|MERGE_RESOLUTION|>--- conflicted
+++ resolved
@@ -1,8 +1,4 @@
 import { app, BrowserWindow, ipcMain, globalShortcut } from 'electron' // eslint-disable-line
-<<<<<<< HEAD
-// import Updater from './update/updater.js';
-=======
->>>>>>> 54475dc8
 import WindowResizer from './helpers/windowResizer.js';
 /**
  * Set `__static` path to static files in production
@@ -123,14 +119,6 @@
     }
   });
   createWindow();
-<<<<<<< HEAD
-  const resizer = new WindowResizer(mainWindow);
-  resizer.onStart(); // will only register listener for win
-  initMainWindowEvent();
-  // updater = Updater.getInstance(mainWindow, app);
-  // updater.onStart().then((message) => { console.log(message); });
-=======
->>>>>>> 54475dc8
 });
 
 app.on('window-all-closed', () => {
