import { app, BrowserWindow, ipcMain, globalShortcut } from 'electron' // eslint-disable-line
import WindowResizer from './helpers/windowResizer.js';
/**
 * Set `__static` path to static files in production
 * https://simulatedgreg.gitbooks.io/electron-vue/content/en/using-static-assets.html
 */
if (process.env.NODE_ENV !== 'development') {
  global.__static = require('path').join(__dirname, '/static').replace(/\\/g, '\\\\') // eslint-disable-line
}

let mainWindow;
const winURL = process.env.NODE_ENV === 'development'
  ? 'http://localhost:9080'
  : `file://${__dirname}/index.html`;

if (!app.requestSingleInstanceLock()) {
  app.quit();
}
app.on('second-instance', () => {
  if (mainWindow) {
    try {
      if (mainWindow.isMinimized()) mainWindow.restore();
      mainWindow.focus();
    } catch (err) {
      // pass
    }
  }
});

function registerMainWindowEvent() {
  mainWindow.on('resize', () => {
    mainWindow.webContents.send('mainCommit', 'windowSize', mainWindow.getSize());
    mainWindow.webContents.send('mainCommit', 'fullscreen', mainWindow.isFullScreen());
    mainWindow.webContents.send('main-resize');
  });
  mainWindow.on('move', () => {
    mainWindow.webContents.send('mainCommit', 'windowPosition', mainWindow.getPosition());
    mainWindow.webContents.send('main-move');
  });
  /* eslint-disable no-unused-vars */
  ipcMain.on('windowSizeChange', (event, args) => {
    mainWindow.setSize(...args);
    event.sender.send('windowSizeChange-asyncReply', mainWindow.getSize());
  });
  ipcMain.on('windowPositionChange', (event, args) => {
    mainWindow.setPosition(...args);
    event.sender.send('windowPositionChange-asyncReply', mainWindow.getPosition());
  });
}

function createWindow() {
  /**
   * Initial window options
   */

  const windowOptions = {
    useContentSize: true,
    frame: false,
    titleBarStyle: 'none',
    width: 720,
    height: 405,
    minWidth: 720,
    minHeight: 405,
    // it can be set true here and be changed during player starting
    transparent: false, // set to false to solve the backdrop-filter bug
    webPreferences: {
      webSecurity: false,
      experimentalFeatures: true,
    },
    // See https://github.com/electron/electron/blob/master/docs/api/browser-window.md#showing-window-gracefully
    backgroundColor: '#802e2c29',
    acceptFirstMouse: true,
    show: false,
    ...({
      win32: {},
    })[process.platform],
  };

  mainWindow = new BrowserWindow(windowOptions);

  mainWindow.loadURL(winURL);
  mainWindow.on('closed', () => {
    mainWindow = null;
  });

  mainWindow.once('ready-to-show', () => {
    mainWindow.show();
  });

<<<<<<< HEAD
function initMainWindowEvent() {
  mainWindow.on('resize', () => {
    mainWindow.webContents.send('mainCommit', 'windowSize', mainWindow.getSize());
    mainWindow.webContents.send('mainCommit', 'isFullScreen', mainWindow.isFullScreen());
    mainWindow.webContents.send('main-resize');
  });
  mainWindow.on('move', () => {
    mainWindow.webContents.send('mainCommit', 'windowPosition', mainWindow.getPosition());
    mainWindow.webContents.send('main-move');
  });
  mainWindow.on('enter-full-screen', () => {
    mainWindow.webContents.send('mainCommit', 'isFullScreen', true);
  });
  mainWindow.on('leave-full-screen', () => {
    mainWindow.webContents.send('mainCommit', 'isFullScreen', false);
  });
  mainWindow.on('focus', () => {
    mainWindow.webContents.send('mainCommit', 'isFocused', true);
  });
  mainWindow.on('blur', () => {
    mainWindow.webContents.send('mainCommit', 'isFocused', false);
  });

  /* eslint-disable no-unused-vars */
  ipcMain.on('windowSizeChange', (event, args) => {
    mainWindow.setSize(...args);
    event.sender.send('windowSizeChange-asyncReply', mainWindow.getSize());
  });
  ipcMain.on('windowPositionChange', (event, args) => {
    mainWindow.setPosition(...args);
    event.sender.send('windowPositionChange-asyncReply', mainWindow.getPosition());
  });
  ipcMain.on('windowInit', () => {
    mainWindow.webContents.send('mainCommit', 'windowSize', mainWindow.getSize());
    mainWindow.webContents.send('mainCommit', 'windowPosition', mainWindow.getPosition());
    mainWindow.webContents.send('mainCommit', 'isFullScreen', mainWindow.isFullScreen());
    mainWindow.webContents.send('mainCommit', 'isFocused', mainWindow.isFocused());
  });
=======
  const resizer = new WindowResizer(mainWindow);
  resizer.onStart(); // will only register listener for win
  registerMainWindowEvent();
>>>>>>> dd7f91d0
}

app.on('ready', () => {
  app.setName('SPlayerX');
  globalShortcut.register('CommandOrControl+Shift+I+O+P', () => {
    if (mainWindow !== null) {
      mainWindow.openDevTools();
    }
  });
  createWindow();
});

app.on('window-all-closed', () => {
  if (process.platform !== 'darwin') {
    app.quit();
  }
});


app.on('activate', () => {
  if (mainWindow === null) {
    createWindow();
  }
});<|MERGE_RESOLUTION|>--- conflicted
+++ resolved
@@ -30,13 +30,26 @@
 function registerMainWindowEvent() {
   mainWindow.on('resize', () => {
     mainWindow.webContents.send('mainCommit', 'windowSize', mainWindow.getSize());
-    mainWindow.webContents.send('mainCommit', 'fullscreen', mainWindow.isFullScreen());
+    mainWindow.webContents.send('mainCommit', 'isFullScreen', mainWindow.isFullScreen());
     mainWindow.webContents.send('main-resize');
   });
   mainWindow.on('move', () => {
     mainWindow.webContents.send('mainCommit', 'windowPosition', mainWindow.getPosition());
     mainWindow.webContents.send('main-move');
   });
+  mainWindow.on('enter-full-screen', () => {
+    mainWindow.webContents.send('mainCommit', 'isFullScreen', true);
+  });
+  mainWindow.on('leave-full-screen', () => {
+    mainWindow.webContents.send('mainCommit', 'isFullScreen', false);
+  });
+  mainWindow.on('focus', () => {
+    mainWindow.webContents.send('mainCommit', 'isFocused', true);
+  });
+  mainWindow.on('blur', () => {
+    mainWindow.webContents.send('mainCommit', 'isFocused', false);
+  });
+
   /* eslint-disable no-unused-vars */
   ipcMain.on('windowSizeChange', (event, args) => {
     mainWindow.setSize(...args);
@@ -45,6 +58,12 @@
   ipcMain.on('windowPositionChange', (event, args) => {
     mainWindow.setPosition(...args);
     event.sender.send('windowPositionChange-asyncReply', mainWindow.getPosition());
+  });
+  ipcMain.on('windowInit', () => {
+    mainWindow.webContents.send('mainCommit', 'windowSize', mainWindow.getSize());
+    mainWindow.webContents.send('mainCommit', 'windowPosition', mainWindow.getPosition());
+    mainWindow.webContents.send('mainCommit', 'isFullScreen', mainWindow.isFullScreen());
+    mainWindow.webContents.send('mainCommit', 'isFocused', mainWindow.isFocused());
   });
 }
 
@@ -87,50 +106,9 @@
     mainWindow.show();
   });
 
-<<<<<<< HEAD
-function initMainWindowEvent() {
-  mainWindow.on('resize', () => {
-    mainWindow.webContents.send('mainCommit', 'windowSize', mainWindow.getSize());
-    mainWindow.webContents.send('mainCommit', 'isFullScreen', mainWindow.isFullScreen());
-    mainWindow.webContents.send('main-resize');
-  });
-  mainWindow.on('move', () => {
-    mainWindow.webContents.send('mainCommit', 'windowPosition', mainWindow.getPosition());
-    mainWindow.webContents.send('main-move');
-  });
-  mainWindow.on('enter-full-screen', () => {
-    mainWindow.webContents.send('mainCommit', 'isFullScreen', true);
-  });
-  mainWindow.on('leave-full-screen', () => {
-    mainWindow.webContents.send('mainCommit', 'isFullScreen', false);
-  });
-  mainWindow.on('focus', () => {
-    mainWindow.webContents.send('mainCommit', 'isFocused', true);
-  });
-  mainWindow.on('blur', () => {
-    mainWindow.webContents.send('mainCommit', 'isFocused', false);
-  });
-
-  /* eslint-disable no-unused-vars */
-  ipcMain.on('windowSizeChange', (event, args) => {
-    mainWindow.setSize(...args);
-    event.sender.send('windowSizeChange-asyncReply', mainWindow.getSize());
-  });
-  ipcMain.on('windowPositionChange', (event, args) => {
-    mainWindow.setPosition(...args);
-    event.sender.send('windowPositionChange-asyncReply', mainWindow.getPosition());
-  });
-  ipcMain.on('windowInit', () => {
-    mainWindow.webContents.send('mainCommit', 'windowSize', mainWindow.getSize());
-    mainWindow.webContents.send('mainCommit', 'windowPosition', mainWindow.getPosition());
-    mainWindow.webContents.send('mainCommit', 'isFullScreen', mainWindow.isFullScreen());
-    mainWindow.webContents.send('mainCommit', 'isFocused', mainWindow.isFocused());
-  });
-=======
   const resizer = new WindowResizer(mainWindow);
   resizer.onStart(); // will only register listener for win
   registerMainWindowEvent();
->>>>>>> dd7f91d0
 }
 
 app.on('ready', () => {
@@ -149,7 +127,6 @@
   }
 });
 
-
 app.on('activate', () => {
   if (mainWindow === null) {
     createWindow();
