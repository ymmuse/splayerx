--- conflicted
+++ resolved
@@ -1,13 +1,8 @@
 // Be sure to call Sentry function as early as possible in the main process
 import '../shared/sentry';
 
-<<<<<<< HEAD
-import { app, BrowserWindow, session, Tray, ipcMain, globalShortcut, nativeImage, splayerx, crashReporter } from 'electron' // eslint-disable-line
+import { app, BrowserWindow, session, Tray, ipcMain, globalShortcut, nativeImage, splayerx } from 'electron' // eslint-disable-line
 import { throttle, debounce, uniq } from 'lodash';
-=======
-import { app, BrowserWindow, session, Tray, ipcMain, globalShortcut, nativeImage, splayerx } from 'electron' // eslint-disable-line
-import { throttle, debounce } from 'lodash';
->>>>>>> 9eecbd8b
 import os from 'os';
 import path, {
   basename, dirname, extname, join,
@@ -17,13 +12,9 @@
 import TaskQueue from '../renderer/helpers/proceduralQueue';
 import './helpers/electronPrototypes';
 import writeLog from './helpers/writeLog';
-<<<<<<< HEAD
 import { getValidVideoRegex, getValidSubtitleRegex } from '../shared/utils';
-=======
 import { getOpenedFiles } from './helpers/argv';
 import { mouse } from './helpers/mouse';
-import { getValidVideoRegex } from '../shared/utils';
->>>>>>> 9eecbd8b
 
 // requestSingleInstanceLock is not going to work for mas
 // https://github.com/electron-userland/electron-packager/issues/923
@@ -118,7 +109,6 @@
   fs.closeSync(fs.openSync(path.join(app.getPath('userData'), 'NEED_TO_RESTORE_MARK'), 'w'));
 }
 
-<<<<<<< HEAD
 function searchSubsInDir(dir) {
   const subRegex = getValidSubtitleRegex();
   const dirFiles = fs.readdirSync(dir);
@@ -181,8 +171,6 @@
   }
 }
 
-=======
->>>>>>> 9eecbd8b
 function registerMainWindowEvent(mainWindow) {
   if (!mainWindow) return;
   // TODO: should be able to use window.outerWidth/outerHeight directly
@@ -614,7 +602,6 @@
     if (!mainWindow.isVisible()) mainWindow.show();
     if (mainWindow.isMinimized()) mainWindow.restore();
     mainWindow.focus();
-<<<<<<< HEAD
     finalVideoToOpen = getAllValidVideo(!tmpVideoToOpen.length,
       tmpVideoToOpen.concat(tmpSubsToOpen));
     if (!tmpVideoToOpen.length && tmpSubsToOpen.length) {
@@ -633,12 +620,7 @@
     finalVideoToOpen.splice(0, finalVideoToOpen.length);
     tmpSubsToOpen.splice(0, tmpSubsToOpen.length);
     tmpVideoToOpen.splice(0, tmpVideoToOpen.length);
-  } else {
-=======
-    mainWindow.webContents.send('open-file', ...filesToOpen);
-    filesToOpen.splice(0, filesToOpen.length);
   } else if (app.isReady()) {
->>>>>>> 9eecbd8b
     createWindow();
   }
 }
@@ -666,7 +648,7 @@
     }
   });
   app.on('second-instance', (event, argv) => {
-    const opendFiles = argv.slice(app.isPackaged ? 3 : 2); // TODO: multiple files
+    const opendFiles = argv.slice(app.isPackaged ? 3 : 2);
     opendFiles.forEach((file) => {
       if (subRegex.test(path.extname(file)) || fs.statSync(file).isDirectory()) {
         tmpSubsToOpen.push(file);
