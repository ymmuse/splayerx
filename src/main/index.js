// Be sure to call Sentry function as early as possible in the main process
import '../shared/sentry';

import { app, BrowserWindow, session, Tray, ipcMain, globalShortcut, nativeImage, splayerx, systemPreferences, BrowserView, webContents } from 'electron' // eslint-disable-line
import { throttle, debounce, uniq } from 'lodash';
import os from 'os';
import path, {
  basename, dirname, extname, join, resolve,
} from 'path';
import fs from 'fs';
import http from 'http';
import rimraf from 'rimraf';
<<<<<<< HEAD
import urlParse from 'url-parse-lax';
=======
// import { audioHandler } from './helpers/audioHandler';
>>>>>>> 552c4058
import { audioGrabService } from './helpers/AudioGrabService';
import './helpers/electronPrototypes';
import writeLog from './helpers/writeLog';
import {
  getValidVideoRegex, getValidSubtitleRegex,
  getToken, saveToken,
  getIP,
  getRightPort,
} from '../shared/utils';
import { mouse } from './helpers/mouse';
import MenuService from './menu/MenuService';
import registerMediaTasks from './helpers/mediaTasksPlugin';
import { BrowserViewManager } from './helpers/BrowserViewManager';
import InjectJSManager from '../../src/shared/pip/InjectJSManager';
import Locale from '../shared/common/localize';

// requestSingleInstanceLock is not going to work for mas
// https://github.com/electron-userland/electron-packager/issues/923
if (!process.mas && !app.requestSingleInstanceLock()) {
  app.quit();
}

/**
 * Check for restore mark and delete all user data
 */
const userDataPath = app.getPath('userData');
if (fs.existsSync(path.join(userDataPath, 'NEED_TO_RESTORE_MARK'))) {
  try {
    const tbdPath = `${userDataPath}-TBD`;
    if (fs.existsSync(tbdPath)) rimraf.sync(tbdPath);
    fs.renameSync(userDataPath, tbdPath);
    rimraf(tbdPath, (err) => {
      if (err) console.error(err);
    });
  } catch (ex) {
    console.error(ex);
    try {
      rimraf.sync(`${userDataPath}/**/!(lockfile)`);
      console.log('Successfully removed all user data.');
    } catch (ex) {
      console.error(ex);
    }
  }
}

/**
 * Set `__static` path to static files in production
 * https://simulatedgreg.gitbooks.io/electron-vue/content/en/using-static-assets.html
 */
if (process.env.NODE_ENV !== 'development') {
  global.__static = path.join(__dirname, '/static').replace(/\\/g, '\\\\') // eslint-disable-line
}

app.commandLine.appendSwitch('autoplay-policy', 'no-user-gesture-required');

let isGlobal = false;
let sidebar = false;
let welcomeProcessDone = false;
let menuService = null;
let routeName = null;
let mainWindow = null;
let loginWindow = null;
let laborWindow = null;
let aboutWindow = null;
let preferenceWindow = null;
let browsingWindow = null;
let browserViewManager = null;
let pipControlView = null;
let titlebarView = null;
let maskView = null;
let maskEventTimer = 0;
let maskDisappearTimer = 0;
let isBrowsingWindowMax = false;
let tray = null;
let pipTimer = 0;
let needToRestore = false;
let forceQuit = false; // 大退app 关闭所有windows
let needBlockCloseLaborWindow = true; // 标记是否阻塞nsfw窗口关闭
let inited = false;
let hideBrowsingWindow = false;
let finalVideoToOpen = [];
let signInEndPoint = '';
let localHostPort = 0;
let fileDirServerOnLine = false;
const locale = new Locale();
const tmpVideoToOpen = [];
const tmpSubsToOpen = [];
const subRegex = getValidSubtitleRegex();
const allChannels = ['youtube', 'bilibili', 'iqiyi', 'douyu', 'qq', 'huya', 'youku', 'twitch'];
const compareStr = [['youtube'], ['bilibili'], ['iqiyi'], ['douyu'], ['v.qq.com'], ['huya'], ['youku', 'soku.com'], ['twitch']];
const titlebarUrl = process.platform === 'darwin' ? `file:${resolve(__static, 'pip/macTitlebar.html')}` : `file:${resolve(__static, 'pip/winTitlebar.html')}`;
const maskUrl = process.platform === 'darwin' ? `file:${resolve(__static, 'pip/mask.html')}` : `file:${resolve(__static, 'pip/mask.html')}`;
const mainURL = process.env.NODE_ENV === 'development'
  ? 'http://localhost:9080'
  : `file://${__dirname}/index.html`;
const laborURL = process.env.NODE_ENV === 'development'
  ? 'http://localhost:9080/labor.html'
  : `file://${__dirname}/labor.html`;
const aboutURL = process.env.NODE_ENV === 'development'
  ? 'http://localhost:9080/about.html'
  : `file://${__dirname}/about.html`;
const preferenceURL = process.env.NODE_ENV === 'development'
  ? 'http://localhost:9080/preference.html'
  : `file://${__dirname}/preference.html`;
let loginURL = process.env.NODE_ENV === 'development'
  ? 'http://localhost:9081/login.html'
  : `file://${__dirname}/login.html`;
const browsingURL = process.env.NODE_ENV === 'development'
  ? 'http://localhost:9080/browsing.html'
  : `file://${__dirname}/browsing.html`;

const tempFolderPath = path.join(app.getPath('temp'), 'splayer');
if (!fs.existsSync(tempFolderPath)) fs.mkdirSync(tempFolderPath);


function handleBossKey() {
  if (!mainWindow || mainWindow.webContents.isDestroyed()) return;
  if (mainWindow.isVisible()) {
    if (process.platform === 'darwin' && mainWindow.isFullScreen()) {
      mainWindow.once('leave-full-screen', handleBossKey);
      mainWindow.setFullScreen(false);
      return;
    }
    mainWindow.webContents.send('mainCommit', 'PAUSED_UPDATE', true);
    mainWindow.webContents.send('mainCommit', 'isHiddenByBossKey', true);
    mainWindow.hide();
    if (process.platform === 'win32') {
      tray = new Tray(nativeImage.createFromDataURL(require('../../build/icons/1024x1024.png')));
      tray.on('click', () => {
        mainWindow.show();
        mainWindow.webContents.send('mainCommit', 'isHiddenByBossKey', false);
        // Destroy tray in its callback may cause app crash
        setTimeout(() => {
          if (!tray) return;
          tray.destroy();
          tray = null;
        }, 10);
      });
    }
  }
}

function pipControlViewTitle(isGlobal) {
  const danmu = locale.$t('browsing.danmu');
  const title = isGlobal ? locale.$t('browsing.exitPip') : locale.$t('browsing.exitPop');
  pipControlView.webContents.executeJavaScript(InjectJSManager.updatePipControlTitle(title, danmu));
}

function createPipControlView() {
  if (pipControlView && !pipControlView.isDestroyed()) pipControlView.destroy();
  pipControlView = new BrowserView({
    webPreferences: {
      preload: `${require('path').resolve(__static, 'pip/preload.js')}`,
    },
  });
  browsingWindow.addBrowserView(pipControlView);
  pipControlView.webContents.loadURL(`file:${require('path').resolve(__static, 'pip/pipControl.html')}`);
  pipControlView.setBackgroundColor('#00FFFFFF');
  pipControlView.setBounds({
    x: Math.round(browsingWindow.getSize()[0] - 65),
    y: Math.round(browsingWindow.getSize()[1] / 2 - 54),
    width: 50,
    height: 104,
  });
}

function createTitlebarView() {
  if (titlebarView) titlebarView.destroy();
  titlebarView = new BrowserView({
    webPreferences: {
      preload: `${require('path').resolve(__static, 'pip/titlebarPreload.js')}`,
    },
  });
  browsingWindow.addBrowserView(titlebarView);
  titlebarView.webContents.loadURL(titlebarUrl);
  titlebarView.setBackgroundColor('#00FFFFFF');
  titlebarView.setBounds({
    x: 0, y: 0, width: browsingWindow.getSize()[0], height: 36,
  });
}

function createMaskView() {
  if (maskView) maskView.destroy();
  maskView = new BrowserView();
  browsingWindow.addBrowserView(maskView);
  maskView.webContents.loadURL(maskUrl);
  maskView.setBackgroundColor('#00FFFFFF');
  maskView.setBounds({
    x: 0, y: 0, width: browsingWindow.getSize()[0], height: browsingWindow.getSize()[1],
  });
  maskView.webContents.executeJavaScript(`
    document.body.style.backgroundColor = 'rgba(255, 255, 255, 0.18)';
  `);
}

function markNeedToRestore() {
  fs.closeSync(fs.openSync(path.join(app.getPath('userData'), 'NEED_TO_RESTORE_MARK'), 'w'));
}

function searchSubsInDir(dir) {
  const subRegex = getValidSubtitleRegex();
  const dirFiles = fs.readdirSync(dir);
  return dirFiles
    .filter(subtitleFilename => subRegex.test(path.extname(subtitleFilename)))
    .map(subtitleFilename => (join(dir, subtitleFilename)));
}
function searchForLocalVideo(subSrc) {
  const videoDir = dirname(subSrc);
  const videoBasename = basename(subSrc, extname(subSrc)).toLowerCase();
  const videoFilename = basename(subSrc).toLowerCase();
  const dirFiles = fs.readdirSync(videoDir);
  return dirFiles
    .filter((subtitleFilename) => {
      const lowerCasedName = subtitleFilename.toLowerCase();
      return (
        getValidVideoRegex().test(lowerCasedName)
        && lowerCasedName.slice(0, lowerCasedName.lastIndexOf('.')) === videoBasename
        && lowerCasedName !== videoFilename && !subRegex.test(path.extname(lowerCasedName))
      );
    })
    .map(subtitleFilename => (join(videoDir, subtitleFilename)));
}
function getAllValidVideo(onlySubtitle, files) {
  try {
    const videoFiles = [];

    for (let i = 0; i < files.length; i += 1) {
      if (fs.statSync(files[i]).isDirectory()) {
        const dirPath = files[i];
        const dirFiles = fs.readdirSync(dirPath).map(file => path.join(dirPath, file));
        files.push(...dirFiles);
      }
    }
    if (!process.mas) {
      files.forEach((tempFilePath) => {
        const baseName = path.basename(tempFilePath);
        if (baseName.startsWith('.') || fs.statSync(tempFilePath).isDirectory()) return;
        if (subRegex.test(path.extname(tempFilePath))) {
          const tempVideo = searchForLocalVideo(tempFilePath);
          videoFiles.push(...tempVideo);
        } else if (!subRegex.test(path.extname(tempFilePath))
          && getValidVideoRegex().test(tempFilePath)) {
          videoFiles.push(tempFilePath);
        }
      });
    } else {
      files.forEach((tempFilePath) => {
        const baseName = path.basename(tempFilePath);
        if (baseName.startsWith('.') || fs.statSync(tempFilePath).isDirectory()) return;
        if (!subRegex.test(path.extname(tempFilePath))
          && getValidVideoRegex().test(tempFilePath)) {
          videoFiles.push(tempFilePath);
        }
      });
    }
    return uniq(videoFiles);
  } catch (ex) {
    return [];
  }
}

function createPreferenceWindow(e, route) {
  const preferenceWindowOptions = {
    useContentSize: true,
    frame: false,
    titleBarStyle: 'none',
    width: 540,
    height: 426,
    transparent: true,
    resizable: false,
    show: false,
    webPreferences: {
      webSecurity: false,
      nodeIntegration: true,
      experimentalFeatures: true,
    },
    acceptFirstMouse: true,
    fullscreenable: false,
    maximizable: false,
    minimizable: false,
  };
  if (!preferenceWindow) {
    preferenceWindow = new BrowserWindow(preferenceWindowOptions);
    // 如果播放窗口顶置，打开首选项也顶置
    if (mainWindow && mainWindow.isAlwaysOnTop()) {
      preferenceWindow.setAlwaysOnTop(true);
    }
    if (route) preferenceWindow.loadURL(`${preferenceURL}#/${route}`);
    else preferenceWindow.loadURL(`${preferenceURL}`);
    preferenceWindow.on('closed', () => {
      preferenceWindow = null;
    });
  } else {
    preferenceWindow.focus();
  }
  preferenceWindow.once('ready-to-show', () => {
    preferenceWindow.show();
  });
  preferenceWindow.on('focus', () => {
    menuService.enableMenu(false);
  });
}

/**
 * @description sign in window need aliyun nc valication with // protocal
 * @author tanghaixiang
 */
function createFileDirServer() {
  http.createServer((request, response) => {
    console.log('request ', request.url);
    let filePath = `${request.url}`;
    if (filePath === '/') {
      filePath = '/login.html';
    }
    const extname = String(path.extname(filePath)).toLowerCase();
    const mimeTypes = {
      '.html': 'text/html',
      '.js': 'text/javascript',
      '.css': 'text/css',
      '.json': 'application/json',
      '.png': 'image/png',
      '.jpg': 'image/jpg',
      '.gif': 'image/gif',
      '.svg': 'image/svg+xml',
      '.wav': 'audio/wav',
      '.mp4': 'video/mp4',
      '.woff': 'application/font-woff',
      '.ttf': 'application/font-ttf',
      '.eot': 'application/vnd.ms-fontobject',
      '.otf': 'application/font-otf',
      '.wasm': 'application/wasm',
    };
    const contentType = mimeTypes[extname] || 'application/octet-stream';
    fs.readFile(`${__dirname}${filePath}`, (error, content) => {
      if (error) {
        return;
      }
      response.writeHead(200, { 'Content-Type': contentType });
      response.end(content, 'utf-8');
    });
  }).listen(localHostPort);
}

function createLoginWindow(e, route) {
  // in production use http protocal
  // aliyun captcha use // protocal
  if (process.env.NODE_ENV === 'production' && !fileDirServerOnLine) {
    createFileDirServer();
    fileDirServerOnLine = true;
    loginURL = `http://localhost:${localHostPort}/login.html`;
  }
  const loginWindowOptions = {
    useContentSize: true,
    frame: false,
    titleBarStyle: 'none',
    width: 412,
    height: 284,
    webPreferences: {
      experimentalFeatures: true,
      webSecurity: false,
      preload: `${require('path').resolve(__static, 'login/preload.js')}`,
    },
    transparent: true,
    resizable: false,
    show: false,
    acceptFirstMouse: true,
    fullscreenable: false,
    maximizable: false,
    minimizable: false,
    backgroundColor: '#000000',
  };
  if (!loginWindow) {
    loginWindow = new BrowserWindow(loginWindowOptions);
    // 登录窗口顶置
    loginWindow.setAlwaysOnTop(true);
    if (route) loginWindow.loadURL(`${loginURL}#/${route}`);
    else loginWindow.loadURL(`${loginURL}`);

    loginWindow.on('closed', () => {
      loginWindow = null;
    });
    loginWindow.webContents.setUserAgent(
      `${loginWindow.webContents.getUserAgent().replace(/Electron\S+/i, '')
      } SPlayerX@2018 ${os.platform()} ${os.release()} Version ${app.getVersion()}`,
    );
    if (process.env.NODE_ENV === 'development') {
      setTimeout(() => { // wait some time to prevent `Object not found` error
        if (loginWindow) loginWindow.openDevTools({ mode: 'detach' });
      }, 1000);
    }
  } else {
    loginWindow.focus();
  }
  loginWindow.once('ready-to-show', () => {
    loginWindow.show();
  });
  loginWindow.on('focus', () => {
    menuService.enableMenu(false);
  });
}

function createAboutWindow() {
  const aboutWindowOptions = {
    useContentSize: true,
    frame: false,
    titleBarStyle: 'none',
    width: 190,
    height: 280,
    transparent: true,
    resizable: false,
    show: false,
    webPreferences: {
      webSecurity: false,
      nodeIntegration: true,
      experimentalFeatures: true,
    },
    acceptFirstMouse: true,
    fullscreenable: false,
    maximizable: false,
    minimizable: false,
  };
  if (!aboutWindow) {
    aboutWindow = new BrowserWindow(aboutWindowOptions);
    // 如果播放窗口顶置，打开关于也顶置
    if (mainWindow && mainWindow.isAlwaysOnTop()) {
      aboutWindow.setAlwaysOnTop(true);
    }
    aboutWindow.loadURL(`${aboutURL}`);
    aboutWindow.on('closed', () => {
      aboutWindow = null;
    });
  }
  aboutWindow.once('ready-to-show', () => {
    aboutWindow.show();
  });
}

function createBrowsingWindow(args) {
  const browsingWindowOptions = {
    useContentSize: true,
    frame: false,
    titleBarStyle: 'none',
    transparent: true,
    webPreferences: {
      webSecurity: false,
      nodeIntegration: true,
      experimentalFeatures: true,
      webviewTag: true,
    },
    backgroundColor: '#000000',
    acceptFirstMouse: false,
    show: false,
  };
  browsingWindow = new BrowserWindow(browsingWindowOptions);
  browsingWindow.loadURL(`${browsingURL}`);
  browsingWindow.on('closed', () => {
    browsingWindow = null;
    if (process.platform === 'win32' && isGlobal) {
      app.quit();
    }
  });
  if (browsingWindow) {
    browsingWindow.setSize(args.size[0], args.size[1]);
    if (args.position.length) {
      browsingWindow.setPosition(args.position[0], args.position[1]);
    }
    browsingWindow.on('focus', () => {
      menuService.updateFocusedWindow(false, mainWindow && mainWindow.isVisible());
    });
    browsingWindow.on('move', throttle(() => {
      if (!mainWindow) return;
      mainWindow.send('update-pip-pos', browsingWindow.getPosition());
    }, 100));
    browsingWindow.on('leave-full-screen', () => {
      if (hideBrowsingWindow) {
        hideBrowsingWindow = false;
        browsingWindow.hide();
        setTimeout(() => {
          mainWindow.focus();
        }, 0);
      }
    });
  }
}

function createLaborWindow() {
  const laborWindowOptions = {
    show: false,
    webPreferences: {
      webSecurity: false,
      nodeIntegration: true,
      experimentalFeatures: true,
    },
  };
  if (!laborWindow) {
    laborWindow = new BrowserWindow(laborWindowOptions);
    laborWindow.once('ready-to-show', () => {
      laborWindow.readyToShow = true;
    });
    laborWindow.on('close', (event) => {
      if ((mainWindow && !mainWindow.webContents.isDestroyed()) && needBlockCloseLaborWindow) {
        event.preventDefault();
      }
    });
    laborWindow.on('closed', () => {
      laborWindow = null;
      if (forceQuit) {
        app.quit();
      }
    });
    if (process.env.NODE_ENV === 'development') laborWindow.openDevTools({ mode: 'detach' });
    laborWindow.loadURL(laborURL);
  }
  // 重置参数
  forceQuit = false;
  needBlockCloseLaborWindow = true;
}

function registerMainWindowEvent(mainWindow) {
  if (!mainWindow) return;
  mainWindow.on('move', throttle(() => {
    if (!mainWindow || mainWindow.webContents.isDestroyed()) return;
    mainWindow.webContents.send('mainCommit', 'windowPosition', mainWindow.getPosition());
  }, 100));
  mainWindow.on('enter-full-screen', () => {
    if (!mainWindow || mainWindow.webContents.isDestroyed()) return;
    mainWindow.webContents.send('mainCommit', 'isFullScreen', true);
    mainWindow.webContents.send('mainCommit', 'isMaximized', mainWindow.isMaximized());
  });
  mainWindow.on('leave-full-screen', () => {
    if (!mainWindow || mainWindow.webContents.isDestroyed()) return;
    mainWindow.webContents.send('mainCommit', 'isFullScreen', false);
    mainWindow.webContents.send('mainCommit', 'isMaximized', mainWindow.isMaximized());
  });
  mainWindow.on('maximize', () => {
    if (!mainWindow || mainWindow.webContents.isDestroyed()) return;
    mainWindow.webContents.send('mainCommit', 'isMaximized', true);
    mainWindow.webContents.send('mainCommit', 'windowPosition', mainWindow.getPosition());
  });
  mainWindow.on('unmaximize', () => {
    if (!mainWindow || mainWindow.webContents.isDestroyed()) return;
    mainWindow.webContents.send('mainCommit', 'isMaximized', false);
    mainWindow.webContents.send('mainCommit', 'windowPosition', mainWindow.getPosition());
  });
  mainWindow.on('minimize', () => {
    menuService.enableMenu(false);
    if (!mainWindow || mainWindow.webContents.isDestroyed()) return;
    mainWindow.webContents.send('mainCommit', 'isMinimized', true);
  });
  mainWindow.on('restore', () => {
    menuService.enableMenu(true);
    if (!mainWindow || mainWindow.webContents.isDestroyed()) return;
    mainWindow.webContents.send('mainCommit', 'isMinimized', false);
  });
  mainWindow.on('show', () => {
    if (!mainWindow || mainWindow.webContents.isDestroyed()) return;
    mainWindow.webContents.send('mainCommit', 'isMinimized', false);
  });
  mainWindow.on('focus', () => {
    if (!mainWindow || mainWindow.webContents.isDestroyed()) return;
    mainWindow.webContents.send('mainCommit', 'isFocused', true);
    mainWindow.webContents.send('mainCommit', 'isHiddenByBossKey', false);
  });
  mainWindow.on('blur', () => {
    if (!mainWindow || mainWindow.webContents.isDestroyed()) return;
    mainWindow.webContents.send('mainCommit', 'isFocused', false);
  });
  mainWindow.on('scroll-touch-begin', () => {
    if (!mainWindow || mainWindow.webContents.isDestroyed()) return;
    mainWindow.webContents.send('scroll-touch-begin');
  });
  mainWindow.on('scroll-touch-end', () => {
    if (!mainWindow || mainWindow.webContents.isDestroyed()) return;
    mainWindow.webContents.send('scroll-touch-end');
  });


  registerMediaTasks();

  ipcMain.on('labor-task-add', (evt, ...rest) => {
    if (laborWindow && !laborWindow.webContents.isDestroyed()) {
      if (laborWindow.readyToShow) laborWindow.webContents.send('labor-task-add', ...rest);
      else laborWindow.once('ready-to-show', () => laborWindow.webContents.send('labor-task-add', ...rest));
    }
  });
  ipcMain.on('labor-task-done', (evt, ...rest) => {
    if (mainWindow && !mainWindow.webContents.isDestroyed()) {
      mainWindow.webContents.send('labor-task-done', ...rest);
    }
  });

  ipcMain.on('callBrowsingWindowMethod', (evt, method, args = []) => {
    try {
      browsingWindow[method](...args);
    } catch (ex) {
      console.error('callBrowsingWindowMethod', method, JSON.stringify(args), '\n', ex);
    }
  });
  ipcMain.on('browser-window-mask', () => {
    if (!browsingWindow.getBrowserViews().includes(maskView)) createMaskView();
    clearTimeout(maskEventTimer);
    maskEventTimer = setTimeout(() => {
      if (maskView) {
        maskView.webContents.executeJavaScript(`
          document.body.style.backgroundColor = 'rgba(255, 255, 255, 0)';
          `);
        clearTimeout(maskDisappearTimer);
        maskDisappearTimer = setTimeout(() => {
          if (browsingWindow) browsingWindow.removeBrowserView(maskView);
        }, 120);
      }
    }, 300);
  });
  ipcMain.on('callMainWindowMethod', (evt, method, args = []) => {
    try {
      mainWindow[method](...args);
    } catch (ex) {
      console.error('callMainWindowMethod', method, JSON.stringify(args), '\n', ex);
    }
  });
  ipcMain.on('pip-watcher', (evt, args) => {
    browsingWindow.getBrowserViews()[0].webContents.executeJavaScript(args);
  });
  ipcMain.on('update-locale', () => {
    locale.getDisplayLanguage();
    if (pipControlView && !pipControlView.isDestroyed()) {
      pipControlViewTitle(isGlobal);
    }
  });
  ipcMain.on('pip-window-fullscreen', () => {
    if (browsingWindow && browsingWindow.isFocused()) {
      browsingWindow.setFullScreen(!browsingWindow.isFullScreen());
      titlebarView.webContents
        .executeJavaScript(InjectJSManager.updateFullScreenIcon(browsingWindow.isFullScreen()));
    }
  });
  ipcMain.on('pip-window-close', (evt, args) => {
    const views = browsingWindow.getBrowserViews();
    if (views.length) {
      views.forEach((view) => {
        browsingWindow.removeBrowserView(view);
      });
      browserViewManager.pipClose();
      mainWindow.send('update-pip-state', args);
    }
  });
  ipcMain.on('open-browsing-history', () => {
    mainWindow.removeBrowserView(mainWindow.getBrowserViews()[0]);
  });
  ipcMain.on('remove-main-window', () => {
    browserViewManager.pauseVideo(mainWindow.getBrowserViews()[0]);
    mainWindow.hide();
  });
  ipcMain.on('remove-browser', () => {
    mainWindow.getBrowserViews()
      .forEach(mainWindowView => mainWindow.removeBrowserView(mainWindowView));
    if (mainWindow.isMaximized()) mainWindow.unmaximize();
    browserViewManager.pauseVideo();
    if (browsingWindow) {
      const views = browsingWindow.getBrowserViews();
      views.forEach((view) => {
        browsingWindow.removeBrowserView(view);
      });
      browserViewManager.pipClose();
      browsingWindow.close();
    }
    browserViewManager.clearAllBrowserViews();
  });
  ipcMain.on('go-to-offset', (evt, val) => {
    if (!browserViewManager) return;
    mainWindow.removeBrowserView(mainWindow.getBrowserViews()[0]);
    const newBrowser = val === 1 ? browserViewManager.forward() : browserViewManager.back();
    if (newBrowser.page) {
      mainWindow.addBrowserView(newBrowser.page.view);
      mainWindow.send('update-browser-state', {
        url: newBrowser.page.url,
        canGoBack: newBrowser.canBack,
        canGoForward: newBrowser.canForward,
      });
      const bounds = mainWindow.getBounds();
      if (process.platform === 'win32' && mainWindow.isMaximized() && (bounds.x < 0 || bounds.y < 0)) {
        newBrowser.page.view.setBounds({
          x: sidebar ? 76 : 0,
          y: 40,
          width: sidebar ? bounds.width + (bounds.x * 2) - 76
            : bounds.width + (bounds.x * 2),
          height: bounds.height - 40,
        });
      } else {
        newBrowser.page.view.setBounds({
          x: sidebar ? 76 : 0,
          y: 40,
          width: sidebar ? mainWindow.getSize()[0] - 76 : mainWindow.getSize()[0],
          height: mainWindow.getSize()[1] - 40,
        });
      }
      newBrowser.page.view.setAutoResize({
        width: true, height: true,
      });
    }
  });
  // eslint-disable-next-line complexity
  ipcMain.on('change-channel', (evt, args) => {
    if (!browserViewManager) browserViewManager = new BrowserViewManager();
    const mainBrowser = mainWindow.getBrowserViews()[0];
    if (mainBrowser) mainWindow.removeBrowserView(mainBrowser);
    const newChannel = browserViewManager.changeChannel(args.channel, args);
    const view = newChannel.view ? newChannel.view : newChannel.page.view;
    const url = newChannel.view ? args.url : newChannel.page.url;
    mainWindow.addBrowserView(view);
    setTimeout(() => {
      mainWindow.send('update-browser-state', {
        url,
        canGoBack: newChannel.canBack,
        canGoForward: newChannel.canForward,
      });
    }, 150);

    const bounds = mainWindow.getBounds();
    if (process.platform === 'win32' && mainWindow.isMaximized() && (bounds.x < 0 || bounds.y < 0)) {
      view.setBounds({
        x: sidebar ? 76 : 0,
        y: 40,
        width: sidebar ? bounds.width + (bounds.x * 2) - 76
          : bounds.width + (bounds.x * 2),
        height: bounds.height - 40,
      });
    } else {
      view.setBounds({
        x: sidebar ? 76 : 0,
        y: 40,
        width: sidebar ? mainWindow.getSize()[0] - 76 : mainWindow.getSize()[0],
        height: mainWindow.getSize()[1] - 40,
      });
    }
    view.setAutoResize({
      width: true, height: true,
    });
  });
  ipcMain.on('create-browser-view', (evt, args) => {
    if (!browserViewManager) browserViewManager = new BrowserViewManager();
    let currentChannel = '';
    allChannels.forEach((channel, index) => {
      if (compareStr[index].findIndex(str => args.url.includes(str)) !== -1) {
        currentChannel = `${channel}.com`;
      }
    });
    const currentMainBrowserView = browserViewManager.create(currentChannel, args);
    setTimeout(() => {
      mainWindow.send('update-browser-state', {
        url: args.url,
        canGoBack: currentMainBrowserView.canBack,
        canGoForward: currentMainBrowserView.canForward,
      });
    }, 0);
  });
  ipcMain.on('update-danmu-state', (evt, val) => {
    pipControlView.webContents.executeJavaScript(InjectJSManager.initBarrageIcon(val));
  });
  ipcMain.on('pip', () => {
    mainWindow.send('handle-exit-pip');
  });
  ipcMain.on('danmu', () => {
    mainWindow.send('handle-danmu-display');
  });
  ipcMain.on('handle-danmu-display', (evt, code) => {
    browsingWindow.getBrowserViews()[0].webContents.executeJavaScript(code);
  });
  ipcMain.on('mousemove', () => {
    if (browsingWindow && browsingWindow.isFocused()) {
      pipControlView.webContents.executeJavaScript(InjectJSManager.updatePipControlState(true));
      titlebarView.webContents.executeJavaScript(InjectJSManager.updatePipTitlebarToShow(true));
      if (pipTimer) {
        clearTimeout(pipTimer);
      }
      pipTimer = setTimeout(() => {
        if (pipControlView && !pipControlView.isDestroyed()) {
          pipControlView.webContents
            .executeJavaScript(InjectJSManager.updatePipControlState(false));
          titlebarView.webContents
            .executeJavaScript(InjectJSManager.updatePipTitlebarToShow(false));
        }
      }, 3000);
    }
  });
  ipcMain.on('pip-btn-mousemove', () => {
    if (pipTimer) {
      clearTimeout(pipTimer);
    }
  });
  ipcMain.on('pip-btn-mouseout', () => {
    if (pipTimer) {
      clearTimeout(pipTimer);
    }
    pipTimer = setTimeout(() => {
      if (pipControlView && !pipControlView.isDestroyed()) {
        pipControlView.webContents.executeJavaScript(InjectJSManager.updatePipControlState(false));
      }
    }, 3000);
  });
  ipcMain.on('mouseout', () => {
    if (browsingWindow && browsingWindow.isFocused()) {
      if (pipTimer) {
        clearTimeout(pipTimer);
      }
      pipControlView.webContents.executeJavaScript(InjectJSManager.updatePipControlState(false));
      titlebarView.webContents.executeJavaScript(InjectJSManager.updatePipTitlebarToShow(false));
    }
  });
  ipcMain.on('maximizable', (evt, val) => {
    if (val) {
      titlebarView.webContents.executeJavaScript(InjectJSManager.updateTitlebarState('.titlebarMax', true)
        + InjectJSManager.updateTitlebarState('.titlebarFull', false));
    } else {
      titlebarView.webContents.executeJavaScript(InjectJSManager.updateTitlebarState('.titlebarMax', false)
        + InjectJSManager.updateTitlebarState('.titlebarFull', true));
    }
  });
  ipcMain.on('update-mouse-info', (evt, args) => {
    if (browsingWindow && browsingWindow.isFocused()) {
      browsingWindow.send('update-mouse-info', args);
    }
  });
  ipcMain.on('update-full-state', (evt, isFullScreen) => {
    titlebarView.webContents.executeJavaScript(InjectJSManager.updateFullScreenIcon(isFullScreen));
  });
  ipcMain.on('mouseup', (evt, type) => {
    switch (type) {
      case 'close':
        browsingWindow.close();
        break;
      case 'min':
        browsingWindow.minimize();
        break;
      case 'full':
        browsingWindow.setFullScreen(true);
        titlebarView.webContents.executeJavaScript(InjectJSManager.updateFullScreenIcon(true));
        break;
      case 'recover':
        browsingWindow.setFullScreen(false);
        browsingWindow.getBrowserViews()[0].webContents
          .executeJavaScript(InjectJSManager.changeFullScreen(false));
        titlebarView.webContents.executeJavaScript(InjectJSManager.updateFullScreenIcon(false));
        break;
      case 'max':
        if (browsingWindow.isMaximized()) {
          browsingWindow.unmaximize();
          isBrowsingWindowMax = false;
        } else {
          browsingWindow.maximize();
          isBrowsingWindowMax = true;
          if (process.platform === 'win32') {
            titlebarView.webContents.executeJavaScript(InjectJSManager.updateWinMaxIcon(true));
          }
        }
        break;
      case 'unmax':
        browsingWindow.unmaximize();
        isBrowsingWindowMax = false;
        if (process.platform === 'win32') {
          titlebarView.webContents.executeJavaScript(InjectJSManager.updateWinMaxIcon(false));
        }
        break;
      default:
        break;
    }
  });
  ipcMain.on('shift-pip', (evt, args) => {
    if (!browserViewManager) return;
    const mainWindowViews = mainWindow.getBrowserViews();
    const mainView = mainWindowViews[0];
    mainWindowViews
      .forEach(mainWindowView => mainWindow.removeBrowserView(mainWindowView));
    const browViews = browsingWindow.getBrowserViews();
    browViews.forEach((view) => {
      browsingWindow.removeBrowserView(view);
    });
    let currentChannel = '';
    allChannels.forEach((channel, index) => {
      if (compareStr[index].findIndex(str => mainView.webContents.getURL().includes(str)) !== -1) {
        currentChannel = `${channel}.com`;
      }
    });
    const browsers = browserViewManager.changePip(currentChannel);
    const pipBrowser = browsers.pipBrowser;
    const mainBrowser = browsers.mainBrowser;
    mainWindow.addBrowserView(mainBrowser.page.view);
    browsingWindow.addBrowserView(pipBrowser);
    createPipControlView();
    createTitlebarView();
    if (args.isGlobal) {
      isGlobal = args.isGlobal;
      browserViewManager.pauseVideo(mainWindow.getBrowserViews()[0]);
      mainWindow.hide();
    }
    mainBrowser.page.view.setBounds({
      x: sidebar ? 76 : 0,
      y: 40,
      width: sidebar ? mainWindow.getSize()[0] - 76 : mainWindow.getSize()[0],
      height: mainWindow.getSize()[1] - 40,
    });
    mainBrowser.page.view.setAutoResize({
      width: true, height: true,
    });
    pipBrowser.setBounds({
      x: 0, y: 0, width: browsingWindow.getSize()[0], height: browsingWindow.getSize()[1],
    });
    pipBrowser.setAutoResize({
      width: true, height: true,
    });
    mainWindow.send('update-browser-state', {
      url: mainBrowser.page.url,
      canGoBack: mainBrowser.canBack,
      canGoForward: mainBrowser.canForward,
    });
    pipControlView.webContents
      .executeJavaScript(InjectJSManager.updateBarrageState(args.barrageOpen, args.opacity));
    menuService.updateFocusedWindow(false, mainWindow && mainWindow.isVisible());
    browsingWindow.focus();
  });
  ipcMain.on('enter-pip', (evt, args) => {
    if (!browserViewManager) return;
    const browsers = browserViewManager.enterPip();
    const pipBrowser = browsers.pipBrowser;
    const mainBrowser = browsers.mainBrowser;
    if (!browsingWindow) {
      createBrowsingWindow({ size: args.pipInfo.pipSize, position: args.pipInfo.pipPos });
      mainWindow.send('init-pip-position');
      mainWindow.removeBrowserView(mainWindow.getBrowserViews()[0]);
      mainWindow.addBrowserView(mainBrowser.page.view);
      browsingWindow.addBrowserView(pipBrowser);
      createPipControlView();
      createTitlebarView();
      browsingWindow.show();
    } else {
      mainWindow.removeBrowserView(mainWindow.getBrowserViews()[0]);
      mainWindow.addBrowserView(mainBrowser.page.view);
      browsingWindow.addBrowserView(pipBrowser);
      browsingWindow.setSize(420, 236);
      createPipControlView();
      createTitlebarView();
      browsingWindow.show();
    }
    if (args.isGlobal) {
      isGlobal = args.isGlobal;
      mainWindow.hide();
    }
    browsingWindow.webContents.closeDevTools();
    browsingWindow.setAspectRatio(args.pipInfo.aspectRatio);
    browsingWindow.setMinimumSize(args.pipInfo.minimumSize[0], args.pipInfo.minimumSize[1]);
    browsingWindow.setSize(args.pipInfo.pipSize[0], args.pipInfo.pipSize[1]);
    mainBrowser.page.view.setBounds({
      x: sidebar ? 76 : 0,
      y: 40,
      width: sidebar ? mainWindow.getSize()[0] - 76 : mainWindow.getSize()[0],
      height: mainWindow.getSize()[1] - 40,
    });
    mainBrowser.page.view.setAutoResize({
      width: true,
      height: true,
    });
    pipBrowser.setBounds({
      x: 0, y: 0, width: browsingWindow.getSize()[0], height: browsingWindow.getSize()[1],
    });
    pipBrowser.setAutoResize({
      width: true, height: true,
    });
    browsingWindow.send('update-pip-listener');
    mainWindow.send('update-browser-state', {
      url: mainBrowser.page.url,
      canGoBack: mainBrowser.canBack,
      canGoForward: mainBrowser.canForward,
    });
    pipControlView.webContents
      .executeJavaScript(InjectJSManager.updateBarrageState(args.barrageOpen, args.opacity));
    pipControlViewTitle(args.isGlobal);
    menuService.updateFocusedWindow(false, mainWindow && mainWindow.isVisible());
    browsingWindow.focus();
  });
  ipcMain.on('update-pip-size', (evt, args) => {
    mainWindow.send('update-pip-size', args);
  });
  ipcMain.on('update-sidebar', (evt, sidebarstate) => {
    sidebar = sidebarstate;
  });
  ipcMain.on('set-bounds', (evt, args) => {
    if (pipControlView) pipControlView.setBounds(args.control);
    if (titlebarView) titlebarView.setBounds(args.titlebar);
  });
  ipcMain.on('exit-pip', (evt, args) => {
    if (!browserViewManager) return;
    browsingWindow.send('remove-pip-listener');
    mainWindow.show();
    mainWindow.getBrowserViews()
      .forEach(mainWindowView => mainWindow.removeBrowserView(mainWindowView));
    const browViews = browsingWindow.getBrowserViews();
    browViews.forEach((view) => {
      browsingWindow.removeBrowserView(view);
    });
    const exitBrowser = browserViewManager.exitPip();
    exitBrowser.page.view.webContents.executeJavaScript(args.jsRecover);
    if (args.cssRecover) exitBrowser.page.view.webContents.insertCSS(args.cssRecover);
    mainWindow.addBrowserView(exitBrowser.page.view);
    exitBrowser.page.view.setBounds({
      x: sidebar ? 76 : 0,
      y: 40,
      width: sidebar ? mainWindow.getSize()[0] - 76 : mainWindow.getSize()[0],
      height: mainWindow.getSize()[1] - 40,
    });
    exitBrowser.page.view.setAutoResize({
      width: true,
      height: true,
    });
    mainWindow.send('update-browser-state', {
      url: exitBrowser.page.url,
      canGoBack: exitBrowser.canBack,
      canGoForward: exitBrowser.canForward,
    });
    if (browsingWindow.isFullScreen()) {
      hideBrowsingWindow = true;
      browsingWindow.setFullScreen(false);
      exitBrowser.page.view.webContents.executeJavaScript('document.webkitCancelFullScreen();');
    } else {
      browsingWindow.hide();
    }
    mainWindow.show();
    menuService.updateFocusedWindow(true, mainWindow && mainWindow.isVisible());
  });
  // eslint-disable-next-line complexity
  ipcMain.on('set-window-maximize', () => {
    if (mainWindow && mainWindow.isFocused()) {
      if (mainWindow.isMaximized()) {
        mainWindow.unmaximize();
      } else {
        mainWindow.maximize();
      }
      const bounds = mainWindow.getBounds();
      if (process.platform === 'win32' && mainWindow.isMaximized() && (bounds.x < 0 || bounds.y < 0)) {
        mainWindow.getBrowserViews()[0].setBounds({
          x: sidebar ? 76 : 0,
          y: 40,
          width: sidebar ? bounds.width + (bounds.x * 2) - 76
            : bounds.width + (bounds.x * 2),
          height: bounds.height - 40,
        });
      } else {
        mainWindow.getBrowserViews()[0].setBounds({
          x: sidebar ? 76 : 0,
          y: 40,
          width: sidebar ? mainWindow.getSize()[0] - 76
            : mainWindow.getSize()[0],
          height: mainWindow.getSize()[1] - 40,
        });
      }
    } else if (browsingWindow && browsingWindow.isFocused()) {
      if (!isBrowsingWindowMax) {
        browsingWindow.maximize();
        isBrowsingWindowMax = true;
        if (process.platform === 'win32') {
          titlebarView.webContents.executeJavaScript(InjectJSManager.updateWinMaxIcon(true));
        }
      } else {
        browsingWindow.unmaximize();
        isBrowsingWindowMax = false;
        if (process.platform === 'win32') {
          titlebarView.webContents.executeJavaScript(InjectJSManager.updateWinMaxIcon(false));
        }
      }
    }
  });
  ipcMain.on('update-route-name', (e, route) => {
    routeName = route;
  });
  ipcMain.on('key-events', (e, keyCode) => {
    if (keyCode === 13) {
      browsingWindow.setFullScreen(!browsingWindow.isFullScreen());
      titlebarView.webContents
        .executeJavaScript(InjectJSManager.updateFullScreenIcon(browsingWindow.isFullScreen()));
    } else {
      browsingWindow.getBrowserViews()[0].webContents
        .executeJavaScript(InjectJSManager.emitKeydownEvent(keyCode));
    }
  });
  ipcMain.on('drop-subtitle', (event, args) => {
    if (!mainWindow || mainWindow.webContents.isDestroyed()) return;
    args.forEach((file) => {
      if (subRegex.test(path.extname(file)) || fs.statSync(file).isDirectory()) {
        tmpSubsToOpen.push(file);
      } else if (!subRegex.test(path.extname(file))
        && getValidVideoRegex().test(file)) {
        tmpVideoToOpen.push(file);
      }
    });
    finalVideoToOpen = getAllValidVideo(!tmpVideoToOpen.length,
      tmpVideoToOpen.concat(tmpSubsToOpen));
    if (process.mas && !tmpVideoToOpen.length && tmpSubsToOpen.length && !finalVideoToOpen) {
      mainWindow.webContents.send('open-subtitle-in-mas', tmpSubsToOpen[0]);
    } else if (tmpVideoToOpen.length + tmpSubsToOpen.length > 0) {
      mainWindow.webContents.send('open-file', { onlySubtitle: !tmpVideoToOpen.length, files: finalVideoToOpen });
    }
    finalVideoToOpen.splice(0, finalVideoToOpen.length);
    tmpSubsToOpen.splice(0, tmpSubsToOpen.length);
    tmpVideoToOpen.splice(0, tmpVideoToOpen.length);
  });
  ipcMain.on('windowPositionChange', (event, args) => {
    if (!mainWindow || event.sender.isDestroyed()) return;
    mainWindow.setPosition(...args);
    event.sender.send('windowPositionChange-asyncReply', mainWindow.getPosition());
  });
  ipcMain.on('windowInit', (event) => {
    if (!mainWindow || event.sender.isDestroyed()) return;
    mainWindow.webContents.send('mainCommit', 'windowMinimumSize', mainWindow.getMinimumSize());
    mainWindow.webContents.send('mainCommit', 'windowPosition', mainWindow.getPosition());
    mainWindow.webContents.send('mainCommit', 'isFullScreen', mainWindow.isFullScreen());
    mainWindow.webContents.send('mainCommit', 'isFocused', mainWindow.isFocused());
  });
  ipcMain.on('writeLog', (event, level, log) => { // eslint-disable-line complexity
    if (!log) return;
    writeLog(level, log);
  });
  ipcMain.on('need-to-restore', () => {
    needToRestore = true;
    markNeedToRestore();
  });
  ipcMain.on('relaunch', () => {
    forceQuit = true;
    needBlockCloseLaborWindow = false;
    const switches = process.argv.filter(a => a.startsWith('-'));
    const argv = process.argv.filter(a => !a.startsWith('-'))
      .slice(0, app.isPackaged ? 1 : 2).concat(switches);
    app.relaunch({ args: argv.slice(1), execPath: argv[0] });
    app.quit();
  });
  ipcMain.on('add-preference', createPreferenceWindow);

  ipcMain.on('add-browsing', (e, args) => {
    createBrowsingWindow(args);
  });
  ipcMain.on('preference-to-main', (e, args) => {
    if (mainWindow && !mainWindow.webContents.isDestroyed()) {
      mainWindow.webContents.send('mainDispatch', 'setPreference', args);
    }
    if (loginWindow && !loginWindow.webContents.isDestroyed()) {
      loginWindow.webContents.send('setPreference', args);
    }
  });
  ipcMain.on('main-to-preference', (e, args) => {
    if (preferenceWindow && !preferenceWindow.webContents.isDestroyed()) {
      preferenceWindow.webContents.send('preferenceDispatch', 'setPreference', args);
    }
  });
  /** grab audio logic in main process start */
  function audioGrabCallBack(data) {
    try {
      if (mainWindow && !mainWindow.webContents.isDestroyed()) {
        mainWindow.webContents.send('grab-audio-update', data);
      }
    } catch (error) {
      // empty
    }
  }
  ipcMain.on('grab-audio', (events, data) => {
    audioGrabService.start(data);
    audioGrabService.removeListener('data', audioGrabCallBack);
    audioGrabService.on('data', audioGrabCallBack);
  });
  ipcMain.on('grab-audio-continue', () => {
    audioGrabService.next();
  });
  ipcMain.on('grab-audio-stop', () => {
    audioGrabService.stop();
  });
  /** grab audio logic in main process end */

  ipcMain.on('add-login', createLoginWindow);

  ipcMain.on('login-captcha', () => {
    if (loginWindow && !loginWindow.webContents.isDestroyed()) {
      loginWindow.setSize(412, 336, true);
    }
  });

  ipcMain.on('account-enabled', () => {
    // get storage token
    getToken().then((account) => {
      if (account) {
        global['account'] = account;
        menuService.updateAccount(account);
        audioGrabService.setToken(account.token);
        if (mainWindow && !mainWindow.webContents.isDestroyed()) {
          mainWindow.webContents.send('sign-in', account);
        }
      } else {
        menuService.updateAccount(undefined);
        audioGrabService.setToken(undefined);
      }
    }).catch(console.error);
  });

  ipcMain.on('sign-in-end-point', (events, data) => {
    signInEndPoint = data;
  });
}

function createMainWindow(openDialog, playlistId) {
  createLaborWindow();
  mainWindow = new BrowserWindow({
    useContentSize: true,
    frame: false,
    titleBarStyle: 'none',
    width: 720,
    height: 405,
    minWidth: 720,
    minHeight: 405,
    // it can be set true here and be changed during player starting
    transparent: false, // set to false to solve the backdrop-filter bug
    webPreferences: {
      webSecurity: false,
      nodeIntegration: true,
      experimentalFeatures: true,
      webviewTag: true,
    },
    // See https://github.com/electron/electron/blob/master/docs/api/browser-window.md#showing-window-gracefully
    backgroundColor: '#000000',
    acceptFirstMouse: false,
    show: false,
    ...({
      win32: {},
    })[process.platform],
  });
  if (
    (!welcomeProcessDone && fs.existsSync(path.join(userDataPath, 'WELCOME_PROCESS_MARK')))
    || welcomeProcessDone
  ) {
    welcomeProcessDone = true;
    finalVideoToOpen.length ? mainWindow.loadURL(`${mainURL}#/play`) : mainWindow.loadURL(mainURL);
  } else {
    mainWindow.loadURL(`${mainURL}#/welcome`);
  }
  mainWindow.webContents.setUserAgent(
    `${mainWindow.webContents.getUserAgent().replace(/Electron\S+/i, '')
    } SPlayerX@2018 ${os.platform()} ${os.release()} Version ${app.getVersion()}`,
  );
  menuService.setMainWindow(mainWindow);

  mainWindow.on('closed', () => {
    ipcMain.removeAllListeners(); // FIXME: decouple mainWindow and ipcMain
    mainWindow = null;
    menuService.setMainWindow(null);
    if (forceQuit) {
      needBlockCloseLaborWindow = false;
    }
    if (laborWindow) laborWindow.close();
  });

  mainWindow.once('ready-to-show', () => {
    mainWindow.show();
    // Open file by file association. Currently support 1 file only.
    finalVideoToOpen = getAllValidVideo(!tmpVideoToOpen.length,
      tmpVideoToOpen.concat(tmpSubsToOpen));
    if (process.mas && !tmpVideoToOpen.length && tmpSubsToOpen.length && !finalVideoToOpen) {
      mainWindow.webContents.send('open-subtitle-in-mas', tmpSubsToOpen[0]);
    } else if (tmpVideoToOpen.length + tmpSubsToOpen.length > 0) {
      mainWindow.webContents.send('open-file', { onlySubtitle: !tmpVideoToOpen.length, files: finalVideoToOpen });
    }
    if (openDialog) mainWindow.webContents.send('open-dialog', playlistId);
    finalVideoToOpen.splice(0, finalVideoToOpen.length);
    tmpSubsToOpen.splice(0, tmpSubsToOpen.length);
    tmpVideoToOpen.splice(0, tmpVideoToOpen.length);
    inited = true;
  });

  registerMainWindowEvent(mainWindow);

  if (process.env.NODE_ENV === 'development') {
    setTimeout(() => { // wait some time to prevent `Object not found` error
      if (mainWindow) mainWindow.openDevTools({ mode: 'detach' });
    }, 1000);
  }
  mainWindow.on('focus', () => {
    menuService.enableMenu(true);
  });
}

['left-drag', 'left-up'].forEach((channel) => {
  mouse.on(channel, (...args) => {
    const focusedWindow = BrowserWindow.getFocusedWindow();
    if (!focusedWindow || focusedWindow.webContents.isDestroyed()) return;
    if (focusedWindow.isMaximized()) return;
    if (process.platform === 'darwin' && focusedWindow !== browsingWindow) return;
    focusedWindow.send(`mouse-${channel}`, ...args);
  });
});

app.on('before-quit', () => {
  if (!mainWindow || mainWindow.webContents.isDestroyed()) return;
  if (needToRestore) {
    mainWindow.webContents.send('quit', needToRestore);
  } else {
    mainWindow.webContents.send('quit');
  }
  forceQuit = true;
});

app.on('quit', () => {
  mouse.dispose();
});

app.on('second-instance', () => {
  if (mainWindow) {
    if (mainWindow.isMinimized()) mainWindow.restore();
    mainWindow.focus();
  } else if (app.isReady()) {
    createMainWindow();
  }
});


async function darwinOpenFilesToStart() {
  if (mainWindow && !mainWindow.webContents.isDestroyed()) { // sencond instance
    if (!inited) return;
    finalVideoToOpen = getAllValidVideo(!tmpVideoToOpen.length,
      tmpVideoToOpen.concat(tmpSubsToOpen));
    if (!tmpVideoToOpen.length && tmpSubsToOpen.length) {
      const allSubFiles = [];
      tmpSubsToOpen.forEach((file) => {
        if (subRegex.test(path.extname(file))) {
          allSubFiles.push(file);
        } else {
          allSubFiles.push(...searchSubsInDir(file));
        }
      });
      mainWindow.webContents.send('add-local-subtitles', allSubFiles);
    } else if (tmpVideoToOpen.length + tmpSubsToOpen.length > 0) {
      mainWindow.webContents.send('open-file', { onlySubtitle: !tmpVideoToOpen.length, files: finalVideoToOpen });
    }
    finalVideoToOpen.splice(0, finalVideoToOpen.length);
    tmpSubsToOpen.splice(0, tmpSubsToOpen.length);
    tmpVideoToOpen.splice(0, tmpVideoToOpen.length);
    if (!mainWindow.isVisible()) mainWindow.show();
    if (mainWindow.isMinimized()) mainWindow.restore();
    mainWindow.focus();
  } else if (app.isReady() && !mainWindow) {
    createMainWindow();
  }
}
const darwinOpenFilesToStartDebounced = debounce(darwinOpenFilesToStart, 100);
if (process.platform === 'darwin') {
  app.on('will-finish-launching', () => {
    app.on('open-file', (event, file) => {
      // TODO: clean code to remove duplicated check
      let ext;
      let isDirectory;
      try {
        ext = path.extname(file);
        isDirectory = fs.statSync(file).isDirectory();
      } catch (ex) {
        return;
      }
      if (subRegex.test(ext) || isDirectory) {
        tmpSubsToOpen.push(file);
      } else if (!subRegex.test(ext)
        && getValidVideoRegex().test(file)) {
        tmpVideoToOpen.push(file);
      }
      finalVideoToOpen = getAllValidVideo(!tmpVideoToOpen.length,
        tmpVideoToOpen.concat(tmpSubsToOpen));
      darwinOpenFilesToStartDebounced();
    });
  });
} else {
  const tmpFile = process.argv.slice(app.isPackaged ? 1 : 2);
  tmpFile.forEach((file) => {
    let ext;
    let isDirectory;
    try {
      ext = path.extname(file);
      isDirectory = fs.statSync(file).isDirectory();
    } catch (ex) {
      return;
    }
    if (subRegex.test(ext) || isDirectory) {
      tmpSubsToOpen.push(file);
    } else if (!subRegex.test(ext)
      && getValidVideoRegex().test(file)) {
      tmpVideoToOpen.push(file);
    }
  });
  finalVideoToOpen = getAllValidVideo(!tmpVideoToOpen.length,
    tmpVideoToOpen.concat(tmpSubsToOpen));
  app.on('second-instance', (event, argv) => {
    if (!mainWindow || mainWindow.webContents.isDestroyed()) {
      if (app.isReady()) createMainWindow();
    }
    const opendFiles = argv.slice(app.isPackaged ? 3 : 2);
    opendFiles.forEach((file) => {
      let ext;
      let isDirectory;
      try {
        ext = path.extname(file);
        isDirectory = fs.statSync(file).isDirectory();
      } catch (ex) {
        return;
      }
      if (subRegex.test(ext) || isDirectory) {
        tmpSubsToOpen.push(file);
      } else if (!subRegex.test(ext)
        && getValidVideoRegex().test(file)) {
        tmpVideoToOpen.push(file);
      }
    });
    finalVideoToOpen = getAllValidVideo(!tmpVideoToOpen.length,
      tmpVideoToOpen.concat(tmpSubsToOpen));
    if (!tmpVideoToOpen.length && tmpSubsToOpen.length) {
      const allSubFiles = [];
      tmpSubsToOpen.forEach((file) => {
        if (subRegex.test(path.extname(file))) {
          allSubFiles.push(file);
        } else {
          allSubFiles.push(...searchSubsInDir(file));
        }
      });
      mainWindow.webContents.send('add-local-subtitles', allSubFiles);
    } else if (tmpVideoToOpen.length + tmpSubsToOpen.length > 0) {
      mainWindow.webContents.send('open-file', { onlySubtitle: !tmpVideoToOpen.length, files: finalVideoToOpen });
    }
    finalVideoToOpen.splice(0, finalVideoToOpen.length);
    tmpSubsToOpen.splice(0, tmpSubsToOpen.length);
    tmpVideoToOpen.splice(0, tmpVideoToOpen.length);
  });
}

app.on('ready', () => {
  menuService = new MenuService();
  if (process.platform === 'darwin') {
    systemPreferences.subscribeNotification('AppleInterfaceThemeChangedNotification', () => {
      if (routeName === 'browsing-view') {
        menuService.updatePipIcon();
      }
    });
    systemPreferences.setUserDefault('NSDisabledDictationMenuItem', 'boolean', true);
    systemPreferences.setUserDefault('NSDisabledCharacterPaletteMenuItem', 'boolean', true);
  }
  createMainWindow();
  app.setName('SPlayer');
  globalShortcut.register('CmdOrCtrl+Shift+I+O+P', () => {
    if (mainWindow) mainWindow.openDevTools({ mode: 'detach' });
  });
  globalShortcut.register('CmdOrCtrl+Shift+J+K+L', () => {
    if (preferenceWindow) preferenceWindow.openDevTools({ mode: 'detach' });
  });
  globalShortcut.register('CmdOrCtrl+Shift+A+S+D', () => {
    if (loginWindow) loginWindow.openDevTools({ mode: 'detach' });
  });

  if (process.platform === 'win32') {
    globalShortcut.register('CmdOrCtrl+`', () => {
      handleBossKey();
    });
  }
});

app.on('window-all-closed', () => {
  if (
    (routeName === 'welcome-privacy' || routeName === 'language-setting')
    || process.platform !== 'darwin') {
    app.quit();
  }
});

const oauthRegex = [
  /^https:\/\/cnpassport.youku.com\//i,
  /^https:\/\/udb3lgn.huya.com\//i,
  /^https:\/\/passport.iqiyi.com\/apis\/thirdparty/i,
  /^https:\/\/api.weibo.com\/oauth2/i,
  /^https:\/\/graph.qq.com\//i,
  /^https:\/\/open.weixin.qq.com\//i,
  /^https:\/\/openapi.baidu.com\//i,
  /^https:\/\/auth.alipay.com\/login\//i,
  /^https:\/\/account.xiaomi.com\/pass\//i,
];
app.on('web-contents-created', (webContentsCreatedEvent, contents) => {
  if (contents.getType() === 'browserView') {
    contents.on('new-window', (newWindowEvent, url) => {
      if (!oauthRegex.some(re => re.test(url))) {
        newWindowEvent.preventDefault();
      }
    });
  }
});

app.on('bossKey', handleBossKey);
app.on('add-preference', createPreferenceWindow);
app.on('add-login', createLoginWindow);
app.on('add-windows-about', createAboutWindow);
app.on('check-for-updates', () => {
  if (!mainWindow || mainWindow.webContents.isDestroyed()) return;
  mainWindow.webContents.send('check-for-updates');
});

app.on('menu-create-main-window', () => {
  if (!mainWindow) createMainWindow();
  else if (mainWindow.isMinimized()) {
    mainWindow.restore();
  } else if (!mainWindow.isVisible() && (!browsingWindow || !browsingWindow.isVisible())) {
    mainWindow.show();
  }
});

app.on('menu-open-dialog', (playlistId) => {
  createMainWindow(true, playlistId);
});

app.on('activate', () => {
  if (!mainWindow) {
    if (app.isReady()) createMainWindow();
  } else if (!mainWindow.isVisible() && (!browsingWindow || !browsingWindow.isVisible())) {
    mainWindow.show();
  }
  if (browsingWindow && browsingWindow.isMinimized()) {
    browsingWindow.restore();
  }
  if (mainWindow && mainWindow.isMinimized()) {
    mainWindow.restore();
  }
});

app.on('sign-in', (account) => {
  global['account'] = account;
  menuService.updateAccount(account);
  audioGrabService.setToken(account.token);
  saveToken(account.token);
  if (mainWindow && !mainWindow.webContents.isDestroyed()) {
    mainWindow.webContents.send('sign-in', account);
  }
});

app.on('sign-out-confirm', () => {
  if (mainWindow && !mainWindow.webContents.isDestroyed()) {
    mainWindow.webContents.send('sign-out-confirm', undefined);
  }
});

app.on('sign-out', () => {
  global['account'] = undefined;
  menuService.updateAccount(undefined);
  audioGrabService.setToken(undefined);
  saveToken('');
  if (mainWindow && !mainWindow.webContents.isDestroyed()) {
    mainWindow.webContents.send('sign-in', undefined);
  }
});

app.getDisplayLanguage = () => {
  locale.getDisplayLanguage();
  return locale.displayLanguage;
};

// export getIp to static login preload.js
app.getIP = getIP;

// export getSignInEndPoint to static login preload.js
app.getSignInEndPoint = () => signInEndPoint;

getRightPort().then((port) => {
  localHostPort = port;
}).catch(console.error);<|MERGE_RESOLUTION|>--- conflicted
+++ resolved
@@ -10,11 +10,6 @@
 import fs from 'fs';
 import http from 'http';
 import rimraf from 'rimraf';
-<<<<<<< HEAD
-import urlParse from 'url-parse-lax';
-=======
-// import { audioHandler } from './helpers/audioHandler';
->>>>>>> 552c4058
 import { audioGrabService } from './helpers/AudioGrabService';
 import './helpers/electronPrototypes';
 import writeLog from './helpers/writeLog';
