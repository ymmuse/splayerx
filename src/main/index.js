// Be sure to call Sentry function as early as possible in the main process
import '../shared/sentry';

import { app, BrowserWindow, session, Tray, ipcMain, globalShortcut, nativeImage, splayerx, systemPreferences, BrowserView, webContents, inAppPurchase, screen, dialog, Notification, shell } from 'electron' // eslint-disable-line
import {
  throttle, debounce, uniq, uniqBy,
} from 'lodash';
import os from 'os';
import path, {
  basename, dirname, extname, join, resolve,
} from 'path';
import fs from 'fs';
import rimraf from 'rimraf';
import { audioGrabService } from './helpers/AudioGrabService';
import { applePayVerify } from './helpers/ApplePayVerify';
import './helpers/electronPrototypes';
import {
  getValidVideoRegex, getValidSubtitleRegex,
  getToken, saveToken, getEnvironmentName,
  getIP, crossThreadCache, calcCurrentChannel,
} from '../shared/utils';
import { mouse } from './helpers/mouse';
import MenuService from './menu/MenuService';
import registerMediaTasks from './helpers/mediaTasksPlugin';
import { BrowserViewManager } from './helpers/BrowserViewManager';
import InjectJSManager from '../../src/shared/pip/InjectJSManager';
import Locale from '../shared/common/localize';

// requestSingleInstanceLock is not going to work for mas
// https://github.com/electron-userland/electron-packager/issues/923
if (!process.mas && !app.requestSingleInstanceLock()) {
  app.quit();
}

/**
 * Check for restore mark and delete all user data
 */
const userDataPath = app.getPath('userData');
if (fs.existsSync(path.join(userDataPath, 'NEED_TO_RESTORE_MARK'))) {
  try {
    const tbdPath = `${userDataPath}-TBD`;
    if (fs.existsSync(tbdPath)) rimraf.sync(tbdPath);
    fs.renameSync(userDataPath, tbdPath);
    rimraf(tbdPath, (err) => {
      if (err) console.error(err);
    });
  } catch (ex) {
    console.error(ex);
    try {
      rimraf.sync(`${userDataPath}/**/!(lockfile)`);
      console.log('Successfully removed all user data.');
    } catch (ex) {
      console.error(ex);
    }
  }
}

/**
 * Set `__static` path to static files in production
 * https://simulatedgreg.gitbooks.io/electron-vue/content/en/using-static-assets.html
 */
if (process.env.NODE_ENV !== 'development') {
  global.__static = path.join(__dirname, '/static').replace(/\\/g, '\\\\') // eslint-disable-line
}

app.commandLine.appendSwitch('autoplay-policy', 'no-user-gesture-required');
app.commandLine.appendSwitch('--enable-features', 'OverlayScrollbar');

let isGlobal = false;
let sidebar = false;
let welcomeProcessDone = false;
let menuService = null;
let routeName = null;
let mainWindow = null;
let loginWindow = null;
let aboutWindow = null;
let preferenceWindow = null;
let browsingWindow = null;
let downloadWindow = null;
let lastDownloadDate = 0;
let paymentWindow = null;
let openUrlWindow = null;
let browserViewManager = null;
let pipControlView = null;
let titlebarView = null;
let downloadListView = null;
let premiumView = null;
let maskView = null;
let maskEventTimer = 0;
let maskDisappearTimer = 0;
let manualAbort = false;
let isBrowsingWindowMax = false;
let availableChannels = [];
let tray = null;
let pipTimer = 0;
let needToRestore = false;
let isVip = true; // set no limits
let inited = false;
let hideBrowsingWindow = false;
let finalVideoToOpen = [];
let signInEndPoint = '';
let signInSite = '';
let applePayProductID = '';
let applePayCurrency = '';
let paymentWindowCloseTag = false;
let applePayVerifyLock = false;
let paymentOrigin = '';
const environmentName = getEnvironmentName();
const locale = new Locale();
const tmpVideoToOpen = [];
const tmpSubsToOpen = [];
const subRegex = getValidSubtitleRegex();
const titlebarUrl = process.platform === 'darwin' ? `file:${resolve(__static, 'pip/macTitlebar.html')}` : `file:${resolve(__static, 'pip/winTitlebar.html')}`;
const maskUrl = process.platform === 'darwin' ? `file:${resolve(__static, 'pip/mask.html')}` : `file:${resolve(__static, 'pip/mask.html')}`;
const mainURL = process.env.NODE_ENV === 'development'
  ? 'http://localhost:9080'
  : `file://${__dirname}/index.html`;
const aboutURL = process.env.NODE_ENV === 'development'
  ? 'http://localhost:9080/about.html'
  : `file://${__dirname}/about.html`;
const paymentURL = process.env.NODE_ENV === 'development'
  ? 'http://localhost:9080/payment.html'
  : `file://${__dirname}/payment.html`;
const preferenceURL = process.env.NODE_ENV === 'development'
  ? 'http://localhost:9080/preference.html'
  : `file://${__dirname}/preference.html`;
const openUrlWindowURL = process.env.NODE_ENV === 'development'
  ? 'http://localhost:9080/openUrl.html'
  : `file://${__dirname}/openUrl.html`;
let loginURL = process.env.NODE_ENV === 'development'
  ? 'http://localhost:9081/login.html'
  : `file://${__dirname}/login.html`;
const browsingURL = process.env.NODE_ENV === 'development'
  ? 'http://localhost:9080/browsing.html'
  : `file://${__dirname}/browsing.html`;
const downloadURL = process.env.NODE_ENV === 'development'
  ? 'http://localhost:9080/download.html'
  : `file://${__dirname}/download.html`;
const downloadListURL = process.env.NODE_ENV === 'development'
  ? 'http://localhost:9080/downloadList.html'
  : `file://${__dirname}/downloadList.html`;
let premiumURL = process.env.NODE_ENV === 'development'
  ? 'http://localhost:9081/premium.html'
  : `file://${__dirname}/premium.html`;

const tempFolderPath = path.join(app.getPath('temp'), 'splayer');
if (!fs.existsSync(tempFolderPath)) fs.mkdirSync(tempFolderPath);

function hackWindowsRightMenu(win) {
  if (win) {
    win.hookWindowMessage(278, () => {
      win.setEnabled(false);
      setTimeout(() => {
        win.setEnabled(true);
      }, 100);
      return true;
    });
  }
}

function handleBossKey() {
  if (!mainWindow || mainWindow.webContents.isDestroyed()) return;
  if (mainWindow.isVisible()) {
    if (process.platform === 'darwin' && mainWindow.isFullScreen()) {
      mainWindow.once('leave-full-screen', handleBossKey);
      mainWindow.setFullScreen(false);
      return;
    }
    mainWindow.webContents.send('mainCommit', 'PAUSED_UPDATE', true);
    mainWindow.webContents.send('mainCommit', 'isHiddenByBossKey', true);
    mainWindow.hide();
    if (process.platform === 'win32') {
      tray = new Tray(nativeImage.createFromDataURL(require('../../build/icons/1024x1024.png')));
      tray.on('click', () => {
        mainWindow.show();
        mainWindow.webContents.send('mainCommit', 'isHiddenByBossKey', false);
        // Destroy tray in its callback may cause app crash
        setTimeout(() => {
          if (!tray) return;
          tray.destroy();
          tray = null;
        }, 10);
      });
    }
  }
}

function pipControlViewTitle(isGlobal) {
  const danmu = locale.$t('browsing.danmu');
  const title = isGlobal ? locale.$t('browsing.exitPip') : locale.$t('browsing.exitPop');
  const pin = locale.$t('browsing.pin');
  pipControlView.webContents
    .executeJavaScript(InjectJSManager.updatePipControlTitle(title, danmu, pin));
}

function createPipControlView() {
  if (pipControlView && !pipControlView.isDestroyed()) pipControlView.destroy();
  pipControlView = new BrowserView({
    webPreferences: {
      preload: `${require('path').resolve(__static, 'pip/preload.js')}`,
    },
  });
  browsingWindow.addBrowserView(pipControlView);
  pipControlView.webContents.loadURL(`file:${require('path').resolve(__static, 'pip/pipControl.html')}`);
  pipControlView.setBackgroundColor('#00FFFFFF');
  pipControlView.setBounds({
    x: Math.round(browsingWindow.getSize()[0] - 65),
    y: Math.round(browsingWindow.getSize()[1] / 2 - 72),
    width: 50,
    height: 144,
  });
}

function createDownloadListView(title, list, url, isVip, resolution, path) {
  locale.getDisplayLanguage();
  if (downloadListView && !downloadListView.isDestroyed()) downloadListView.destroy();
  downloadListView = new BrowserView({
    webPreferences: {
      nodeIntegration: true,
      preload: `${require('path').resolve(__static, 'download/preload.js')}`,
    },
  });
  mainWindow.addBrowserView(downloadListView);
  downloadListView.setBackgroundColor('#00FFFFFF');
  const availableList = list.find(i => i.ext === 'mp4')
    ? list.filter(i => i.acodec !== 'none' && i.vcodec !== 'none').filter(i => i.ext === 'mp4').sort((a, b) => parseInt(a['format_note'], 10) - parseInt(b['format_note'], 10))
    : list.filter(i => i.acodec !== 'none' && i.vcodec !== 'none').sort((a, b) => parseInt(a['format_note'], 10) - parseInt(b['format_note'], 10));
  const hasFormatNote = availableList.findIndex(i => i['format_note']) !== -1;
  const uniqList = uniqBy(availableList, hasFormatNote ? 'format_note' : 'format');
  let commonDefaultIndex = hasFormatNote ? uniqList.findIndex(i => i['format_note'].toLowerCase().includes(resolution)) : 0;
  if (commonDefaultIndex === -1) {
    const index = uniqList.findIndex(i => parseInt(i['format_note'], 10) > 480);
    commonDefaultIndex = index !== -1 ? index - 1 : uniqList.length - 1;
  }
  const vipDefaultIndex = hasFormatNote && uniqList.findIndex(i => i['format_note'].toLowerCase().includes(resolution)) !== -1
    ? uniqList.findIndex(i => i['format_note'].toLowerCase().includes(resolution)) : uniqList.length - 1;
  const unknownList = uniqList.filter(i => !i['format_note']);
  const normalList = uniqList.filter(i => i['format_note']);
  const listInfo = unknownList.concat(normalList).map((i, index) => {
    let selected = index === 0;
    if (normalList.length) {
      selected = isVip ? index === vipDefaultIndex : index === commonDefaultIndex;
    }
    const definition = i['format_note'] ? i['format_note'] : locale.$t('browsing.download.unknownResolution');
    const defaultName = `${title} (${definition}).${i.ext}`;
    const darwinName = (defaultName.startsWith('.') ? defaultName.slice(1) : defaultName).replace(/[:\\]/g, '');
    const name = process.platform === 'darwin' ? darwinName : defaultName.replace(/[\\?<>*|:/]/g, '');
    return {
      definition, name, selected, id: i['format_id'], ext: i.ext,
    };
  });
  downloadListView.webContents.loadURL(downloadListURL).then(() => {
    downloadListView.webContents.send('init-download-list', {
      listInfo, path, url, isVip,
    });
    if (!isVip) {
      const lastTime = new Date(lastDownloadDate);
      const newTime = new Date();
      const lastDate = lastTime.getDate();
      const lastMonth = lastTime.getMonth();
      const lastYear = lastTime.getFullYear();
      const nowDate = newTime.getDate();
      const nowMonth = newTime.getMonth();
      const nowYear = newTime.getFullYear();
      const available = (lastDate !== nowDate || lastMonth !== nowMonth || lastYear !== nowYear)
        && Date.now() > lastDownloadDate;
      if (!available) downloadListView.webContents.send('update-download-state', 'limited');
    }
  });
  downloadListView.setBounds({
    x: sidebar ? 76 : 0,
    y: 40,
    width: sidebar ? mainWindow.getSize()[0] - 76 : mainWindow.getSize()[0],
    height: mainWindow.getSize()[1] - 40,
  });
  downloadListView.setAutoResize({
    width: true,
    height: true,
  });
}

function createTitlebarView() {
  if (titlebarView) titlebarView.destroy();
  titlebarView = new BrowserView({
    webPreferences: {
      preload: `${require('path').resolve(__static, 'pip/titlebarPreload.js')}`,
    },
  });
  browsingWindow.addBrowserView(titlebarView);
  titlebarView.webContents.loadURL(titlebarUrl);
  titlebarView.setBackgroundColor('#00FFFFFF');
  titlebarView.setBounds({
    x: 0, y: 0, width: browsingWindow.getSize()[0], height: 36,
  });
}

function createMaskView() {
  if (maskView) maskView.destroy();
  maskView = new BrowserView();
  browsingWindow.addBrowserView(maskView);
  maskView.webContents.loadURL(maskUrl);
  maskView.setBackgroundColor('#00FFFFFF');
  maskView.setBounds({
    x: 0, y: 0, width: browsingWindow.getSize()[0], height: browsingWindow.getSize()[1],
  });
  maskView.webContents.executeJavaScript(`
    document.body.style.backgroundColor = 'rgba(255, 255, 255, 0.18)';
  `);
}

function markNeedToRestore() {
  fs.closeSync(fs.openSync(path.join(app.getPath('userData'), 'NEED_TO_RESTORE_MARK'), 'w'));
}

function searchSubsInDir(dir) {
  const subRegex = getValidSubtitleRegex();
  const dirFiles = fs.readdirSync(dir);
  return dirFiles
    .filter(subtitleFilename => subRegex.test(path.extname(subtitleFilename)))
    .map(subtitleFilename => (join(dir, subtitleFilename)));
}
function searchForLocalVideo(subSrc) {
  const videoDir = dirname(subSrc);
  const videoBasename = basename(subSrc, extname(subSrc)).toLowerCase();
  const videoFilename = basename(subSrc).toLowerCase();
  const dirFiles = fs.readdirSync(videoDir);
  return dirFiles
    .filter((subtitleFilename) => {
      const lowerCasedName = subtitleFilename.toLowerCase();
      return (
        getValidVideoRegex().test(lowerCasedName)
        && lowerCasedName.slice(0, lowerCasedName.lastIndexOf('.')) === videoBasename
        && lowerCasedName !== videoFilename && !subRegex.test(path.extname(lowerCasedName))
      );
    })
    .map(subtitleFilename => (join(videoDir, subtitleFilename)));
}
function getAllValidVideo(onlySubtitle, files) {
  try {
    const videoFiles = [];

    for (let i = 0; i < files.length; i += 1) {
      if (fs.statSync(files[i]).isDirectory()) {
        const dirPath = files[i];
        const dirFiles = fs.readdirSync(dirPath).map(file => path.join(dirPath, file));
        files.push(...dirFiles);
      }
    }
    if (!process.mas) {
      files.forEach((tempFilePath) => {
        const baseName = path.basename(tempFilePath);
        if (baseName.startsWith('.') || fs.statSync(tempFilePath).isDirectory()) return;
        if (subRegex.test(path.extname(tempFilePath))) {
          const tempVideo = searchForLocalVideo(tempFilePath);
          videoFiles.push(...tempVideo);
        } else if (!subRegex.test(path.extname(tempFilePath))
          && getValidVideoRegex().test(tempFilePath)) {
          videoFiles.push(tempFilePath);
        }
      });
    } else {
      files.forEach((tempFilePath) => {
        const baseName = path.basename(tempFilePath);
        if (baseName.startsWith('.') || fs.statSync(tempFilePath).isDirectory()) return;
        if (!subRegex.test(path.extname(tempFilePath))
          && getValidVideoRegex().test(tempFilePath)) {
          videoFiles.push(tempFilePath);
        }
      });
    }
    return uniq(videoFiles);
  } catch (ex) {
    return [];
  }
}

function setBoundsCenterByOriginWindow(origin, win, width, height) {
  const displays = screen.getAllDisplays();
  const list = displays.map(e => ({
    x: e.workArea.x,
    left: Number((e.workArea.x + (e.workArea.width - width) / 2).toFixed(0)),
    top: Number((e.workArea.y + (e.workArea.height - height) / 2).toFixed(0)),
  })).sort((l, r) => l.x - r.x);
  if (origin && win && list.length > 1) {
    try {
      const pos = origin.getPosition();
      const bounds = pos[0] > list[1].x ? {
        x: list[1].left,
        y: list[1].top,
      } : {
        x: list[0].left,
        y: list[0].top,
      };
      win.setBounds(bounds);
    } catch (error) {
      console.log(error);
    }
  }
}

function createOpenUrlWindow() {
  const openUrlWindowOptions = {
    useContentSize: true,
    frame: false,
    titleBarStyle: 'none',
    width: 450,
    height: 206,
    transparent: true,
    resizable: false,
    show: false,
    webPreferences: {
      webSecurity: false,
      nodeIntegration: true,
      experimentalFeatures: true,
      preload: `${require('path').resolve(__static, 'openUrl/preload.js')}`,
    },
    acceptFirstMouse: true,
    fullscreenable: false,
    maximizable: false,
    minimizable: false,
  };
  if (!openUrlWindow) {
    openUrlWindow = new BrowserWindow(openUrlWindowOptions);
    // 如果播放窗口顶置，打开首选项也顶置
    if (mainWindow && mainWindow.isAlwaysOnTop()) {
      openUrlWindow.setAlwaysOnTop(true);
    }
    openUrlWindow.loadURL(`${openUrlWindowURL}`);
    openUrlWindow.on('closed', () => {
      openUrlWindow = null;
    });
  } else {
    openUrlWindow.focus();
  }
  openUrlWindow.once('ready-to-show', () => {
    openUrlWindow.show();
  });
  openUrlWindow.on('focus', () => {
    menuService.enableMenu(false);
  });
  if (process.platform === 'win32') {
    hackWindowsRightMenu(openUrlWindow);
  }
  setBoundsCenterByOriginWindow(mainWindow, openUrlWindow, 540, 426);
}

<<<<<<< HEAD
function createPremiumView(e, route) {
  if (!premiumView) {
    premiumView = new BrowserView({
      webPreferences: {
        preload: `${require('path').resolve(__static, 'premium/preload.js')}`,
        webSecurity: false,
        nativeWindowOpen: true,
      },
    });
    premiumView.setBackgroundColor('#3B3B41');
    preferenceWindow.setBrowserView(premiumView);
    if (route) premiumView.webContents.loadURL(`${premiumURL}#/${route}`);
    else premiumView.webContents.loadURL(`${premiumURL}`);
    premiumView.webContents.setUserAgent(
      `${premiumView.webContents.getUserAgent().replace(/Electron\S+/i, '')
      } SPlayerX@2018 Platform/${os.platform()} Release/${os.release()} Version/${app.getVersion()} EnvironmentName/${environmentName}`,
    );
    premiumView.setBounds({
      x: 110,
      y: 0,
      width: preferenceWindow.getSize()[0] - 110,
      height: preferenceWindow.getSize()[1],
    });
    if (process.env.NODE_ENV === 'development') {
      setTimeout(() => { // wait some time to prevent `Object not found` error
        premiumView.webContents.openDevTools();
      }, 1000);
    }
  } else if (premiumView && !premiumView.webContents.isDestroyed()) {
    premiumView.webContents.send('premium-route-change', route);
=======
function createPremiumView() {
  premiumView = new BrowserView({
    webPreferences: {
      preload: `${require('path').resolve(__static, 'premium/preload.js')}`,
      webSecurity: false,
      nativeWindowOpen: true,
    },
  });
  preferenceWindow.setBrowserView(premiumView);
  premiumView.webContents.loadURL(premiumURL);
  premiumView.webContents.userAgent = `${premiumView.webContents.userAgent.replace(/Electron\S+/i, '')} SPlayerX@2018 Platform/${os.platform()} Release/${os.release()} Version/${app.getVersion()} EnvironmentName/${environmentName}`;
  premiumView.setBounds({
    x: 110,
    y: 0,
    width: preferenceWindow.getSize()[0] - 110,
    height: preferenceWindow.getSize()[1],
  });
  if (process.env.NODE_ENV === 'development') {
    setTimeout(() => { // wait some time to prevent `Object not found` error
      premiumView.webContents.openDevTools();
    }, 1000);
>>>>>>> abf99730
  }
}

function createPreferenceWindow(e, route) {
  const preferenceWindowOptions = {
    useContentSize: true,
    frame: false,
    titleBarStyle: 'none',
    width: 592,
    height: 468,
    transparent: true,
    resizable: false,
    show: false,
    webPreferences: {
      webSecurity: false,
      nodeIntegration: true,
      experimentalFeatures: true,
    },
    acceptFirstMouse: true,
    fullscreenable: false,
    maximizable: false,
    minimizable: false,
  };
  if (!preferenceWindow) {
    preferenceWindow = new BrowserWindow(preferenceWindowOptions);
    // 如果播放窗口顶置，打开首选项也顶置
    if (mainWindow && mainWindow.isAlwaysOnTop()) {
      preferenceWindow.setAlwaysOnTop(true);
    }
    if (route) preferenceWindow.loadURL(`${preferenceURL}#/${route}`);
    else preferenceWindow.loadURL(`${preferenceURL}`);
    preferenceWindow.on('closed', () => {
      preferenceWindow = null;
      if (paymentWindow) {
        paymentWindow.close();
      }
    });
    preferenceWindow.webContents.userAgent = `${preferenceWindow.webContents.userAgent.replace(/Electron\S+/i, '')}SPlayerX@2018 Platform/${os.platform()} Release/${os.release()} Version/${app.getVersion()} EnvironmentName/${environmentName}`;
  } else {
    if (!preferenceWindow.webContents.isDestroyed()) {
      preferenceWindow.webContents.send('route-change', route);
    }
    preferenceWindow.focus();
  }
  preferenceWindow.once('ready-to-show', () => {
    preferenceWindow.show();
  });
  preferenceWindow.on('focus', () => {
    menuService.enableMenu(false);
  });
  if (process.platform === 'win32') {
    hackWindowsRightMenu(preferenceWindow);
  }
  setBoundsCenterByOriginWindow(mainWindow, preferenceWindow, 540, 426);
  if (!premiumView) {
    // 预先加载好PremiumView
    createPremiumView();
    preferenceWindow.removeBrowserView(premiumView);
  }
}

function createLoginWindow(e, fromWindow, route) {
  const loginWindowOptions = {
    useContentSize: true,
    frame: false,
    titleBarStyle: 'none',
    width: 412,
    height: 284,
    webPreferences: {
      experimentalFeatures: true,
      webSecurity: false,
      preload: `${require('path').resolve(__static, 'login/preload.js')}`,
    },
    transparent: true,
    resizable: false,
    show: true,
    acceptFirstMouse: true,
    fullscreenable: false,
    maximizable: false,
    minimizable: false,
    backgroundColor: '#44444b',
  };
  if (!loginWindow) {
    loginWindow = new BrowserWindow(loginWindowOptions);
    // 登录窗口顶置
    loginWindow.setAlwaysOnTop(true);
    if (route) loginWindow.loadURL(`${loginURL}#/${route}`);
    else loginWindow.loadURL(`${loginURL}`);

    loginWindow.on('closed', () => {
      loginWindow = null;
    });
    loginWindow.webContents.userAgent = `${loginWindow.webContents.userAgent.replace(/Electron\S+/i, '')} SPlayerX@2018 Platform/${os.platform()} Release/${os.release()} Version/${app.getVersion()} EnvironmentName/${environmentName}`;
    if (process.env.NODE_ENV === 'development') {
      setTimeout(() => { // wait some time to prevent `Object not found` error
        if (loginWindow) loginWindow.openDevTools({ mode: 'detach' });
      }, 1000);
    }
  } else {
    loginWindow.focus();
  }
  loginWindow.once('ready-to-show', () => {
    loginWindow.show();
  });
  loginWindow.on('focus', () => {
    menuService.enableMenu(false);
  });
  if (process.platform === 'win32') {
    hackWindowsRightMenu(loginWindow);
  }
  // login window setbounds on mainwidnow
  const win = fromWindow === 'preference' ? preferenceWindow : mainWindow;
  setBoundsCenterByOriginWindow(win, loginWindow, 412, 284);
  if (fromWindow !== 'main' && mainWindow && !mainWindow.webContents.isDestroyed()) {
    mainWindow.webContents.send('clear-signIn-callback');
  }
  if (fromWindow !== 'preference' && preferenceWindow && !preferenceWindow.webContents.isDestroyed()) {
    preferenceWindow.webContents.send('clear-signIn-callback');
  }
}

function createAboutWindow() {
  const aboutWindowOptions = {
    useContentSize: true,
    frame: false,
    titleBarStyle: 'none',
    width: 230,
    height: 300,
    transparent: true,
    resizable: false,
    show: false,
    webPreferences: {
      webSecurity: false,
      nodeIntegration: true,
      experimentalFeatures: true,
    },
    acceptFirstMouse: true,
    fullscreenable: false,
    maximizable: false,
    minimizable: false,
  };
  if (!aboutWindow) {
    aboutWindow = new BrowserWindow(aboutWindowOptions);
    // 如果播放窗口顶置，打开关于也顶置
    if (mainWindow && mainWindow.isAlwaysOnTop()) {
      aboutWindow.setAlwaysOnTop(true);
    }
    aboutWindow.loadURL(`${aboutURL}`);
    aboutWindow.on('closed', () => {
      aboutWindow = null;
    });
  }
  aboutWindow.once('ready-to-show', () => {
    aboutWindow.show();
  });
  if (process.platform === 'win32') {
    hackWindowsRightMenu(aboutWindow);
  }
}

function createDownloadWindow(args) {
  const downloadWindowOptions = {
    useContentSize: true,
    frame: false,
    titleBarStyle: 'none',
    width: 460,
    minWidth: 460,
    maxWidth: 460,
    height: 500,
    minHeight: 500,
    resizable: true,
    webPreferences: {
      webSecurity: false,
      nodeIntegration: true,
      experimentalFeatures: true,
      webviewTag: true,
      preload: `${require('path').resolve(__static, 'download/downloadWindowPreload.js')}`,
      devTools: false,
    },
    backgroundColor: '#FFFFFF',
    acceptFirstMouse: false,
    show: false,
  };
  downloadWindow = new BrowserWindow(downloadWindowOptions);
  downloadWindow.loadURL(`${downloadURL}`);
  downloadWindow.on('closed', () => {
    downloadWindow = null;
    if (process.platform === 'win32' && isGlobal) {
      app.quit();
    }
  });
  downloadWindow.once('ready-to-show', () => {
    if (args.show) downloadWindow.show();
    if (Object.prototype.toString.call(args.info).toLowerCase() === '[object array]') {
      downloadWindow.send('continue-download-video', args.info);
    } else if (Object.prototype.toString.call(args.info).toLowerCase() === '[object object]' && !manualAbort) {
      downloadWindow.send('download-video', args.info);
    }
    manualAbort = false;
  });
}
function createBrowsingWindow(args) {
  const browsingWindowOptions = {
    useContentSize: true,
    frame: false,
    titleBarStyle: 'none',
    webPreferences: {
      webSecurity: false,
      nodeIntegration: true,
      experimentalFeatures: true,
      webviewTag: true,
    },
    backgroundColor: '#000000',
    acceptFirstMouse: false,
    show: false,
  };
  browsingWindow = new BrowserWindow(browsingWindowOptions);
  browsingWindow.loadURL(`${browsingURL}`);
  browsingWindow.on('closed', () => {
    browsingWindow = null;
    if (process.platform === 'win32' && isGlobal) {
      app.quit();
    }
  });
  browsingWindow.once('ready-to-show', () => {
    session.defaultSession.webRequest.onBeforeSendHeaders((details, callback) => {
      if (details.requestHeaders.Cookie) {
        if (downloadWindow) downloadWindow.send('download-headers', details.requestHeaders);
        if (mainWindow) mainWindow.send('get-info-cookie', details.requestHeaders.Cookie);
      }
      callback({ requestHeaders: details.requestHeaders });
    });
  });
  if (browsingWindow) {
    browsingWindow.setSize(args.size[0], args.size[1]);
    if (args.position.length) {
      browsingWindow.setPosition(args.position[0], args.position[1]);
    }
    browsingWindow.on('focus', () => {
      menuService.updateFocusedWindow(false, mainWindow && mainWindow.isVisible());
    });
    browsingWindow.on('move', throttle(() => {
      if (!mainWindow) return;
      mainWindow.send('update-pip-pos', browsingWindow.getPosition());
    }, 100));
    browsingWindow.on('always-on-top-changed', (e, top) => {
      if (pipControlView) {
        pipControlView.webContents.executeJavaScript(InjectJSManager.updatePinState(top));
      }
    });
    browsingWindow.on('leave-full-screen', () => {
      if (hideBrowsingWindow) {
        hideBrowsingWindow = false;
        browsingWindow.hide();
        setTimeout(() => {
          mainWindow.focus();
        }, 0);
      }
    });
  }
}

function createPaymentWindow(url, orderID, channel) {
  if (!preferenceWindow) return;
  const width = channel === 'wxpay' ? 270 : 1200;
  const height = channel === 'wxpay' ? 462 : 890;
  const paymentWindowOptions = {
    useContentSize: true,
    frame: false,
    titleBarStyle: 'none',
    width,
    height,
    transparent: true,
    resizable: false,
    show: false,
    webPreferences: {
      webSecurity: false,
      nodeIntegration: true,
      experimentalFeatures: true,
      webviewTag: true,
    },
    acceptFirstMouse: true,
    fullscreenable: false,
    maximizable: false,
    minimizable: false,
  };
  if (!paymentWindow) {
    paymentWindow = new BrowserWindow(paymentWindowOptions);
    // 如果播放窗口顶置，打开关于也顶置
    if (mainWindow && mainWindow.isAlwaysOnTop()) {
      paymentWindow.setAlwaysOnTop(true);
    }
    paymentWindow.loadURL(`${paymentURL}?url=${url}&orderID=${orderID}&type=${channel}`);
    paymentWindow.on('closed', () => {
      if (premiumView && !premiumView.webContents.isDestroyed()
        && !paymentWindowCloseTag) {
        premiumView.webContents.send('close-payment');
      }
      if (preferenceWindow && !preferenceWindow.webContents.isDestroyed()) {
        preferenceWindow.webContents.send('close-payment');
      }
      paymentWindow = null;
      paymentWindowCloseTag = false;
    });
  } else {
    paymentWindow.focus();
    paymentWindow.setBounds({
      width,
      height,
    });
    paymentWindow.loadURL(`${paymentURL}?url=${url}&orderID=${orderID}&type=${channel}`);
  }
  paymentWindow.once('ready-to-show', () => {
    paymentWindow.show();
  });
  if (process.platform === 'win32') {
    hackWindowsRightMenu(paymentWindow);
  }
  setBoundsCenterByOriginWindow(preferenceWindow, paymentWindow, width, height);
  if (preferenceWindow && !preferenceWindow.webContents.isDestroyed()) {
    preferenceWindow.webContents.send('add-payment');
  }
}

function openHistoryItem(evt, args) {
  if (!browserViewManager) browserViewManager = new BrowserViewManager();
  if (availableChannels.find(i => [args.channel, calcCurrentChannel(args.url)
    .includes(i.channel)])) {
    mainWindow.send('add-temporary-site', args);
  } else {
    const newChannel = browserViewManager.openHistoryPage(args.channel, args.url);
    const view = newChannel.view ? newChannel.view : newChannel.page.view;
    mainWindow.addBrowserView(view);
    mainWindow.send('update-browser-state', {
      url: args.url,
      canGoBack: newChannel.canBack,
      canGoForward: newChannel.canForward,
    });
    const bounds = mainWindow.getBounds();
    if (process.platform === 'win32' && mainWindow.isMaximized() && (bounds.x < 0 || bounds.y < 0)) {
      view.setBounds({
        x: sidebar ? 76 : 0,
        y: 40,
        width: sidebar ? bounds.width + (bounds.x * 2) - 76
          : bounds.width + (bounds.x * 2),
        height: bounds.height - 40,
      });
    } else {
      view.setBounds({
        x: sidebar ? 76 : 0,
        y: 40,
        width: sidebar ? mainWindow.getSize()[0] - 76 : mainWindow.getSize()[0],
        height: mainWindow.getSize()[1] - 40,
      });
    }
    view.setAutoResize({
      width: true, height: true,
    });
  }
}

function registerMainWindowEvent(mainWindow) {
  if (!mainWindow) return;
  mainWindow.on('move', throttle(() => {
    if (!mainWindow || mainWindow.webContents.isDestroyed()) return;
    mainWindow.webContents.send('mainCommit', 'windowPosition', mainWindow.getPosition());
  }, 100));
  mainWindow.on('enter-full-screen', () => {
    if (!mainWindow || mainWindow.webContents.isDestroyed()) return;
    mainWindow.webContents.send('mainCommit', 'isFullScreen', true);
    mainWindow.webContents.send('mainCommit', 'isMaximized', mainWindow.isMaximized());
  });
  mainWindow.on('leave-full-screen', () => {
    if (!mainWindow || mainWindow.webContents.isDestroyed()) return;
    mainWindow.webContents.send('mainCommit', 'isFullScreen', false);
    mainWindow.webContents.send('mainCommit', 'isMaximized', mainWindow.isMaximized());
  });
  mainWindow.on('maximize', () => {
    if (!mainWindow || mainWindow.webContents.isDestroyed()) return;
    mainWindow.webContents.send('mainCommit', 'isMaximized', true);
    mainWindow.webContents.send('mainCommit', 'windowPosition', mainWindow.getPosition());
  });
  mainWindow.on('unmaximize', () => {
    if (!mainWindow || mainWindow.webContents.isDestroyed()) return;
    mainWindow.webContents.send('mainCommit', 'isMaximized', false);
    mainWindow.webContents.send('mainCommit', 'windowPosition', mainWindow.getPosition());
  });
  mainWindow.on('minimize', () => {
    menuService.enableMenu(false);
    if (!mainWindow || mainWindow.webContents.isDestroyed()) return;
    mainWindow.webContents.send('mainCommit', 'isMinimized', true);
  });
  mainWindow.on('restore', () => {
    menuService.enableMenu(true);
    if (!mainWindow || mainWindow.webContents.isDestroyed()) return;
    mainWindow.webContents.send('mainCommit', 'isMinimized', false);
  });
  mainWindow.on('show', () => {
    if (!mainWindow || mainWindow.webContents.isDestroyed()) return;
    mainWindow.webContents.send('mainCommit', 'isMinimized', false);
  });
  mainWindow.on('focus', () => {
    if (!mainWindow || mainWindow.webContents.isDestroyed()) return;
    mainWindow.webContents.send('mainCommit', 'isFocused', true);
    mainWindow.webContents.send('mainCommit', 'isHiddenByBossKey', false);
  });
  mainWindow.on('blur', () => {
    if (!mainWindow || mainWindow.webContents.isDestroyed()) return;
    mainWindow.webContents.send('mainCommit', 'isFocused', false);
  });
  mainWindow.on('scroll-touch-begin', () => {
    if (!mainWindow || mainWindow.webContents.isDestroyed()) return;
    mainWindow.webContents.send('scroll-touch-begin');
  });
  mainWindow.on('scroll-touch-end', () => {
    if (!mainWindow || mainWindow.webContents.isDestroyed()) return;
    mainWindow.webContents.send('scroll-touch-end');
  });


  registerMediaTasks();

  ipcMain.on('callBrowsingWindowMethod', (evt, method, args = []) => {
    try {
      browsingWindow[method](...args);
    } catch (ex) {
      console.error('callBrowsingWindowMethod', method, JSON.stringify(args), '\n', ex);
    }
  });
  ipcMain.on('update-available-channels', (e, channels) => {
    availableChannels = channels;
  });
  ipcMain.on('open-url-window', () => {
    createOpenUrlWindow();
  });
  ipcMain.on('send-url', (e, urlInfo) => {
    if (mainWindow) mainWindow.webContents.send('send-url', urlInfo);
  });
  ipcMain.on('browser-window-mask', () => {
    if (!browsingWindow.getBrowserViews().includes(maskView)) createMaskView();
    clearTimeout(maskEventTimer);
    maskEventTimer = setTimeout(() => {
      if (maskView) {
        maskView.webContents.executeJavaScript(`
          document.body.style.backgroundColor = 'rgba(255, 255, 255, 0)';
          `);
        clearTimeout(maskDisappearTimer);
        maskDisappearTimer = setTimeout(() => {
          if (browsingWindow) browsingWindow.removeBrowserView(maskView);
        }, 120);
      }
    }, 300);
  });
  ipcMain.on('setFocusedWindowPosition', (evt, args) => {
    try {
      BrowserWindow.getFocusedWindow().setPosition(args[0], args[1]);
    } catch (ex) {
      console.error('setFocusedWindowPosition error', JSON.stringify(args), '\n', ex);
    }
  });
  ipcMain.on('callMainWindowMethod', (evt, method, args = []) => {
    try {
      mainWindow[method](...args);
    } catch (ex) {
      console.error('callMainWindowMethod', method, JSON.stringify(args), '\n', ex);
    }
  });
  ipcMain.on('pip-watcher', (evt, args) => {
    browsingWindow.getBrowserViews()[0].webContents.executeJavaScript(args);
  });
  ipcMain.on('update-locale', () => {
    locale.getDisplayLanguage();
    if (pipControlView && !pipControlView.isDestroyed()) {
      pipControlViewTitle(isGlobal);
    }
  });
  ipcMain.on('pip-window-fullscreen', () => {
    if (browsingWindow && browsingWindow.isFocused()) {
      browsingWindow.setFullScreen(!browsingWindow.isFullScreen());
      titlebarView.webContents.executeJavaScript(InjectJSManager
        .updateFullScreenIcon(browsingWindow.isFullScreen(), isBrowsingWindowMax));
    }
  });
  ipcMain.on('pip-window-close', (evt, args) => {
    const views = browsingWindow.getBrowserViews();
    if (views.length) {
      views.forEach((view) => {
        browsingWindow.removeBrowserView(view);
      });
      browserViewManager.pipClose();
      mainWindow.send('update-pip-state', args);
    }
  });
  ipcMain.on('remove-main-window', () => {
    browserViewManager.pauseVideo(mainWindow.getBrowserViews()[0]);
    mainWindow.hide();
  });
  ipcMain.on('clear-browsers-by-channel', (evt, channel) => {
    if (!browserViewManager) return;
    browserViewManager.clearBrowserViewsByChannel(channel);
  });
  ipcMain.on('remove-browser', () => {
    if (!browserViewManager) return;
    if (mainWindow.getBrowserViews().length) browserViewManager.pauseVideo();
    mainWindow.getBrowserViews()
      .forEach(mainWindowView => mainWindow.removeBrowserView(mainWindowView));
    if (mainWindow.isMaximized()) mainWindow.unmaximize();
    if (browsingWindow) {
      const views = browsingWindow.getBrowserViews();
      views.forEach((view) => {
        browsingWindow.removeBrowserView(view);
      });
      browserViewManager.pipClose();
      browsingWindow.close();
    }
    browserViewManager.clearAllBrowserViews();
  });
  ipcMain.on('go-to-offset', (evt, val) => {
    if (!browserViewManager) return;
    mainWindow.removeBrowserView(mainWindow.getBrowserViews()[0]);
    const newBrowser = val === 1 ? browserViewManager.forward() : browserViewManager.back();
    if (newBrowser.page) {
      mainWindow.addBrowserView(newBrowser.page.view);
      mainWindow.send('update-browser-state', {
        url: newBrowser.page.url,
        canGoBack: newBrowser.canBack,
        canGoForward: newBrowser.canForward,
      });
      const bounds = mainWindow.getBounds();
      if (process.platform === 'win32' && mainWindow.isMaximized() && (bounds.x < 0 || bounds.y < 0)) {
        newBrowser.page.view.setBounds({
          x: sidebar ? 76 : 0,
          y: 40,
          width: sidebar ? bounds.width + (bounds.x * 2) - 76
            : bounds.width + (bounds.x * 2),
          height: bounds.height - 40,
        });
      } else {
        newBrowser.page.view.setBounds({
          x: sidebar ? 76 : 0,
          y: 40,
          width: sidebar ? mainWindow.getSize()[0] - 76 : mainWindow.getSize()[0],
          height: mainWindow.getSize()[1] - 40,
        });
      }
      newBrowser.page.view.setAutoResize({
        width: true, height: true,
      });
    }
  });
  ipcMain.on('open-history-item', openHistoryItem);
  ipcMain.on('remove-web-page', () => {
    if (!browserViewManager) browserViewManager = new BrowserViewManager();
    const mainBrowser = mainWindow.getBrowserViews()[0];
    if (mainBrowser) {
      browserViewManager.pauseVideo();
      mainWindow.removeBrowserView(mainBrowser);
    }
  });
  ipcMain.on('change-channel', (evt, args) => {
    if (!browserViewManager) browserViewManager = new BrowserViewManager();
    const mainBrowser = mainWindow.getBrowserViews()[0];
    if (mainBrowser) {
      mainWindow.removeBrowserView(mainBrowser);
    } else {
      browserViewManager.setCurrentChannel('');
    }
    const newChannel = browserViewManager.changeChannel(args.channel, args);
    const view = newChannel.view ? newChannel.view : newChannel.page.view;
    const url = newChannel.view ? args.url : newChannel.page.url;
    mainWindow.addBrowserView(view);
    setTimeout(() => {
      mainWindow.send('update-browser-state', {
        url,
        canGoBack: newChannel.canBack,
        canGoForward: newChannel.canForward,
      });
    }, 150);
    if (!view.isDestroyed()) {
      const bounds = mainWindow.getBounds();
      if (process.platform === 'win32' && mainWindow.isMaximized() && (bounds.x < 0 || bounds.y < 0)) {
        view.setBounds({
          x: sidebar ? 76 : 0,
          y: 40,
          width: sidebar ? bounds.width + (bounds.x * 2) - 76
            : bounds.width + (bounds.x * 2),
          height: bounds.height - 40,
        });
      } else {
        view.setBounds({
          x: sidebar ? 76 : 0,
          y: 40,
          width: sidebar ? mainWindow.getSize()[0] - 76 : mainWindow.getSize()[0],
          height: mainWindow.getSize()[1] - 40,
        });
      }
      view.setAutoResize({
        width: true, height: true,
      });
    }
  });
  ipcMain.on('create-browser-view', (evt, args) => {
    if (!browserViewManager) browserViewManager = new BrowserViewManager();
    const currentMainBrowserView = browserViewManager.create(args.channel, args);
    mainWindow.send('update-browser-state', {
      url: args.url,
      canGoBack: currentMainBrowserView.canBack,
      canGoForward: currentMainBrowserView.canForward,
    });
  });
  ipcMain.on('update-danmu-state', (evt, val) => {
    pipControlView.webContents.executeJavaScript(InjectJSManager.initBarrageIcon(val));
  });
  ipcMain.on('pin', () => {
    mainWindow.send('pip-float-on-top');
  });
  ipcMain.on('pip', () => {
    mainWindow.send('handle-exit-pip');
  });
  ipcMain.on('danmu', () => {
    mainWindow.send('handle-danmu-display');
  });
  ipcMain.on('handle-danmu-display', (evt, code) => {
    browsingWindow.getBrowserViews()[0].webContents.executeJavaScript(code);
  });
  ipcMain.on('mousemove', () => {
    if (browsingWindow && browsingWindow.isFocused()) {
      pipControlView.webContents.executeJavaScript(InjectJSManager.updatePipControlState(true));
      titlebarView.webContents.executeJavaScript(InjectJSManager.updatePipTitlebarToShow(true));
      if (pipTimer) {
        clearTimeout(pipTimer);
      }
      pipTimer = setTimeout(() => {
        if (pipControlView && !pipControlView.isDestroyed()) {
          pipControlView.webContents
            .executeJavaScript(InjectJSManager.updatePipControlState(false));
          titlebarView.webContents
            .executeJavaScript(InjectJSManager.updatePipTitlebarToShow(false));
        }
      }, 3000);
    }
  });
  ipcMain.on('pip-btn-mousemove', () => {
    if (pipTimer) {
      clearTimeout(pipTimer);
    }
  });
  ipcMain.on('pip-btn-mouseout', () => {
    if (pipTimer) {
      clearTimeout(pipTimer);
    }
    pipTimer = setTimeout(() => {
      if (pipControlView && !pipControlView.isDestroyed()) {
        pipControlView.webContents.executeJavaScript(InjectJSManager.updatePipControlState(false));
      }
    }, 3000);
  });
  ipcMain.on('mouseout', () => {
    if (browsingWindow && browsingWindow.isFocused()) {
      if (pipTimer) {
        clearTimeout(pipTimer);
      }
      pipControlView.webContents.executeJavaScript(InjectJSManager.updatePipControlState(false));
      titlebarView.webContents.executeJavaScript(InjectJSManager.updatePipTitlebarToShow(false));
    }
  });
  ipcMain.on('maximizable', (evt, val) => {
    if (val) {
      titlebarView.webContents.executeJavaScript(InjectJSManager.updateTitlebarState('.titlebarMax', true)
        + InjectJSManager.updateTitlebarState('.titlebarFull', false));
    } else {
      titlebarView.webContents.executeJavaScript(InjectJSManager.updateTitlebarState('.titlebarMax', false)
        + InjectJSManager.updateTitlebarState('.titlebarFull', true));
    }
  });
  ipcMain.on('update-mouse-info', (evt, args) => {
    if (browsingWindow && browsingWindow.isFocused()) {
      browsingWindow.send('update-mouse-info', args);
    }
  });
  ipcMain.on('update-full-state', (evt, isFullScreen) => {
    titlebarView.webContents.executeJavaScript(InjectJSManager
      .updateFullScreenIcon(isFullScreen, isBrowsingWindowMax));
  });
  ipcMain.on('mouseup', (evt, type) => {
    switch (type) {
      case 'close':
        browsingWindow.close();
        break;
      case 'min':
        browsingWindow.minimize();
        break;
      case 'full':
        browsingWindow.setFullScreen(true);
        titlebarView.webContents.executeJavaScript(InjectJSManager
          .updateFullScreenIcon(true, isBrowsingWindowMax));
        break;
      case 'recover':
        browsingWindow.setFullScreen(false);
        browsingWindow.getBrowserViews()[0].webContents
          .executeJavaScript(InjectJSManager.changeFullScreen(false));
        titlebarView.webContents.executeJavaScript(InjectJSManager
          .updateFullScreenIcon(false, isBrowsingWindowMax));
        break;
      case 'max':
        if (browsingWindow.isMaximized()) {
          browsingWindow.unmaximize();
          isBrowsingWindowMax = false;
        } else {
          browsingWindow.maximize();
          isBrowsingWindowMax = true;
          if (process.platform === 'win32') {
            titlebarView.webContents.executeJavaScript(InjectJSManager.updateWinMaxIcon(true));
          }
        }
        break;
      case 'unmax':
        browsingWindow.unmaximize();
        isBrowsingWindowMax = false;
        if (process.platform === 'win32') {
          titlebarView.webContents.executeJavaScript(InjectJSManager.updateWinMaxIcon(false));
        }
        break;
      default:
        break;
    }
  });
  ipcMain.on('shift-pip', (evt, args) => {
    if (!browserViewManager) return;
    const mainWindowViews = mainWindow.getBrowserViews();
    mainWindowViews
      .forEach(mainWindowView => mainWindow.removeBrowserView(mainWindowView));
    const browViews = browsingWindow.getBrowserViews();
    browViews.forEach((view) => {
      browsingWindow.removeBrowserView(view);
    });
    const browsers = browserViewManager.changePip(args.channel);
    const pipBrowser = browsers.pipBrowser;
    const mainBrowser = browsers.mainBrowser;
    mainWindow.addBrowserView(mainBrowser.page.view);
    browsingWindow.addBrowserView(pipBrowser);
    createPipControlView();
    createTitlebarView();
    if (args.isGlobal) {
      isGlobal = args.isGlobal;
      browserViewManager.pauseVideo(mainWindow.getBrowserViews()[0]);
      mainWindow.hide();
    }
    mainBrowser.page.view.setBounds({
      x: sidebar ? 76 : 0,
      y: 40,
      width: sidebar ? mainWindow.getSize()[0] - 76 : mainWindow.getSize()[0],
      height: mainWindow.getSize()[1] - 40,
    });
    mainBrowser.page.view.setAutoResize({
      width: true, height: true,
    });
    pipBrowser.setBounds({
      x: 0, y: 0, width: browsingWindow.getSize()[0], height: browsingWindow.getSize()[1],
    });
    pipBrowser.setAutoResize({
      width: true, height: true,
    });
    mainWindow.send('update-browser-state', {
      url: mainBrowser.page.url,
      canGoBack: mainBrowser.canBack,
      canGoForward: mainBrowser.canForward,
    });
    pipControlView.webContents
      .executeJavaScript(InjectJSManager.updateBarrageState(args.barrageOpen, args.opacity));
    menuService.updateFocusedWindow(false, mainWindow && mainWindow.isVisible());
    browsingWindow.focus();
  });
  ipcMain.on('enter-pip', (evt, args) => {
    if (!browserViewManager) return;
    const browsers = browserViewManager.enterPip();
    const pipBrowser = browsers.pipBrowser;
    const mainBrowser = browsers.mainBrowser;
    if (!browsingWindow) {
      createBrowsingWindow({ size: args.pipInfo.pipSize, position: args.pipInfo.pipPos });
      mainWindow.send('init-pip-position');
      mainWindow.removeBrowserView(mainWindow.getBrowserViews()[0]);
      mainWindow.addBrowserView(mainBrowser.page.view);
      browsingWindow.addBrowserView(pipBrowser);
      createPipControlView();
      createTitlebarView();
      browsingWindow.show();
    } else {
      mainWindow.removeBrowserView(mainWindow.getBrowserViews()[0]);
      mainWindow.addBrowserView(mainBrowser.page.view);
      browsingWindow.addBrowserView(pipBrowser);
      browsingWindow.setSize(420, 236);
      createPipControlView();
      createTitlebarView();
      browsingWindow.show();
    }
    if (args.isGlobal) {
      isGlobal = args.isGlobal;
      mainWindow.hide();
    }
    browsingWindow.webContents.closeDevTools();
    browsingWindow.setAspectRatio(args.pipInfo.aspectRatio);
    browsingWindow.setMinimumSize(args.pipInfo.minimumSize[0], args.pipInfo.minimumSize[1]);
    browsingWindow.setSize(args.pipInfo.pipSize[0], args.pipInfo.pipSize[1]);
    mainBrowser.page.view.setBounds({
      x: sidebar ? 76 : 0,
      y: 40,
      width: sidebar ? mainWindow.getSize()[0] - 76 : mainWindow.getSize()[0],
      height: mainWindow.getSize()[1] - 40,
    });
    mainBrowser.page.view.setAutoResize({
      width: true,
      height: true,
    });
    pipBrowser.setBounds({
      x: 0, y: 0, width: browsingWindow.getSize()[0], height: browsingWindow.getSize()[1],
    });
    pipBrowser.setAutoResize({
      width: true, height: true,
    });
    browsingWindow.send('update-pip-listener');
    mainWindow.send('update-browser-state', {
      url: mainBrowser.page.url,
      canGoBack: mainBrowser.canBack,
      canGoForward: mainBrowser.canForward,
    });
    pipControlView.webContents
      .executeJavaScript(InjectJSManager.updateBarrageState(args.barrageOpen, args.opacity));
    pipControlViewTitle(args.isGlobal);
    menuService.updateFocusedWindow(false, mainWindow && mainWindow.isVisible());
    browsingWindow.focus();
  });
  ipcMain.on('update-pip-size', (evt, args) => {
    mainWindow.send('update-pip-size', args);
  });
  ipcMain.on('update-sidebar', (evt, sidebarstate) => {
    sidebar = sidebarstate;
    if (downloadListView && !downloadListView.isDestroyed()) {
      downloadListView.setBounds({
        x: sidebar ? 76 : 0,
        y: 40,
        width: sidebar ? mainWindow.getSize()[0] - 76 : mainWindow.getSize()[0],
        height: mainWindow.getSize()[1] - 40,
      });
    }
  });
  ipcMain.on('set-bounds', (evt, args) => {
    if (pipControlView) pipControlView.setBounds(args.control);
    if (titlebarView) titlebarView.setBounds(args.titlebar);
  });
  ipcMain.on('show-download-list', (evt, info) => {
    if (!downloadListView || downloadListView.isDestroyed()) {
      createDownloadListView(info.title, info.list, info.url,
        true, info.resolution, info.path); // set no limits
    }
  });
  ipcMain.on('update-download-list', () => {
    isVip = true; // set no limits
    if (downloadListView && !downloadListView.isDestroyed()) {
      downloadListView.webContents.send('update-is-vip', isVip);
      if (!isVip) {
        const lastTime = new Date(lastDownloadDate);
        const newTime = new Date();
        const lastDate = lastTime.getDate();
        const lastMonth = lastTime.getMonth();
        const lastYear = lastTime.getFullYear();
        const nowDate = newTime.getDate();
        const nowMonth = newTime.getMonth();
        const nowYear = newTime.getFullYear();
        const available = (lastDate !== nowDate || lastMonth !== nowMonth || lastYear !== nowYear)
          && Date.now() > lastDownloadDate;
        if (!available) downloadListView.webContents.send('update-download-state', 'limited');
      }
    }
  });
  ipcMain.on('close-download-list', (evt, id) => {
    if (downloadListView && !downloadListView.isDestroyed()) {
      mainWindow.removeBrowserView(downloadListView);
      downloadListView.destroy();
    }
    manualAbort = true;
    if (downloadWindow && id) downloadWindow.send('abort-download', id);
  });
  ipcMain.on('open-download-list', () => {
    if (!downloadWindow) {
      createDownloadWindow({ show: true });
    } else {
      downloadWindow.show();
    }
  });
  ipcMain.on('downloading-network-error', (evt, id) => {
    if (downloadWindow) downloadWindow.send('downloading-network-error', id);
  });
  ipcMain.on('show-notification', (evt, info) => {
    const notification = new Notification({ title: locale.$t('browsing.download.downloadCompleted'), body: info.name });
    notification.show();
    notification.on('click', () => {
      shell.showItemInFolder(join(info.path, info.name));
    });
  });
  ipcMain.on('not-found-vc-packages', () => {
    const notification = new Notification({ title: locale.$t('browsing.download.vcRuntime') });
    notification.show();
    notification.on('click', () => {
      shell.openExternal('https://www.microsoft.com/en-US/download/details.aspx?id=5555');
    });
  });
  ipcMain.on('transfer-download-info', (evt, info) => {
    if (downloadWindow) {
      downloadWindow.send('transfer-download-info', info);
      downloadWindow.show();
      mainWindow.send('store-download-date');
    }
    mainWindow.removeBrowserView(downloadListView);
    downloadListView.destroy();
  });
  ipcMain.on('download-item-detail', (evt, info) => {
    if (downloadWindow) {
      downloadWindow.send('add-download-item', info);
    }
  });
  ipcMain.on('transfer-progress', (evt, progress) => {
    downloadWindow.send('transfer-progress', progress);
  });
  ipcMain.on('update-download-date', (evt, date) => {
    lastDownloadDate = date;
  });
  ipcMain.on('start-download-error', () => {
    if (downloadListView && !downloadListView.isDestroyed()) {
      downloadListView.webContents.send('start-download-error');
    }
  });
  ipcMain.on('download-video', (evt, info) => {
    manualAbort = false;
    if (downloadListView && !downloadListView.isDestroyed()) {
      downloadListView.webContents.send('update-download-state', 'loading');
    }
    if (!downloadWindow) {
      createDownloadWindow({
        show: false, info: Object.assign(info, { date: lastDownloadDate }),
      });
    } else downloadWindow.send('download-video', Object.assign(info, { date: lastDownloadDate }));
  });
  ipcMain.on('continue-download-list', (evt, data) => {
    if (!downloadWindow) createDownloadWindow({ show: false, info: data });
    else downloadWindow.send('continue-download-video', data);
  });
  ipcMain.on('exit-pip', (evt, args) => {
    if (!browserViewManager) return;
    browsingWindow.send('remove-pip-listener');
    mainWindow.show();
    mainWindow.getBrowserViews()
      .forEach(mainWindowView => mainWindow.removeBrowserView(mainWindowView));
    const browViews = browsingWindow.getBrowserViews();
    browViews.forEach((view) => {
      browsingWindow.removeBrowserView(view);
    });
    const exitBrowser = browserViewManager.exitPip();
    exitBrowser.page.view.webContents.executeJavaScript(args.jsRecover);
    if (args.cssRecover) exitBrowser.page.view.webContents.insertCSS(args.cssRecover);
    mainWindow.addBrowserView(exitBrowser.page.view);
    exitBrowser.page.view.setBounds({
      x: sidebar ? 76 : 0,
      y: 40,
      width: sidebar ? mainWindow.getSize()[0] - 76 : mainWindow.getSize()[0],
      height: mainWindow.getSize()[1] - 40,
    });
    exitBrowser.page.view.setAutoResize({
      width: true,
      height: true,
    });
    mainWindow.send('update-browser-state', {
      url: exitBrowser.page.url,
      canGoBack: exitBrowser.canBack,
      canGoForward: exitBrowser.canForward,
    });
    if (browsingWindow.isFullScreen()) {
      hideBrowsingWindow = true;
      browsingWindow.setFullScreen(false);
      exitBrowser.page.view.webContents.executeJavaScript('document.webkitCancelFullScreen();');
    } else {
      browsingWindow.hide();
    }
    mainWindow.show();
    menuService.updateFocusedWindow(true, mainWindow && mainWindow.isVisible());
  });
  ipcMain.on('set-window-minimize', () => {
    if (mainWindow && mainWindow.isFocused()) {
      if (mainWindow.isMinimized()) {
        mainWindow.restore();
      } else {
        mainWindow.minimize();
      }
    } else if (browsingWindow && browsingWindow.isFocused()) {
      if (browsingWindow.isMinimized()) {
        browsingWindow.restore();
      } else {
        browsingWindow.minimize();
      }
    }
  });
  // eslint-disable-next-line complexity
  ipcMain.on('set-window-maximize', () => {
    if (mainWindow && mainWindow.isFocused()) {
      if (mainWindow.isMaximized()) {
        mainWindow.unmaximize();
      } else {
        mainWindow.maximize();
      }
      if (mainWindow.getBrowserViews().length && !mainWindow.getBrowserViews()[0].isDestroyed()) {
        const bounds = mainWindow.getBounds();
        if (process.platform === 'win32' && mainWindow.isMaximized() && (bounds.x < 0 || bounds.y < 0)) {
          mainWindow.getBrowserViews()[0].setBounds({
            x: sidebar ? 76 : 0,
            y: 40,
            width: sidebar ? bounds.width + (bounds.x * 2) - 76
              : bounds.width + (bounds.x * 2),
            height: bounds.height - 40,
          });
        } else {
          mainWindow.getBrowserViews()[0].setBounds({
            x: sidebar ? 76 : 0,
            y: 40,
            width: sidebar ? mainWindow.getSize()[0] - 76
              : mainWindow.getSize()[0],
            height: mainWindow.getSize()[1] - 40,
          });
        }
      }
    } else if (browsingWindow && browsingWindow.isFocused()) {
      if (!isBrowsingWindowMax) {
        browsingWindow.maximize();
        isBrowsingWindowMax = true;
        if (process.platform === 'win32') {
          titlebarView.webContents.executeJavaScript(InjectJSManager.updateWinMaxIcon(true));
        }
      } else {
        browsingWindow.unmaximize();
        isBrowsingWindowMax = false;
        if (process.platform === 'win32') {
          titlebarView.webContents.executeJavaScript(InjectJSManager.updateWinMaxIcon(false));
        }
      }
    }
  });
  ipcMain.on('update-route-name', (e, route) => {
    routeName = route;
  });
  ipcMain.on('key-events', (e, keyCode) => {
    if (keyCode === 13) {
      browsingWindow.setFullScreen(!browsingWindow.isFullScreen());
      titlebarView.webContents.executeJavaScript(InjectJSManager
        .updateFullScreenIcon(browsingWindow.isFullScreen(), isBrowsingWindowMax));
    } else {
      browsingWindow.getBrowserViews()[0].webContents
        .executeJavaScript(InjectJSManager.emitKeydownEvent(keyCode));
    }
  });
  ipcMain.on('drop-subtitle', (event, args) => {
    if (!mainWindow || mainWindow.webContents.isDestroyed()) return;
    args.forEach((file) => {
      if (subRegex.test(path.extname(file)) || fs.statSync(file).isDirectory()) {
        tmpSubsToOpen.push(file);
      } else if (!subRegex.test(path.extname(file))
        && getValidVideoRegex().test(file)) {
        tmpVideoToOpen.push(file);
      }
    });
    finalVideoToOpen = getAllValidVideo(!tmpVideoToOpen.length,
      tmpVideoToOpen.concat(tmpSubsToOpen));
    if (process.mas && !tmpVideoToOpen.length && tmpSubsToOpen.length && !finalVideoToOpen) {
      mainWindow.webContents.send('open-subtitle-in-mas', tmpSubsToOpen[0]);
    } else if (tmpVideoToOpen.length + tmpSubsToOpen.length > 0) {
      mainWindow.webContents.send('open-file', { onlySubtitle: !tmpVideoToOpen.length, files: finalVideoToOpen });
    }
    finalVideoToOpen.splice(0, finalVideoToOpen.length);
    tmpSubsToOpen.splice(0, tmpSubsToOpen.length);
    tmpVideoToOpen.splice(0, tmpVideoToOpen.length);
  });
  ipcMain.on('windowPositionChange', (event, args) => {
    if (!mainWindow || event.sender.isDestroyed()) return;
    mainWindow.setPosition(...args);
    event.sender.send('windowPositionChange-asyncReply', mainWindow.getPosition());
  });
  ipcMain.on('windowInit', (event) => {
    if (!mainWindow || event.sender.isDestroyed()) return;
    mainWindow.webContents.send('mainCommit', 'windowMinimumSize', mainWindow.getMinimumSize());
    mainWindow.webContents.send('mainCommit', 'windowPosition', mainWindow.getPosition());
    mainWindow.webContents.send('mainCommit', 'isFullScreen', mainWindow.isFullScreen());
    mainWindow.webContents.send('mainCommit', 'isFocused', mainWindow.isFocused());
  });
  ipcMain.on('need-to-restore', () => {
    needToRestore = true;
    markNeedToRestore();
  });
  ipcMain.on('relaunch', () => {
    const switches = process.argv.filter(a => a.startsWith('-'));
    const argv = process.argv.filter(a => !a.startsWith('-'))
      .slice(0, app.isPackaged ? 1 : 2).concat(switches);
    app.relaunch({ args: argv.slice(1), execPath: argv[0] });
    app.quit();
  });
  ipcMain.on('add-preference', createPreferenceWindow);

  ipcMain.on('add-browsing', (e, args) => {
    createBrowsingWindow(args);
  });
  ipcMain.on('clear-history', () => {
    if (mainWindow && !mainWindow.webContents.isDestroyed()) {
      mainWindow.webContents.send('file.clearHistory');
    }
  });
  ipcMain.on('preference-to-main', (e, args) => {
    if (mainWindow && !mainWindow.webContents.isDestroyed()) {
      mainWindow.webContents.send('mainDispatch', 'setPreference', args);
    }
    if (loginWindow && !loginWindow.webContents.isDestroyed()) {
      loginWindow.webContents.send('setPreference', args);
    }
    if (premiumView && !premiumView.webContents.isDestroyed()) {
      premiumView.webContents.send('setPreference', args);
    }
    if (aboutWindow && !aboutWindow.webContents.isDestroyed()) {
      aboutWindow.webContents.send('setPreference', args);
    }
    if (downloadWindow && !downloadWindow.webContents.isDestroyed()) {
      downloadWindow.send('setPreference', args);
    }
    if (downloadListView && !downloadListView.isDestroyed()) {
      downloadListView.webContents.send('setPreference', args);
    }
    if (openUrlWindow && !openUrlWindow.webContents.isDestroyed()) {
      openUrlWindow.webContents.send('setPreference', args);
    }
  });
  ipcMain.on('main-to-preference', (e, args) => {
    if (preferenceWindow && !preferenceWindow.webContents.isDestroyed()) {
      preferenceWindow.webContents.send('preferenceDispatch', 'setPreference', args);
    }
  });
  /** grab audio logic in main process start */
  function audioGrabCallBack(data) {
    try {
      if (mainWindow && !mainWindow.webContents.isDestroyed()) {
        mainWindow.webContents.send('grab-audio-update', data);
      }
    } catch (error) {
      // empty
    }
  }
  ipcMain.on('grab-audio', (events, data) => {
    audioGrabService.start(data);
    audioGrabService.removeListener('data', audioGrabCallBack);
    audioGrabService.on('data', audioGrabCallBack);
  });
  ipcMain.on('grab-audio-continue', () => {
    audioGrabService.next();
  });
  ipcMain.on('grab-audio-stop', () => {
    audioGrabService.stop();
  });
  /** grab audio logic in main process end */

  ipcMain.on('add-login', createLoginWindow);

  ipcMain.on('login-captcha', () => {
    if (loginWindow && !loginWindow.webContents.isDestroyed()) {
      loginWindow.setSize(412, 336, true);
    }
  });

  ipcMain.on('account-enabled', () => {
    // get storage token
    getToken().then((account) => {
      if (account) {
        global['account'] = account;
        menuService.updateAccount(account);
        audioGrabService.setToken(account.token);
        if (mainWindow && !mainWindow.webContents.isDestroyed()) {
          mainWindow.webContents.send('sign-in', account);
        }
      } else {
        menuService.updateAccount(undefined);
        audioGrabService.setToken(undefined);
      }
    }).catch(console.error);
  });

  ipcMain.on('sign-in-site', async (events, data) => {
    signInSite = data.replace('https', 'http');
    if (process.env.NODE_ENV === 'production') {
      loginURL = `${signInSite}/static/splayer/login.html`;
      premiumURL = `${signInSite}/static/splayer/premium.html`;
    }
  });

  ipcMain.on('sign-in-end-point', async (events, data) => {
    signInEndPoint = data;
    // applePayVerify update endpoint
    applePayVerify.setEndpoint(data);
    if (process.platform === 'darwin' && !applePayVerifyLock) {
      applePayVerifyLock = true;
      try {
        await applePayVerify.verifyAfterOpenApp();
        if (mainWindow && !mainWindow.webContents.isDestroyed()) {
          mainWindow.webContents.send('payment-success');
        }
      } catch (error) {
        // empty
      }
      applePayVerifyLock = false;
    }
  });

  ipcMain.on('add-payment', (events, data) => {
    createPaymentWindow(data.url, data.orderID, data.channel);
  });

  ipcMain.on('close-payment', () => {
    if (paymentWindow) {
      paymentWindow.close();
      paymentWindow = null;
    }
  });

  ipcMain.on('payment-fail', () => {
    if (premiumView && !premiumView.webContents.isDestroyed()) {
      premiumView.webContents.send('payment-fail', paymentOrigin);
    }
    if (paymentWindow && !paymentWindow.webContents.isDestroyed()) {
      paymentWindowCloseTag = true;
      paymentWindow.close();
      paymentWindow = null;
    }
  });

  ipcMain.on('payment-success', () => {
    if (premiumView && !premiumView.webContents.isDestroyed()) {
      premiumView.webContents.send('payment-success', paymentOrigin);
    }
    if (mainWindow && !mainWindow.webContents.isDestroyed()) {
      mainWindow.webContents.send('payment-success');
    }
    if (paymentWindow && !paymentWindow.webContents.isDestroyed()) {
      paymentWindowCloseTag = true;
      paymentWindow.close();
      paymentWindow = null;
    }
  });

  ipcMain.on('show-premium-view', (e, route) => {
    createPremiumView(e, route);
    if (preferenceWindow) {
      preferenceWindow.addBrowserView(premiumView);
    }
  });

  ipcMain.on('hide-premium-view', () => {
    if (premiumView && preferenceWindow) {
      preferenceWindow.removeBrowserView(premiumView);
    }
  });

  ipcMain.on('create-order-loading', (e, origin) => {
    paymentOrigin = origin;
    if (preferenceWindow && !preferenceWindow.webContents.isDestroyed()) {
      preferenceWindow.webContents.send('add-payment');
    }
  });

  ipcMain.on('create-order-done', () => {
    if (preferenceWindow && !preferenceWindow.webContents.isDestroyed()) {
      preferenceWindow.webContents.send('close-payment');
    }
  });

  ipcMain.on('close-preference', () => {
    if (preferenceWindow && !preferenceWindow.webContents.isDestroyed()) {
      preferenceWindow.close();
      preferenceWindow = null;
    }
  });
}

function createMainWindow(openDialog, playlistId) {
  mainWindow = new BrowserWindow({
    useContentSize: true,
    frame: false,
    titleBarStyle: 'none',
    width: 720,
    height: 405,
    minWidth: 720,
    minHeight: 405,
    // it can be set true here and be changed during player starting
    transparent: false, // set to false to solve the backdrop-filter bug
    webPreferences: {
      webSecurity: false,
      nodeIntegration: true,
      experimentalFeatures: true,
      webviewTag: true,
    },
    // See https://github.com/electron/electron/blob/master/docs/api/browser-window.md#showing-window-gracefully
    backgroundColor: '#000000',
    acceptFirstMouse: false,
    show: false,
    ...({
      win32: {},
    })[process.platform],
  });
  if (
    (!welcomeProcessDone && fs.existsSync(path.join(userDataPath, 'WELCOME_PROCESS_MARK')))
    || welcomeProcessDone
  ) {
    welcomeProcessDone = true;
    finalVideoToOpen.length ? mainWindow.loadURL(`${mainURL}#/play`) : mainWindow.loadURL(mainURL);
  } else {
    mainWindow.loadURL(`${mainURL}#/welcome`);
  }
  mainWindow.webContents.userAgent = `${mainWindow.webContents.userAgent.replace(/Electron\S+/i, '')} SPlayerX@2018 Platform/${os.platform()} Release/${os.release()} Version/${app.getVersion()} EnvironmentName/${environmentName}`;
  menuService.setMainWindow(mainWindow);

  mainWindow.on('closed', () => {
    ipcMain.removeAllListeners(); // FIXME: decouple mainWindow and ipcMain
    mainWindow = null;
    menuService.setMainWindow(null);
  });

  mainWindow.once('ready-to-show', () => {
    mainWindow.show();
    // Open file by file association. Currently support 1 file only.
    finalVideoToOpen = getAllValidVideo(!tmpVideoToOpen.length,
      tmpVideoToOpen.concat(tmpSubsToOpen));
    if (process.mas && !tmpVideoToOpen.length && tmpSubsToOpen.length && !finalVideoToOpen) {
      mainWindow.webContents.send('open-subtitle-in-mas', tmpSubsToOpen[0]);
    } else if (tmpVideoToOpen.length + tmpSubsToOpen.length > 0) {
      mainWindow.webContents.send('open-file', { onlySubtitle: !tmpVideoToOpen.length, files: finalVideoToOpen });
    }
    if (openDialog) mainWindow.webContents.send('open-dialog', playlistId);
    finalVideoToOpen.splice(0, finalVideoToOpen.length);
    tmpSubsToOpen.splice(0, tmpSubsToOpen.length);
    tmpVideoToOpen.splice(0, tmpVideoToOpen.length);
    inited = true;
  });

  registerMainWindowEvent(mainWindow);

  if (process.env.NODE_ENV === 'development') {
    setTimeout(() => { // wait some time to prevent `Object not found` error
      if (mainWindow) mainWindow.openDevTools({ mode: 'detach' });
    }, 1000);
  }
  mainWindow.on('focus', () => {
    menuService.enableMenu(true);
  });
}

['left-drag', 'left-up'].forEach((channel) => {
  mouse.on(channel, (...args) => {
    const focusedWindow = BrowserWindow.getFocusedWindow();
    if (!focusedWindow || focusedWindow.webContents.isDestroyed()) return;
    if (focusedWindow.isMaximized()) return;
    if (process.platform === 'darwin' && focusedWindow !== browsingWindow) return;
    focusedWindow.send(`mouse-${channel}`, ...args);
  });
});

app.on('before-quit', () => {
  if (downloadWindow) downloadWindow.webContents.send('quit');
  if (!mainWindow || mainWindow.webContents.isDestroyed()) return;
  if (needToRestore) {
    mainWindow.webContents.send('quit', needToRestore);
  } else {
    mainWindow.webContents.send('quit');
  }
});

app.on('quit', () => {
  mouse.dispose();
});

app.on('second-instance', () => {
  if (mainWindow) {
    if (mainWindow.isMinimized()) mainWindow.restore();
    mainWindow.focus();
  } else if (app.isReady()) {
    createMainWindow();
  }
});

app.on('minimize', () => {
  if (mainWindow && mainWindow.isFocused()) {
    mainWindow.minimize();
  }
});

async function darwinOpenFilesToStart() {
  if (mainWindow && !mainWindow.webContents.isDestroyed()) { // sencond instance
    if (!inited) return;
    finalVideoToOpen = getAllValidVideo(!tmpVideoToOpen.length,
      tmpVideoToOpen.concat(tmpSubsToOpen));
    if (!tmpVideoToOpen.length && tmpSubsToOpen.length) {
      const allSubFiles = [];
      tmpSubsToOpen.forEach((file) => {
        if (subRegex.test(path.extname(file))) {
          allSubFiles.push(file);
        } else {
          allSubFiles.push(...searchSubsInDir(file));
        }
      });
      mainWindow.webContents.send('add-local-subtitles', allSubFiles);
    } else if (tmpVideoToOpen.length + tmpSubsToOpen.length > 0) {
      mainWindow.webContents.send('open-file', { onlySubtitle: !tmpVideoToOpen.length, files: finalVideoToOpen });
    }
    finalVideoToOpen.splice(0, finalVideoToOpen.length);
    tmpSubsToOpen.splice(0, tmpSubsToOpen.length);
    tmpVideoToOpen.splice(0, tmpVideoToOpen.length);
    if (!mainWindow.isVisible()) mainWindow.show();
    if (mainWindow.isMinimized()) mainWindow.restore();
    mainWindow.focus();
  } else if (app.isReady() && !mainWindow) {
    createMainWindow();
  }
}
const darwinOpenFilesToStartDebounced = debounce(darwinOpenFilesToStart, 100);
if (process.platform === 'darwin') {
  app.on('will-finish-launching', () => {
    app.on('open-file', (event, file) => {
      // TODO: clean code to remove duplicated check
      let ext;
      let isDirectory;
      try {
        ext = path.extname(file);
        isDirectory = fs.statSync(file).isDirectory();
      } catch (ex) {
        return;
      }
      if (subRegex.test(ext) || isDirectory) {
        tmpSubsToOpen.push(file);
      } else if (!subRegex.test(ext)
        && getValidVideoRegex().test(file)) {
        tmpVideoToOpen.push(file);
      }
      finalVideoToOpen = getAllValidVideo(!tmpVideoToOpen.length,
        tmpVideoToOpen.concat(tmpSubsToOpen));
      darwinOpenFilesToStartDebounced();
    });
  });
} else {
  const tmpFile = process.argv.slice(app.isPackaged ? 1 : 2);
  tmpFile.forEach((file) => {
    let ext;
    let isDirectory;
    try {
      ext = path.extname(file);
      isDirectory = fs.statSync(file).isDirectory();
    } catch (ex) {
      return;
    }
    if (subRegex.test(ext) || isDirectory) {
      tmpSubsToOpen.push(file);
    } else if (!subRegex.test(ext)
      && getValidVideoRegex().test(file)) {
      tmpVideoToOpen.push(file);
    }
  });
  finalVideoToOpen = getAllValidVideo(!tmpVideoToOpen.length,
    tmpVideoToOpen.concat(tmpSubsToOpen));
  app.on('second-instance', (event, argv) => {
    if (!mainWindow || mainWindow.webContents.isDestroyed()) {
      if (app.isReady()) createMainWindow();
    }
    const opendFiles = argv.slice(app.isPackaged ? 3 : 2);
    opendFiles.forEach((file) => {
      let ext;
      let isDirectory;
      try {
        ext = path.extname(file);
        isDirectory = fs.statSync(file).isDirectory();
      } catch (ex) {
        return;
      }
      if (subRegex.test(ext) || isDirectory) {
        tmpSubsToOpen.push(file);
      } else if (!subRegex.test(ext)
        && getValidVideoRegex().test(file)) {
        tmpVideoToOpen.push(file);
      }
    });
    finalVideoToOpen = getAllValidVideo(!tmpVideoToOpen.length,
      tmpVideoToOpen.concat(tmpSubsToOpen));
    if (!tmpVideoToOpen.length && tmpSubsToOpen.length) {
      const allSubFiles = [];
      tmpSubsToOpen.forEach((file) => {
        if (subRegex.test(path.extname(file))) {
          allSubFiles.push(file);
        } else {
          allSubFiles.push(...searchSubsInDir(file));
        }
      });
      mainWindow.webContents.send('add-local-subtitles', allSubFiles);
    } else if (tmpVideoToOpen.length + tmpSubsToOpen.length > 0) {
      mainWindow.webContents.send('open-file', { onlySubtitle: !tmpVideoToOpen.length, files: finalVideoToOpen });
    }
    finalVideoToOpen.splice(0, finalVideoToOpen.length);
    tmpSubsToOpen.splice(0, tmpSubsToOpen.length);
    tmpVideoToOpen.splice(0, tmpVideoToOpen.length);
  });
}

app.on('ready', () => {
  menuService = new MenuService();
  if (process.platform === 'darwin') {
    systemPreferences.subscribeNotification('AppleInterfaceThemeChangedNotification', () => {
      if (routeName === 'browsing-view') {
        menuService.updatePipIcon();
      }
    });
    systemPreferences.setUserDefault('NSDisabledDictationMenuItem', 'boolean', true);
    systemPreferences.setUserDefault('NSDisabledCharacterPaletteMenuItem', 'boolean', true);
  }
  createMainWindow();
  app.name = 'SPlayer';
  globalShortcut.register('CmdOrCtrl+Shift+I+O+P', () => {
    if (mainWindow) mainWindow.openDevTools({ mode: 'detach' });
  });
  globalShortcut.register('CmdOrCtrl+Shift+J+K+L', () => {
    if (preferenceWindow) preferenceWindow.openDevTools({ mode: 'detach' });
  });
  globalShortcut.register('CmdOrCtrl+Shift+A+S+D', () => {
    if (loginWindow) loginWindow.openDevTools({ mode: 'detach' });
  });
  globalShortcut.register('CmdOrCtrl+Shift+Q+W+E', () => {
    if (premiumView) premiumView.webContents.openDevTools();
  });
  globalShortcut.register('CmdOrCtrl+Shift+Z+X+C', () => {
    if (paymentWindow) paymentWindow.openDevTools({ mode: 'detach' });
  });

  if (process.platform === 'win32') {
    globalShortcut.register('CmdOrCtrl+`', () => {
      handleBossKey();
    });
  }
});

app.on('window-all-closed', () => {
  if (
    (routeName === 'welcome-privacy' || routeName === 'language-setting')
    || process.platform !== 'darwin') {
    app.quit();
  }
});

const oauthRegex = [
  /^https:\/\/cnpassport.youku.com\//i,
  /^https:\/\/udb3lgn.huya.com\//i,
  /^https:\/\/passport.iqiyi.com\/apis\/thirdparty/i,
  /^https:\/\/api.weibo.com\/oauth2/i,
  /^https:\/\/graph.qq.com\//i,
  /^https:\/\/open.weixin.qq.com\//i,
  /^https:\/\/openapi.baidu.com\//i,
  /^https:\/\/auth.alipay.com\/login\//i,
  /^https:\/\/account.xiaomi.com\/pass\//i,
  /^https:\/\/www.facebook.com\/v[0-9].[0-9]\/dialog\/oauth/i,
  /^https:\/\/accounts.google.com\/signin\/oauth\//i,
  /^https:\/\/accounts.google.com\/CheckCookie\?/i,
  /^\/passport\/user\/tplogin\?/i,
  /^https:\/\/www.imooc.com\/passport\//i,
];
app.on('web-contents-created', (webContentsCreatedEvent, contents) => {
  if (contents.getType() === 'browserView') {
    contents.on('new-window', (newWindowEvent, url) => {
      if (!oauthRegex.some(re => re.test(url))) {
        newWindowEvent.preventDefault();
      }
    });
  }
});

app.on('bossKey', handleBossKey);
app.on('add-preference', createPreferenceWindow);
app.on('add-login', createLoginWindow);
app.on('add-windows-about', createAboutWindow);
app.on('check-for-updates', () => {
  if (!mainWindow || mainWindow.webContents.isDestroyed()) return;
  mainWindow.webContents.send('check-for-updates');
});
app.on('open-history-item', (evt, args) => {
  openHistoryItem(evt, args);
  mainWindow.send('update-current-channel', args.channel);
});

app.on('menu-create-main-window', () => {
  if (!mainWindow) createMainWindow();
  else if (mainWindow.isMinimized()) {
    mainWindow.restore();
  } else if (!mainWindow.isVisible() && (!browsingWindow || !browsingWindow.isVisible())) {
    mainWindow.show();
  }
});

app.on('menu-open-dialog', (playlistId) => {
  createMainWindow(true, playlistId);
});

app.on('activate', () => {
  if (!mainWindow) {
    if (app.isReady()) createMainWindow();
  } else if (!mainWindow.isVisible() && (!browsingWindow || !browsingWindow.isVisible())) {
    mainWindow.show();
  }
  if (browsingWindow && browsingWindow.isMinimized()) {
    browsingWindow.restore();
  }
  if (mainWindow && mainWindow.isMinimized()) {
    mainWindow.restore();
  }
});

app.on('refresh-token', async (account) => {
  global['account'] = account;
  menuService.updateAccount(account);
  audioGrabService.setToken(account.token);
  saveToken(account.token);
  if (mainWindow && !mainWindow.webContents.isDestroyed()) {
    mainWindow.webContents.send('sign-in', account);
  }
  if (preferenceWindow && !preferenceWindow.webContents.isDestroyed()) {
    preferenceWindow.webContents.send('sign-in', account);
  }
  if (premiumView && !premiumView.webContents.isDestroyed()) {
    premiumView.webContents.send('sign-in', account);
  }
  if (paymentWindow && !paymentWindow.webContents.isDestroyed()) {
    paymentWindow.webContents.send('sign-in', account);
  }
});

app.on('sign-in', async () => { // eslint-disable-line complexity
  // if applePayVerify is waiting for sign in handle
  if (!applePayVerifyLock && applePayVerify.isWaitingSignIn()) {
    applePayVerifyLock = true;
    try {
      const success = await applePayVerify.verifyAfterSignIn();
      if (premiumView && !premiumView.webContents.isDestroyed() && success) {
        // notify web handle success
        premiumView.webContents.send('applePay-success', paymentOrigin);
      }
      if (mainWindow && !mainWindow.webContents.isDestroyed() && success) {
        mainWindow.webContents.send('payment-success');
      }
    } catch (error) {
      if (premiumView && !premiumView.webContents.isDestroyed()) {
        premiumView.webContents.send('applePay-fail', paymentOrigin, error);
      }
    }
    applePayVerifyLock = false;
  } else if (!applePayVerifyLock) {
    applePayVerifyLock = true;
    try {
      await applePayVerify.verifyAfterOpenApp();
      if (mainWindow && !mainWindow.webContents.isDestroyed()) {
        mainWindow.webContents.send('payment-success');
      }
    } catch (error) {
      // empty
    }
    applePayVerifyLock = false;
  }
});

app.on('sign-out-confirm', () => {
  if (mainWindow && !mainWindow.webContents.isDestroyed()) {
    mainWindow.webContents.send('sign-out-confirm', undefined);
  }
});

app.on('sign-out', () => {
  global['account'] = undefined;
  menuService.updateAccount(undefined);
  audioGrabService.setToken(undefined);
  saveToken('');
  if (mainWindow && !mainWindow.webContents.isDestroyed()) {
    mainWindow.webContents.send('sign-in', undefined);
  }
  if (preferenceWindow && !preferenceWindow.webContents.isDestroyed()) {
    preferenceWindow.webContents.send('sign-in', undefined);
  }
  if (premiumView && !premiumView.webContents.isDestroyed()) {
    premiumView.webContents.send('sign-in', undefined);
  }
  if (paymentWindow && !paymentWindow.webContents.isDestroyed()) {
    paymentWindow.webContents.send('sign-in', undefined);
  }
});

app.on('route-account', (e) => {
  if (preferenceWindow && !preferenceWindow.webContents.isDestroyed()) {
    preferenceWindow.webContents.send('route-change');
  } else {
    createPreferenceWindow(e, 'account');
  }
});

app.getDisplayLanguage = () => {
  locale.getDisplayLanguage();
  return locale.displayLanguage;
};

// export getIp to static login preload.js
app.getIP = getIP;

app.crossThreadCache = crossThreadCache;

// export getSignInEndPoint to static login preload.js
app.getSignInEndPoint = () => signInEndPoint;
app.getSignInSite = () => signInSite;

// apple pay
if (process.platform === 'darwin') {
  // Listen for transactions as soon as possible.
  inAppPurchase.on('transactions-updated', (event, transactions) => {
    if (!Array.isArray(transactions)) {
      return;
    }
    // Check each transaction.
    transactions.forEach(async (transaction) => { // eslint-disable-line complexity
      // const payment = transaction.payment;
      switch (transaction.transactionState) {
        case 'purchasing':
          break;
        case 'purchased':
          // eslint-disable-next-line no-case-declarations
          let receipt;
          try {
            receipt = fs.readFileSync(inAppPurchase.getReceiptURL());
          } catch (error) {
            // empty
          }
          try {
            const verifySuccess = await applePayVerify.verifyAfterPay({
              date: transaction.transactionDate,
              payment: {
                transactionID: transaction.transactionIdentifier,
                productID: applePayProductID,
                receipt: receipt.toString('base64'),
                currency: applePayCurrency,
              },
            });
            if (premiumView && !premiumView.webContents.isDestroyed() && verifySuccess) {
              // notify web handle success
              premiumView.webContents.send('applePay-success', paymentOrigin);
            }
            if (mainWindow && !mainWindow.webContents.isDestroyed() && verifySuccess) {
              mainWindow.webContents.send('payment-success');
            }
          } catch (error) {
            if (premiumView && !premiumView.webContents.isDestroyed()) {
              premiumView.webContents.send('applePay-fail', paymentOrigin, error);
            }
          }
          break;
        case 'failed':
          // Finish the transaction.
          inAppPurchase.finishTransactionByDate(transaction.transactionDate);
          if (premiumView && !premiumView.webContents.isDestroyed()) {
            premiumView.webContents.send('applePay-fail', paymentOrigin, 'not support');
          }
          break;
        case 'restored':
          break;
        case 'deferred':
          break;
        default:
          break;
      }
    });
  });

  // apple pay
  app.applePay = (product, id, currency, quantity, callback) => {
    applePayProductID = id;
    applePayCurrency = currency;
    // Check if the user is allowed to make in-app purchase.
    if (!inAppPurchase.canMakePayments()) {
      if (premiumView && !premiumView.webContents.isDestroyed()) {
        premiumView.webContents.send('applePay-fail', paymentOrigin, 'not support');
      }
      return;
    }
    // Retrieve and display the product descriptions.
    inAppPurchase.getProducts([product], (products) => {
      // Check the parameters.
      if (!Array.isArray(products) || products.length <= 0) {
        if (premiumView && !premiumView.webContents.isDestroyed()) {
          premiumView.webContents.send('applePay-fail', paymentOrigin, 'Unable to retrieve the product informations.');
        }
        return;
      }
      // Purchase the selected product.
      inAppPurchase.purchaseProduct(product, quantity, callback);
    });
  };
}<|MERGE_RESOLUTION|>--- conflicted
+++ resolved
@@ -444,7 +444,6 @@
   setBoundsCenterByOriginWindow(mainWindow, openUrlWindow, 540, 426);
 }
 
-<<<<<<< HEAD
 function createPremiumView(e, route) {
   if (!premiumView) {
     premiumView = new BrowserView({
@@ -475,29 +474,6 @@
     }
   } else if (premiumView && !premiumView.webContents.isDestroyed()) {
     premiumView.webContents.send('premium-route-change', route);
-=======
-function createPremiumView() {
-  premiumView = new BrowserView({
-    webPreferences: {
-      preload: `${require('path').resolve(__static, 'premium/preload.js')}`,
-      webSecurity: false,
-      nativeWindowOpen: true,
-    },
-  });
-  preferenceWindow.setBrowserView(premiumView);
-  premiumView.webContents.loadURL(premiumURL);
-  premiumView.webContents.userAgent = `${premiumView.webContents.userAgent.replace(/Electron\S+/i, '')} SPlayerX@2018 Platform/${os.platform()} Release/${os.release()} Version/${app.getVersion()} EnvironmentName/${environmentName}`;
-  premiumView.setBounds({
-    x: 110,
-    y: 0,
-    width: preferenceWindow.getSize()[0] - 110,
-    height: preferenceWindow.getSize()[1],
-  });
-  if (process.env.NODE_ENV === 'development') {
-    setTimeout(() => { // wait some time to prevent `Object not found` error
-      premiumView.webContents.openDevTools();
-    }, 1000);
->>>>>>> abf99730
   }
 }
 
