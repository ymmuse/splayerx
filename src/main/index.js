// Be sure to call Sentry function as early as possible in the main process
import '../shared/sentry';

import { app, BrowserWindow, session, Tray, ipcMain, globalShortcut, nativeImage, splayerx } from 'electron' // eslint-disable-line
import { throttle, debounce, uniq } from 'lodash';
import os from 'os';
import path, {
  basename, dirname, extname, join,
} from 'path';
import fs from 'fs';
import rimraf from 'rimraf';
import { jsonStorage } from '../renderer/libs/JsonStorage';
import './helpers/electronPrototypes';
import writeLog from './helpers/writeLog';
import { getValidVideoRegex, getValidSubtitleRegex } from '../shared/utils';
import { mouse } from './helpers/mouse';

import './helpers/mediaTasksPlugin';

// requestSingleInstanceLock is not going to work for mas
// https://github.com/electron-userland/electron-packager/issues/923
if (!process.mas && !app.requestSingleInstanceLock()) {
  app.quit();
}

/**
 * Check for restore mark and delete all user data
 */
const userDataPath = app.getPath('userData');
if (fs.existsSync(path.join(userDataPath, 'NEED_TO_RESTORE_MARK'))) {
  try {
    const tbdPath = `${userDataPath}-TBD`;
    if (fs.existsSync(tbdPath)) rimraf.sync(tbdPath);
    fs.renameSync(userDataPath, tbdPath);
    rimraf(tbdPath, (err) => {
      if (err) console.error(err);
    });
  } catch (ex) {
    console.error(ex);
    try {
      rimraf.sync(`${userDataPath}/**/!(lockfile)`);
      console.log('Successfully removed all user data.');
    } catch (ex) {
      console.error(ex);
    }
  }
}

/**
 * Set `__static` path to static files in production
 * https://simulatedgreg.gitbooks.io/electron-vue/content/en/using-static-assets.html
 */
if (process.env.NODE_ENV !== 'development') {
  global.__static = path.join(__dirname, '/static').replace(/\\/g, '\\\\') // eslint-disable-line
}

app.commandLine.appendSwitch('autoplay-policy', 'no-user-gesture-required');

let mainWindow = null;
let aboutWindow = null;
let preferenceWindow = null;
let tray = null;
let needToRestore = false;
let inited = false;
let finalVideoToOpen = [];
const tmpVideoToOpen = [];
const tmpSubsToOpen = [];
const subRegex = getValidSubtitleRegex();
const mainURL = process.env.NODE_ENV === 'development'
  ? 'http://localhost:9080'
  : `file://${__dirname}/index.html`;
const aboutURL = process.env.NODE_ENV === 'development'
  ? 'http://localhost:9080/about.html'
  : `file://${__dirname}/about.html`;
const preferenceURL = process.env.NODE_ENV === 'development'
  ? 'http://localhost:9080/preference.html'
  : `file://${__dirname}/preference.html`;

const tempFolderPath = path.join(app.getPath('temp'), 'splayer');
if (!fs.existsSync(tempFolderPath)) fs.mkdirSync(tempFolderPath);


function handleBossKey() {
  if (!mainWindow || mainWindow.webContents.isDestroyed()) return;
  if (mainWindow.isVisible()) {
    if (process.platform === 'darwin' && mainWindow.isFullScreen()) {
      mainWindow.once('leave-full-screen', handleBossKey);
      mainWindow.setFullScreen(false);
      return;
    }
    mainWindow.webContents.send('mainDispatch', 'PAUSE_VIDEO');
    mainWindow.hide();
    mainWindow.webContents.send('mainCommit', 'isHiddenByBossKey', true);
    if (process.platform === 'win32') {
      tray = new Tray(nativeImage.createFromDataURL(require('../../build/icons/1024x1024.png')));
      tray.on('click', () => {
        mainWindow.show();
        mainWindow.webContents.send('mainCommit', 'isHiddenByBossKey', false);
        // Destroy tray in its callback may cause app crash
        setTimeout(() => {
          if (!tray) return;
          tray.destroy();
          tray = null;
        }, 10);
      });
    }
  }
}

function markNeedToRestore() {
  fs.closeSync(fs.openSync(path.join(app.getPath('userData'), 'NEED_TO_RESTORE_MARK'), 'w'));
}
function searchSubsInDir(dir) {
  const subRegex = getValidSubtitleRegex();
  const dirFiles = fs.readdirSync(dir);
  return dirFiles
    .filter(subtitleFilename => subRegex.test(path.extname(subtitleFilename)))
    .map(subtitleFilename => (join(dir, subtitleFilename)));
}
function searchForLocalVideo(subSrc) {
  const videoDir = dirname(subSrc);
  const videoBasename = basename(subSrc, extname(subSrc)).toLowerCase();
  const videoFilename = basename(subSrc).toLowerCase();
  const dirFiles = fs.readdirSync(videoDir);
  return dirFiles
    .filter((subtitleFilename) => {
      const lowerCasedName = subtitleFilename.toLowerCase();
      return (
        getValidVideoRegex().test(lowerCasedName)
        && lowerCasedName.slice(0, lowerCasedName.lastIndexOf('.')) === videoBasename
        && lowerCasedName !== videoFilename && !subRegex.test(path.extname(lowerCasedName))
      );
    })
    .map(subtitleFilename => (join(videoDir, subtitleFilename)));
}
function getAllValidVideo(onlySubtitle, files) {
  try {
    const videoFiles = [];

    for (let i = 0; i < files.length; i += 1) {
      if (fs.statSync(files[i]).isDirectory()) {
        const dirPath = files[i];
        const dirFiles = fs.readdirSync(dirPath).map(file => path.join(dirPath, file));
        files.push(...dirFiles);
      }
    }
    if (!process.mas) {
      files.forEach((tempFilePath) => {
        const baseName = path.basename(tempFilePath);
        if (baseName.startsWith('.') || fs.statSync(tempFilePath).isDirectory()) return;
        if (subRegex.test(path.extname(tempFilePath))) {
          const tempVideo = searchForLocalVideo(tempFilePath);
          videoFiles.push(...tempVideo);
        } else if (!subRegex.test(path.extname(tempFilePath))
          && getValidVideoRegex().test(tempFilePath)) {
          videoFiles.push(tempFilePath);
        }
      });
    } else {
      files.forEach((tempFilePath) => {
        const baseName = path.basename(tempFilePath);
        if (baseName.startsWith('.') || fs.statSync(tempFilePath).isDirectory()) return;
        if (!subRegex.test(path.extname(tempFilePath))
          && getValidVideoRegex().test(tempFilePath)) {
          videoFiles.push(tempFilePath);
        }
      });
    }
    return uniq(videoFiles);
  } catch (ex) {
    return [];
  }
}

function registerMainWindowEvent(mainWindow) {
  if (!mainWindow) return;
  mainWindow.on('move', throttle(() => {
    if (!mainWindow || mainWindow.webContents.isDestroyed()) return;
    mainWindow.webContents.send('mainCommit', 'windowPosition', mainWindow.getPosition());
  }, 100));
  mainWindow.on('enter-full-screen', () => {
    if (!mainWindow || mainWindow.webContents.isDestroyed()) return;
    mainWindow.webContents.send('mainCommit', 'isFullScreen', true);
    mainWindow.webContents.send('mainCommit', 'isMaximized', mainWindow.isMaximized());
  });
  mainWindow.on('leave-full-screen', () => {
    if (!mainWindow || mainWindow.webContents.isDestroyed()) return;
    mainWindow.webContents.send('mainCommit', 'isFullScreen', false);
    mainWindow.webContents.send('mainCommit', 'isMaximized', mainWindow.isMaximized());
  });
  mainWindow.on('maximize', () => {
    if (!mainWindow || mainWindow.webContents.isDestroyed()) return;
    mainWindow.webContents.send('mainCommit', 'isMaximized', true);
  });
  mainWindow.on('unmaximize', () => {
    if (!mainWindow || mainWindow.webContents.isDestroyed()) return;
    mainWindow.webContents.send('mainCommit', 'isMaximized', false);
  });
  mainWindow.on('minimize', () => {
    if (!mainWindow || mainWindow.webContents.isDestroyed()) return;
    mainWindow.webContents.send('mainCommit', 'isMinimized', true);
  });
  mainWindow.on('restore', () => {
    if (!mainWindow || mainWindow.webContents.isDestroyed()) return;
    mainWindow.webContents.send('mainCommit', 'isMinimized', false);
  });
  mainWindow.on('focus', () => {
    if (!mainWindow || mainWindow.webContents.isDestroyed()) return;
    mainWindow.webContents.send('mainCommit', 'isFocused', true);
    mainWindow.webContents.send('mainCommit', 'isHiddenByBossKey', false);
  });
  mainWindow.on('blur', () => {
    if (!mainWindow || mainWindow.webContents.isDestroyed()) return;
    mainWindow.webContents.send('mainCommit', 'isFocused', false);
  });
  mainWindow.on('scroll-touch-begin', () => {
    if (!mainWindow || mainWindow.webContents.isDestroyed()) return;
    mainWindow.webContents.send('scroll-touch-begin');
  });
  mainWindow.on('scroll-touch-end', () => {
    if (!mainWindow || mainWindow.webContents.isDestroyed()) return;
    mainWindow.webContents.send('scroll-touch-end');
  });

  ipcMain.on('callMainWindowMethod', (evt, method, args = []) => {
    try {
      mainWindow[method](...args);
    } catch (ex) {
      console.error('callMainWindowMethod', method, JSON.stringify(args), '\n', ex);
    }
  });
  ipcMain.on('drop-subtitle', (event, args) => {
    if (!mainWindow || mainWindow.webContents.isDestroyed()) return;
    args.forEach((file) => {
      if (subRegex.test(path.extname(file)) || fs.statSync(file).isDirectory()) {
        tmpSubsToOpen.push(file);
      } else if (!subRegex.test(path.extname(file))
        && getValidVideoRegex().test(file)) {
        tmpVideoToOpen.push(file);
      }
    });
    finalVideoToOpen = getAllValidVideo(!tmpVideoToOpen.length,
      tmpVideoToOpen.concat(tmpSubsToOpen));
    if (process.mas && !tmpVideoToOpen.length && tmpSubsToOpen.length && !finalVideoToOpen) {
      mainWindow.webContents.send('open-subtitle-in-mas', tmpSubsToOpen[0]);
    } else if (tmpVideoToOpen.length + tmpSubsToOpen.length > 0) {
      mainWindow.webContents.send('open-file', { onlySubtitle: !tmpVideoToOpen.length, files: finalVideoToOpen });
    }
    finalVideoToOpen.splice(0, finalVideoToOpen.length);
    tmpSubsToOpen.splice(0, tmpSubsToOpen.length);
    tmpVideoToOpen.splice(0, tmpVideoToOpen.length);
  });
<<<<<<< HEAD
  function thumbnail(args, cb) {
    splayerx.generateThumbnails(
      args.src, args.outPath, args.width, args.num.cols, args.num.rows,
      (ret) => {
        console[ret === '0' ? 'log' : 'error'](ret, args.src);
        cb(ret, args.src);
      },
    );
  }

  function thumbnailTaskCallback() {
    const cb = (ret, src) => {
      thumbnailTask.shift();
      if (thumbnailTask.length > 0) {
        thumbnail(thumbnailTask[0], cb);
      }
      if (mainWindow && !mainWindow.webContents.isDestroyed() && ret === '0') {
        mainWindow.webContents.send('thumbnail-saved', src);
      }
    };
    thumbnail(thumbnailTask[0], cb);
  }

  ipcMain.on('generateThumbnails', (event, args) => {
    if (thumbnailTask.length === 0) {
      thumbnailTask.push(args);
      thumbnailTaskCallback();
    } else {
      thumbnailTask.splice(1, 1, args);
    }
  });

  function timecodeFromSeconds(s) {
    const dt = new Date(Math.abs(s) * 1000);
    let hours = dt.getUTCHours();
    let minutes = dt.getUTCMinutes();
    let seconds = dt.getUTCSeconds();

    if (minutes < 10) {
      minutes = `0${minutes}`;
    }
    if (seconds < 10) {
      seconds = `0${seconds}`;
    }
    if (hours > 0) {
      if (hours < 10) {
        hours = `${hours}`;
      }
      return `${hours}:${minutes}:${seconds}`;
    }
    return `00:${minutes}:${seconds}`;
  }

  function extractSubtitle(videoPath, subtitlePath, index) {
    return new Promise((resolve, reject) => {
      splayerx.extractSubtitles(videoPath, subtitlePath, `0:${index}:0`, (err) => {
        if (!err) resolve(subtitlePath);
        else reject(err);
      });
    });
  }

  function snapShot(info, callback) {
    let randomNumber = Math.round((Math.random() * 20) + 5);
    if (randomNumber > info.duration) randomNumber = info.duration;
    if (!info.width) info.width = 1920;
    if (!info.height) info.height = 1080;
    const numberString = timecodeFromSeconds(randomNumber);
    splayerx.snapshotVideo(
      info.path, info.imgPath, numberString, `${info.width}`, `${info.height}`,
      (resultCode) => {
        console[resultCode === '0' ? 'log' : 'error'](resultCode, info.path);
        callback(resultCode, info.imgPath);
      },
    );
  }

  function snapShotQueueProcess(event) {
    const callback = (resultCode, imgPath) => {
      if (resultCode === 'Waiting for the task completion.') {
        snapShot(snapShotQueue[0], callback);
      } else if (resultCode === '0') {
        const lastRecord = snapShotQueue.shift();
        if (event.sender.isDestroyed()) {
          snapShotQueue.splice(0, snapShotQueue.length);
        } else {
          event.sender.send(`snapShot-${lastRecord.path}-reply`, imgPath);
          if (snapShotQueue.length > 0) {
            snapShot(snapShotQueue[0], callback);
          }
        }
      } else {
        snapShotQueue.shift();
        if (snapShotQueue.length > 0) {
          snapShot(snapShotQueue[0], callback);
        }
      }
    };
    snapShot(snapShotQueue[0], callback);
  }

  ipcMain.on('snapShot', (event, video) => {
    const imgPath = video.imgPath;

    if (!fs.existsSync(imgPath)) {
      snapShotQueue.push(video);
      if (snapShotQueue.length === 1) {
        snapShotQueueProcess(event);
      }
    } else {
      event.sender.send(`snapShot-${video.path}-reply`);
    }
  });

  ipcMain.on('extract-subtitle-request', (event, videoPath, index, format, hash) => {
    const subtitleFolderPath = path.join(tempFolderPath, hash);
    if (!fs.existsSync(subtitleFolderPath)) fs.mkdirSync(subtitleFolderPath);
    const subtitlePath = path.join(subtitleFolderPath, `embedded-${index}.${format}`);
    if (fs.existsSync(subtitlePath)) event.sender.send(`extract-subtitle-response-${index}`, { error: null, index, path: subtitlePath });
    else {
      embeeddSubtitlesQueue.add(() => extractSubtitle(videoPath, subtitlePath, index)
        .then(index => event.sender.send(`extract-subtitle-response-${index}`, { error: null, index, path: subtitlePath }))
        .catch(index => event.sender.send(`extract-subtitle-response-${index}`, { error: 'error', index })));
    }
  });

  function mediaInfo(videoPath, callback) {
    splayerx.getMediaInfo(videoPath, (info) => {
      callback(info);
    });
  }

  function mediaInfoQueueProcess() {
    const callback = (info) => {
      if (mainWindow && !mainWindow.webContents.isDestroyed()) {
        mainWindow.webContents.send(`mediaInfo-${mediaInfoQueue[0]}-reply`, info);
      }
      mediaInfoQueue.shift();
      if (mediaInfoQueue.length > 0) {
        mediaInfo(mediaInfoQueue[0], callback);
      }
    };
    mediaInfo(mediaInfoQueue[0], callback);
  }
=======
>>>>>>> 7da8b803

  function createAbout() {
    const aboutWindowOptions = {
      useContentSize: true,
      frame: false,
      titleBarStyle: 'none',
      width: 190,
      height: 280,
      transparent: true,
      resizable: false,
      show: false,
      webPreferences: {
        webSecurity: false,
        nodeIntegration: true,
        experimentalFeatures: true,
      },
      acceptFirstMouse: true,
      fullscreenable: false,
      maximizable: false,
      minimizable: false,
    };
    if (!aboutWindow) {
      aboutWindow = new BrowserWindow(aboutWindowOptions);
      // 如果播放窗口顶置，打开关于也顶置
      if (mainWindow.isAlwaysOnTop()) {
        aboutWindow.setAlwaysOnTop(true);
      }
      aboutWindow.loadURL(`${aboutURL}`);
      aboutWindow.on('closed', () => {
        aboutWindow = null;
      });
    }
    aboutWindow.once('ready-to-show', () => {
      aboutWindow.show();
    });
  }

  function createPreference() {
    const preferenceWindowOptions = {
      useContentSize: true,
      frame: false,
      titleBarStyle: 'none',
      width: 540,
      height: 426,
      transparent: true,
      resizable: false,
      show: false,
      webPreferences: {
        webSecurity: false,
        nodeIntegration: true,
        experimentalFeatures: true,
      },
      acceptFirstMouse: true,
      fullscreenable: false,
      maximizable: false,
      minimizable: false,
    };
    if (!preferenceWindow) {
      preferenceWindow = new BrowserWindow(preferenceWindowOptions);
      // 如果播放窗口顶置，打开首选项也顶置
      if (mainWindow.isAlwaysOnTop()) {
        preferenceWindow.setAlwaysOnTop(true);
      }
      preferenceWindow.loadURL(`${preferenceURL}`);
      preferenceWindow.on('closed', () => {
        preferenceWindow = null;
      });
    } else {
      preferenceWindow.focus();
    }
    preferenceWindow.once('ready-to-show', () => {
      preferenceWindow.show();
    });
  }

  ipcMain.on('windowPositionChange', (event, args) => {
    if (!mainWindow || event.sender.isDestroyed()) return;
    mainWindow.setPosition(...args);
    event.sender.send('windowPositionChange-asyncReply', mainWindow.getPosition());
  });
  ipcMain.on('windowInit', (event) => {
    if (!mainWindow || event.sender.isDestroyed()) return;
    mainWindow.webContents.send('mainCommit', 'windowMinimumSize', mainWindow.getMinimumSize());
    mainWindow.webContents.send('mainCommit', 'windowPosition', mainWindow.getPosition());
    mainWindow.webContents.send('mainCommit', 'isFullScreen', mainWindow.isFullScreen());
    mainWindow.webContents.send('mainCommit', 'isFocused', mainWindow.isFocused());
  });
  ipcMain.on('bossKey', () => {
    handleBossKey();
  });
  ipcMain.on('writeLog', (event, level, log) => { // eslint-disable-line complexity
    if (!log) return;
    writeLog(level, log);
  });
  ipcMain.on('add-windows-about', createAbout);
  ipcMain.on('add-preference', createPreference);
  ipcMain.on('need-to-restore', () => {
    needToRestore = true;
    markNeedToRestore();
  });
  ipcMain.on('relaunch', () => {
    const switches = process.argv.filter(a => a.startsWith('-'));
    const argv = process.argv.filter(a => !a.startsWith('-'))
      .slice(0, app.isPackaged ? 1 : 2).concat(switches);
    app.relaunch({ args: argv.slice(1), execPath: argv[0] });
    app.quit();
  });
  ipcMain.on('preference-to-main', (e, args) => {
    if (mainWindow && !mainWindow.webContents.isDestroyed()) {
      mainWindow.webContents.send('mainDispatch', 'setPreference', args);
    }
  });
  ipcMain.on('main-to-preference', (e, args) => {
    if (preferenceWindow && !preferenceWindow.webContents.isDestroyed()) {
      preferenceWindow.webContents.send('preferenceDispatch', 'setPreference', args);
    }
  });
}

function createWindow() {
  mainWindow = new BrowserWindow({
    useContentSize: true,
    frame: false,
    titleBarStyle: 'none',
    width: 720,
    height: 405,
    minWidth: 720,
    minHeight: 405,
    // it can be set true here and be changed during player starting
    transparent: false, // set to false to solve the backdrop-filter bug
    webPreferences: {
      webSecurity: false,
      nodeIntegration: true,
      experimentalFeatures: true,
      webviewTag: true,
    },
    // See https://github.com/electron/electron/blob/master/docs/api/browser-window.md#showing-window-gracefully
    backgroundColor: '#6a6a6a',
    acceptFirstMouse: false,
    show: false,
    ...({
      win32: {},
    })[process.platform],
  });
  jsonStorage.get('preferences').then((data) => {
    let url = mainURL;
    if (finalVideoToOpen.length) url = `${mainURL}#/play`;
    else if (!data.welcomeProcessDone) url = `${mainURL}#/welcome`;
    mainWindow.loadURL(url);
  }).catch(() => {
    mainWindow.loadURL(mainURL);
  });
  mainWindow.webContents.setUserAgent(
    `${mainWindow.webContents.getUserAgent().replace(/Electron\S+/i, '')
    } SPlayerX@2018 ${os.platform()} ${os.release()} Version ${app.getVersion()}`,
  );

  mainWindow.on('closed', () => {
    ipcMain.removeAllListeners();
    mainWindow = null;
  });

  mainWindow.once('ready-to-show', () => {
    mainWindow.show();
    // Open file by file association. Currently support 1 file only.
    finalVideoToOpen = getAllValidVideo(!tmpVideoToOpen.length,
      tmpVideoToOpen.concat(tmpSubsToOpen));
    if (process.mas && !tmpVideoToOpen.length && tmpSubsToOpen.length && !finalVideoToOpen) {
      mainWindow.webContents.send('open-subtitle-in-mas', tmpSubsToOpen[0]);
    } else if (tmpVideoToOpen.length + tmpSubsToOpen.length > 0) {
      mainWindow.webContents.send('open-file', { onlySubtitle: !tmpVideoToOpen.length, files: finalVideoToOpen });
    }
    finalVideoToOpen.splice(0, finalVideoToOpen.length);
    tmpSubsToOpen.splice(0, tmpSubsToOpen.length);
    tmpVideoToOpen.splice(0, tmpVideoToOpen.length);
    inited = true;
  });

  registerMainWindowEvent(mainWindow);

  if (process.env.NODE_ENV === 'development') {
    setTimeout(() => { // wait some time to prevent `Object not found` error
      if (mainWindow) mainWindow.openDevTools({ mode: 'detach' });
    }, 1000);
  }
}

['left-drag', 'left-up'].forEach((channel) => {
  mouse.on(channel, (...args) => {
    if (!mainWindow || mainWindow.webContents.isDestroyed()) return;
    mainWindow.webContents.send(`mouse-${channel}`, ...args);
  });
});

app.on('before-quit', () => {
  if (!mainWindow || mainWindow.webContents.isDestroyed()) return;
  if (needToRestore) {
    mainWindow.webContents.send('quit', needToRestore);
  } else {
    mainWindow.webContents.send('quit');
  }
});

app.on('quit', () => {
  mouse.dispose();
});

app.on('second-instance', () => {
  if (mainWindow) {
    if (mainWindow.isMinimized()) mainWindow.restore();
    mainWindow.focus();
  } else if (app.isReady()) {
    createWindow();
  }
});


async function darwinOpenFilesToStart() {
  if (mainWindow && !mainWindow.webContents.isDestroyed()) { // sencond instance
    if (!inited) return;
    finalVideoToOpen = getAllValidVideo(!tmpVideoToOpen.length,
      tmpVideoToOpen.concat(tmpSubsToOpen));
    if (!tmpVideoToOpen.length && tmpSubsToOpen.length) {
      const allSubFiles = [];
      tmpSubsToOpen.forEach((file) => {
        if (subRegex.test(path.extname(file))) {
          allSubFiles.push(file);
        } else {
          allSubFiles.push(...searchSubsInDir(file));
        }
      });
      mainWindow.webContents.send('add-local-subtitles', allSubFiles);
    } else if (tmpVideoToOpen.length + tmpSubsToOpen.length > 0) {
      mainWindow.webContents.send('open-file', { onlySubtitle: !tmpVideoToOpen.length, files: finalVideoToOpen });
    }
    finalVideoToOpen.splice(0, finalVideoToOpen.length);
    tmpSubsToOpen.splice(0, tmpSubsToOpen.length);
    tmpVideoToOpen.splice(0, tmpVideoToOpen.length);
    if (!mainWindow.isVisible()) mainWindow.show();
    if (mainWindow.isMinimized()) mainWindow.restore();
    mainWindow.focus();
  } else if (app.isReady() && !mainWindow) {
    createWindow();
  }
}
const darwinOpenFilesToStartDebounced = debounce(darwinOpenFilesToStart, 100);
if (process.platform === 'darwin') {
  app.on('will-finish-launching', () => {
    app.on('open-file', (event, file) => {
      // TODO: clean code to remove duplicated check
      let ext;
      let isDirectory;
      try {
        ext = path.extname(file);
        isDirectory = fs.statSync(file).isDirectory();
      } catch (ex) {
        return;
      }
      if (subRegex.test(ext) || isDirectory) {
        tmpSubsToOpen.push(file);
      } else if (!subRegex.test(ext)
        && getValidVideoRegex().test(file)) {
        tmpVideoToOpen.push(file);
      }
      finalVideoToOpen = getAllValidVideo(!tmpVideoToOpen.length,
        tmpVideoToOpen.concat(tmpSubsToOpen));
      darwinOpenFilesToStartDebounced();
    });
  });
} else {
  const tmpFile = process.argv.slice(app.isPackaged ? 1 : 2);
  tmpFile.forEach((file) => {
    let ext;
    let isDirectory;
    try {
      ext = path.extname(file);
      isDirectory = fs.statSync(file).isDirectory();
    } catch (ex) {
      return;
    }
    if (subRegex.test(ext) || isDirectory) {
      tmpSubsToOpen.push(file);
    } else if (!subRegex.test(ext)
      && getValidVideoRegex().test(file)) {
      tmpVideoToOpen.push(file);
    }
  });
  finalVideoToOpen = getAllValidVideo(!tmpVideoToOpen.length,
    tmpVideoToOpen.concat(tmpSubsToOpen));
  app.on('second-instance', (event, argv) => {
    if (!mainWindow || mainWindow.webContents.isDestroyed()) {
      if (app.isReady()) createWindow();
    }
    const opendFiles = argv.slice(app.isPackaged ? 3 : 2);
    opendFiles.forEach((file) => {
      let ext;
      let isDirectory;
      try {
        ext = path.extname(file);
        isDirectory = fs.statSync(file).isDirectory();
      } catch (ex) {
        return;
      }
      if (subRegex.test(ext) || isDirectory) {
        tmpSubsToOpen.push(file);
      } else if (!subRegex.test(ext)
        && getValidVideoRegex().test(file)) {
        tmpVideoToOpen.push(file);
      }
    });
    finalVideoToOpen = getAllValidVideo(!tmpVideoToOpen.length,
      tmpVideoToOpen.concat(tmpSubsToOpen));
    if (!tmpVideoToOpen.length && tmpSubsToOpen.length) {
      const allSubFiles = [];
      tmpSubsToOpen.forEach((file) => {
        if (subRegex.test(path.extname(file))) {
          allSubFiles.push(file);
        } else {
          allSubFiles.push(...searchSubsInDir(file));
        }
      });
      mainWindow.webContents.send('add-local-subtitles', allSubFiles);
    } else if (tmpVideoToOpen.length + tmpSubsToOpen.length > 0) {
      mainWindow.webContents.send('open-file', { onlySubtitle: !tmpVideoToOpen.length, files: finalVideoToOpen });
    }
    finalVideoToOpen.splice(0, finalVideoToOpen.length);
    tmpSubsToOpen.splice(0, tmpSubsToOpen.length);
    tmpVideoToOpen.splice(0, tmpVideoToOpen.length);
  });
}

app.on('ready', () => {
  createWindow();
  app.setName('SPlayer');
  globalShortcut.register('CmdOrCtrl+Shift+I+O+P', () => {
    if (mainWindow) mainWindow.openDevTools({ mode: 'detach' });
  });
  globalShortcut.register('CmdOrCtrl+Shift+J+K+L', () => {
    if (preferenceWindow) preferenceWindow.openDevTools({ mode: 'detach' });
  });

  if (process.platform === 'win32') {
    globalShortcut.register('CmdOrCtrl+`', () => {
      handleBossKey();
    });
  }
});

app.on('window-all-closed', () => {
  // if (process.platform !== 'darwin') {
  // }
  app.quit();
});

app.on('activate', () => {
  if (!mainWindow) {
    if (app.isReady()) createWindow();
  } else if (!mainWindow.isVisible()) {
    mainWindow.show();
  }
});<|MERGE_RESOLUTION|>--- conflicted
+++ resolved
@@ -110,6 +110,7 @@
 function markNeedToRestore() {
   fs.closeSync(fs.openSync(path.join(app.getPath('userData'), 'NEED_TO_RESTORE_MARK'), 'w'));
 }
+
 function searchSubsInDir(dir) {
   const subRegex = getValidSubtitleRegex();
   const dirFiles = fs.readdirSync(dir);
@@ -250,153 +251,6 @@
     tmpSubsToOpen.splice(0, tmpSubsToOpen.length);
     tmpVideoToOpen.splice(0, tmpVideoToOpen.length);
   });
-<<<<<<< HEAD
-  function thumbnail(args, cb) {
-    splayerx.generateThumbnails(
-      args.src, args.outPath, args.width, args.num.cols, args.num.rows,
-      (ret) => {
-        console[ret === '0' ? 'log' : 'error'](ret, args.src);
-        cb(ret, args.src);
-      },
-    );
-  }
-
-  function thumbnailTaskCallback() {
-    const cb = (ret, src) => {
-      thumbnailTask.shift();
-      if (thumbnailTask.length > 0) {
-        thumbnail(thumbnailTask[0], cb);
-      }
-      if (mainWindow && !mainWindow.webContents.isDestroyed() && ret === '0') {
-        mainWindow.webContents.send('thumbnail-saved', src);
-      }
-    };
-    thumbnail(thumbnailTask[0], cb);
-  }
-
-  ipcMain.on('generateThumbnails', (event, args) => {
-    if (thumbnailTask.length === 0) {
-      thumbnailTask.push(args);
-      thumbnailTaskCallback();
-    } else {
-      thumbnailTask.splice(1, 1, args);
-    }
-  });
-
-  function timecodeFromSeconds(s) {
-    const dt = new Date(Math.abs(s) * 1000);
-    let hours = dt.getUTCHours();
-    let minutes = dt.getUTCMinutes();
-    let seconds = dt.getUTCSeconds();
-
-    if (minutes < 10) {
-      minutes = `0${minutes}`;
-    }
-    if (seconds < 10) {
-      seconds = `0${seconds}`;
-    }
-    if (hours > 0) {
-      if (hours < 10) {
-        hours = `${hours}`;
-      }
-      return `${hours}:${minutes}:${seconds}`;
-    }
-    return `00:${minutes}:${seconds}`;
-  }
-
-  function extractSubtitle(videoPath, subtitlePath, index) {
-    return new Promise((resolve, reject) => {
-      splayerx.extractSubtitles(videoPath, subtitlePath, `0:${index}:0`, (err) => {
-        if (!err) resolve(subtitlePath);
-        else reject(err);
-      });
-    });
-  }
-
-  function snapShot(info, callback) {
-    let randomNumber = Math.round((Math.random() * 20) + 5);
-    if (randomNumber > info.duration) randomNumber = info.duration;
-    if (!info.width) info.width = 1920;
-    if (!info.height) info.height = 1080;
-    const numberString = timecodeFromSeconds(randomNumber);
-    splayerx.snapshotVideo(
-      info.path, info.imgPath, numberString, `${info.width}`, `${info.height}`,
-      (resultCode) => {
-        console[resultCode === '0' ? 'log' : 'error'](resultCode, info.path);
-        callback(resultCode, info.imgPath);
-      },
-    );
-  }
-
-  function snapShotQueueProcess(event) {
-    const callback = (resultCode, imgPath) => {
-      if (resultCode === 'Waiting for the task completion.') {
-        snapShot(snapShotQueue[0], callback);
-      } else if (resultCode === '0') {
-        const lastRecord = snapShotQueue.shift();
-        if (event.sender.isDestroyed()) {
-          snapShotQueue.splice(0, snapShotQueue.length);
-        } else {
-          event.sender.send(`snapShot-${lastRecord.path}-reply`, imgPath);
-          if (snapShotQueue.length > 0) {
-            snapShot(snapShotQueue[0], callback);
-          }
-        }
-      } else {
-        snapShotQueue.shift();
-        if (snapShotQueue.length > 0) {
-          snapShot(snapShotQueue[0], callback);
-        }
-      }
-    };
-    snapShot(snapShotQueue[0], callback);
-  }
-
-  ipcMain.on('snapShot', (event, video) => {
-    const imgPath = video.imgPath;
-
-    if (!fs.existsSync(imgPath)) {
-      snapShotQueue.push(video);
-      if (snapShotQueue.length === 1) {
-        snapShotQueueProcess(event);
-      }
-    } else {
-      event.sender.send(`snapShot-${video.path}-reply`);
-    }
-  });
-
-  ipcMain.on('extract-subtitle-request', (event, videoPath, index, format, hash) => {
-    const subtitleFolderPath = path.join(tempFolderPath, hash);
-    if (!fs.existsSync(subtitleFolderPath)) fs.mkdirSync(subtitleFolderPath);
-    const subtitlePath = path.join(subtitleFolderPath, `embedded-${index}.${format}`);
-    if (fs.existsSync(subtitlePath)) event.sender.send(`extract-subtitle-response-${index}`, { error: null, index, path: subtitlePath });
-    else {
-      embeeddSubtitlesQueue.add(() => extractSubtitle(videoPath, subtitlePath, index)
-        .then(index => event.sender.send(`extract-subtitle-response-${index}`, { error: null, index, path: subtitlePath }))
-        .catch(index => event.sender.send(`extract-subtitle-response-${index}`, { error: 'error', index })));
-    }
-  });
-
-  function mediaInfo(videoPath, callback) {
-    splayerx.getMediaInfo(videoPath, (info) => {
-      callback(info);
-    });
-  }
-
-  function mediaInfoQueueProcess() {
-    const callback = (info) => {
-      if (mainWindow && !mainWindow.webContents.isDestroyed()) {
-        mainWindow.webContents.send(`mediaInfo-${mediaInfoQueue[0]}-reply`, info);
-      }
-      mediaInfoQueue.shift();
-      if (mediaInfoQueue.length > 0) {
-        mediaInfo(mediaInfoQueue[0], callback);
-      }
-    };
-    mediaInfo(mediaInfoQueue[0], callback);
-  }
-=======
->>>>>>> 7da8b803
 
   function createAbout() {
     const aboutWindowOptions = {
@@ -433,7 +287,6 @@
       aboutWindow.show();
     });
   }
-
   function createPreference() {
     const preferenceWindowOptions = {
       useContentSize: true,
