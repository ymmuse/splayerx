// Be sure to call Sentry function as early as possible in the main process
import '../shared/sentry';

import { app, BrowserWindow, session, Tray, ipcMain, globalShortcut, nativeImage, splayerx, systemPreferences, BrowserView, webContents } from 'electron' // eslint-disable-line
import { throttle, debounce, uniq } from 'lodash';
import os from 'os';
import path, {
  basename, dirname, extname, join, resolve,
} from 'path';
import fs from 'fs';
import rimraf from 'rimraf';
import urlParse from 'url-parse-lax';
// import { audioHandler } from './helpers/audioHandler';
import { audioGrabService } from './helpers/AudioGrabService';
import './helpers/electronPrototypes';
import writeLog from './helpers/writeLog';
import { getValidVideoRegex, getValidSubtitleRegex } from '../shared/utils';
import { mouse } from './helpers/mouse';
import MenuService from './menu/MenuService';
import registerMediaTasks from './helpers/mediaTasksPlugin';
import { BrowserViewManager } from './helpers/BrowserViewManager';
import InjectJSManager from '../../src/shared/pip/InjectJSManager';
import Locale from '../shared/common/localize';

// requestSingleInstanceLock is not going to work for mas
// https://github.com/electron-userland/electron-packager/issues/923
if (!process.mas && !app.requestSingleInstanceLock()) {
  app.quit();
}

/**
 * Check for restore mark and delete all user data
 */
const userDataPath = app.getPath('userData');
if (fs.existsSync(path.join(userDataPath, 'NEED_TO_RESTORE_MARK'))) {
  try {
    const tbdPath = `${userDataPath}-TBD`;
    if (fs.existsSync(tbdPath)) rimraf.sync(tbdPath);
    fs.renameSync(userDataPath, tbdPath);
    rimraf(tbdPath, (err) => {
      if (err) console.error(err);
    });
  } catch (ex) {
    console.error(ex);
    try {
      rimraf.sync(`${userDataPath}/**/!(lockfile)`);
      console.log('Successfully removed all user data.');
    } catch (ex) {
      console.error(ex);
    }
  }
}

/**
 * Set `__static` path to static files in production
 * https://simulatedgreg.gitbooks.io/electron-vue/content/en/using-static-assets.html
 */
if (process.env.NODE_ENV !== 'development') {
  global.__static = path.join(__dirname, '/static').replace(/\\/g, '\\\\') // eslint-disable-line
}

app.commandLine.appendSwitch('autoplay-policy', 'no-user-gesture-required');

let isGlobal = false;
let sidebar = false;
let welcomeProcessDone = false;
let menuService = null;
let routeName = null;
let mainWindow = null;
let laborWindow = null;
let aboutWindow = null;
let preferenceWindow = null;
let browsingWindow = null;
let browserViewManager = null;
let pipControlView = null;
let titlebarView = null;
let maskView = null;
let maskEventTimer = 0;
let maskDisappearTimer = 0;
let isBrowsingWindowMax = false;
let tray = null;
let pipTimer = 0;
let needToRestore = false;
let forceQuit = false; // 大退app 关闭所有windows
let needBlockCloseLaborWindow = true; // 标记是否阻塞nsfw窗口关闭
let inited = false;
let hideBrowsingWindow = false;
let finalVideoToOpen = [];
const locale = new Locale();
const tmpVideoToOpen = [];
const tmpSubsToOpen = [];
const subRegex = getValidSubtitleRegex();
const titlebarUrl = process.platform === 'darwin' ? `file:${resolve(__static, 'pip/macTitlebar.html')}` : `file:${resolve(__static, 'pip/winTitlebar.html')}`;
const maskUrl = process.platform === 'darwin' ? `file:${resolve(__static, 'pip/mask.html')}` : `file:${resolve(__static, 'pip/mask.html')}`;
const mainURL = process.env.NODE_ENV === 'development'
  ? 'http://localhost:9080'
  : `file://${__dirname}/index.html`;
const laborURL = process.env.NODE_ENV === 'development'
  ? 'http://localhost:9080/labor.html'
  : `file://${__dirname}/labor.html`;
const aboutURL = process.env.NODE_ENV === 'development'
  ? 'http://localhost:9080/about.html'
  : `file://${__dirname}/about.html`;
const preferenceURL = process.env.NODE_ENV === 'development'
  ? 'http://localhost:9080/preference.html'
  : `file://${__dirname}/preference.html`;
const browsingURL = process.env.NODE_ENV === 'development'
  ? 'http://localhost:9080/browsing.html'
  : `file://${__dirname}/browsing.html`;

const tempFolderPath = path.join(app.getPath('temp'), 'splayer');
if (!fs.existsSync(tempFolderPath)) fs.mkdirSync(tempFolderPath);


function handleBossKey() {
  if (!mainWindow || mainWindow.webContents.isDestroyed()) return;
  if (mainWindow.isVisible()) {
    if (process.platform === 'darwin' && mainWindow.isFullScreen()) {
      mainWindow.once('leave-full-screen', handleBossKey);
      mainWindow.setFullScreen(false);
      return;
    }
    mainWindow.webContents.send('mainCommit', 'PAUSED_UPDATE', true);
    mainWindow.webContents.send('mainCommit', 'isHiddenByBossKey', true);
    mainWindow.hide();
    if (process.platform === 'win32') {
      tray = new Tray(nativeImage.createFromDataURL(require('../../build/icons/1024x1024.png')));
      tray.on('click', () => {
        mainWindow.show();
        mainWindow.webContents.send('mainCommit', 'isHiddenByBossKey', false);
        // Destroy tray in its callback may cause app crash
        setTimeout(() => {
          if (!tray) return;
          tray.destroy();
          tray = null;
        }, 10);
      });
    }
  }
}

function pipControlViewTitle(isGlobal) {
  const danmu = locale.$t('browsing.danmu');
  const title = isGlobal ? locale.$t('browsing.exitPip') : locale.$t('browsing.exitPop');
  pipControlView.webContents.executeJavaScript(InjectJSManager.updatePipControlTitle(title, danmu));
}

function createPipControlView() {
  if (pipControlView && !pipControlView.isDestroyed()) pipControlView.destroy();
  pipControlView = new BrowserView({
    webPreferences: {
      preload: `${require('path').resolve(__static, 'pip/preload.js')}`,
    },
  });
  browsingWindow.addBrowserView(pipControlView);
  pipControlView.webContents.loadURL(`file:${require('path').resolve(__static, 'pip/pipControl.html')}`);
  pipControlView.webContents.openDevTools();
  pipControlView.setBackgroundColor('#00FFFFFF');
  pipControlView.setBounds({
    x: Math.round(browsingWindow.getSize()[0] - 65),
    y: Math.round(browsingWindow.getSize()[1] / 2 - 54),
    width: 50,
    height: 104,
  });
}

function createTitlebarView() {
  if (titlebarView) titlebarView.destroy();
  titlebarView = new BrowserView({
    webPreferences: {
      preload: `${require('path').resolve(__static, 'pip/titlebarPreload.js')}`,
    },
  });
  browsingWindow.addBrowserView(titlebarView);
  titlebarView.webContents.loadURL(titlebarUrl);
  titlebarView.setBackgroundColor('#00FFFFFF');
  titlebarView.setBounds({
    x: 0, y: 0, width: browsingWindow.getSize()[0], height: 36,
  });
}

function createMaskView() {
  if (maskView) maskView.destroy();
  maskView = new BrowserView();
  browsingWindow.addBrowserView(maskView);
  maskView.webContents.loadURL(maskUrl);
  maskView.setBackgroundColor('#00FFFFFF');
  maskView.setBounds({
    x: 0, y: 0, width: browsingWindow.getSize()[0], height: browsingWindow.getSize()[1],
  });
  maskView.webContents.executeJavaScript(`
    document.body.style.backgroundColor = 'rgba(255, 255, 255, 0.18)';
  `);
}
function markNeedToRestore() {
  fs.closeSync(fs.openSync(path.join(app.getPath('userData'), 'NEED_TO_RESTORE_MARK'), 'w'));
}

function searchSubsInDir(dir) {
  const subRegex = getValidSubtitleRegex();
  const dirFiles = fs.readdirSync(dir);
  return dirFiles
    .filter(subtitleFilename => subRegex.test(path.extname(subtitleFilename)))
    .map(subtitleFilename => (join(dir, subtitleFilename)));
}
function searchForLocalVideo(subSrc) {
  const videoDir = dirname(subSrc);
  const videoBasename = basename(subSrc, extname(subSrc)).toLowerCase();
  const videoFilename = basename(subSrc).toLowerCase();
  const dirFiles = fs.readdirSync(videoDir);
  return dirFiles
    .filter((subtitleFilename) => {
      const lowerCasedName = subtitleFilename.toLowerCase();
      return (
        getValidVideoRegex().test(lowerCasedName)
        && lowerCasedName.slice(0, lowerCasedName.lastIndexOf('.')) === videoBasename
        && lowerCasedName !== videoFilename && !subRegex.test(path.extname(lowerCasedName))
      );
    })
    .map(subtitleFilename => (join(videoDir, subtitleFilename)));
}
function getAllValidVideo(onlySubtitle, files) {
  try {
    const videoFiles = [];

    for (let i = 0; i < files.length; i += 1) {
      if (fs.statSync(files[i]).isDirectory()) {
        const dirPath = files[i];
        const dirFiles = fs.readdirSync(dirPath).map(file => path.join(dirPath, file));
        files.push(...dirFiles);
      }
    }
    if (!process.mas) {
      files.forEach((tempFilePath) => {
        const baseName = path.basename(tempFilePath);
        if (baseName.startsWith('.') || fs.statSync(tempFilePath).isDirectory()) return;
        if (subRegex.test(path.extname(tempFilePath))) {
          const tempVideo = searchForLocalVideo(tempFilePath);
          videoFiles.push(...tempVideo);
        } else if (!subRegex.test(path.extname(tempFilePath))
          && getValidVideoRegex().test(tempFilePath)) {
          videoFiles.push(tempFilePath);
        }
      });
    } else {
      files.forEach((tempFilePath) => {
        const baseName = path.basename(tempFilePath);
        if (baseName.startsWith('.') || fs.statSync(tempFilePath).isDirectory()) return;
        if (!subRegex.test(path.extname(tempFilePath))
          && getValidVideoRegex().test(tempFilePath)) {
          videoFiles.push(tempFilePath);
        }
      });
    }
    return uniq(videoFiles);
  } catch (ex) {
    return [];
  }
}

function createPreferenceWindow(e, route) {
  const preferenceWindowOptions = {
    useContentSize: true,
    frame: false,
    titleBarStyle: 'none',
    width: 540,
    height: 426,
    transparent: true,
    resizable: false,
    show: false,
    webPreferences: {
      webSecurity: false,
      nodeIntegration: true,
      experimentalFeatures: true,
    },
    acceptFirstMouse: true,
    fullscreenable: false,
    maximizable: false,
    minimizable: false,
  };
  if (!preferenceWindow) {
    preferenceWindow = new BrowserWindow(preferenceWindowOptions);
    // 如果播放窗口顶置，打开首选项也顶置
    if (mainWindow && mainWindow.isAlwaysOnTop()) {
      preferenceWindow.setAlwaysOnTop(true);
    }
    if (route) preferenceWindow.loadURL(`${preferenceURL}#/${route}`);
    else preferenceWindow.loadURL(`${preferenceURL}`);
    preferenceWindow.on('closed', () => {
      preferenceWindow = null;
    });
  } else {
    preferenceWindow.focus();
  }
  preferenceWindow.once('ready-to-show', () => {
    preferenceWindow.show();
  });
}

function createAboutWindow() {
  const aboutWindowOptions = {
    useContentSize: true,
    frame: false,
    titleBarStyle: 'none',
    width: 190,
    height: 280,
    transparent: true,
    resizable: false,
    show: false,
    webPreferences: {
      webSecurity: false,
      nodeIntegration: true,
      experimentalFeatures: true,
    },
    acceptFirstMouse: true,
    fullscreenable: false,
    maximizable: false,
    minimizable: false,
  };
  if (!aboutWindow) {
    aboutWindow = new BrowserWindow(aboutWindowOptions);
    // 如果播放窗口顶置，打开关于也顶置
    if (mainWindow && mainWindow.isAlwaysOnTop()) {
      aboutWindow.setAlwaysOnTop(true);
    }
    aboutWindow.loadURL(`${aboutURL}`);
    aboutWindow.on('closed', () => {
      aboutWindow = null;
    });
  }
  aboutWindow.once('ready-to-show', () => {
    aboutWindow.show();
  });
}

function createBrowsingWindow(args) {
  const browsingWindowOptions = {
    useContentSize: true,
    frame: false,
    titleBarStyle: 'none',
    transparent: true,
    webPreferences: {
      webSecurity: false,
      nodeIntegration: true,
      experimentalFeatures: true,
      webviewTag: true,
    },
    backgroundColor: '#000000',
    acceptFirstMouse: false,
    show: false,
  };
  if (!browsingWindow) {
    browsingWindow = new BrowserWindow(browsingWindowOptions);
    browsingWindow.loadURL(`${browsingURL}`);
    browsingWindow.on('closed', () => {
      browsingWindow = null;
    });
  }
  browsingWindow.once('ready-to-show', () => {
    browsingWindow.setSize(args.size[0], args.size[1]);
    if (args.position.length) {
      browsingWindow.setPosition(args.position[0], args.position[1]);
    }
    browsingWindow.on('focus', () => {
      menuService.updateFocusedWindow(false, mainWindow && mainWindow.isVisible());
    });
    browsingWindow.on('move', throttle(() => {
      if (!mainWindow) return;
      mainWindow.send('update-pip-pos', browsingWindow.getPosition());
    }, 100));
  });
  browsingWindow.on('leave-full-screen', () => {
    if (hideBrowsingWindow) {
      hideBrowsingWindow = false;
      browsingWindow.hide();
      setTimeout(() => {
        mainWindow.focus();
      }, 0);
    }
  });
}

function createLaborWindow() {
  const laborWindowOptions = {
    show: false,
    webPreferences: {
      webSecurity: false,
      nodeIntegration: true,
      experimentalFeatures: true,
    },
  };
  if (!laborWindow) {
    laborWindow = new BrowserWindow(laborWindowOptions);
    laborWindow.once('ready-to-show', () => {
      laborWindow.readyToShow = true;
    });
    laborWindow.on('close', (event) => {
      if ((mainWindow && !mainWindow.webContents.isDestroyed()) && needBlockCloseLaborWindow) {
        event.preventDefault();
      }
    });
    laborWindow.on('closed', () => {
      laborWindow = null;
      if (forceQuit) {
        app.quit();
      }
    });
    if (process.env.NODE_ENV === 'development') laborWindow.openDevTools({ mode: 'detach' });
    laborWindow.loadURL(laborURL);
  }
  // 重置参数
  forceQuit = false;
  needBlockCloseLaborWindow = true;
}

function registerMainWindowEvent(mainWindow) {
  if (!mainWindow) return;
  mainWindow.on('move', throttle(() => {
    if (!mainWindow || mainWindow.webContents.isDestroyed()) return;
    mainWindow.webContents.send('mainCommit', 'windowPosition', mainWindow.getPosition());
  }, 100));
  mainWindow.on('enter-full-screen', () => {
    if (!mainWindow || mainWindow.webContents.isDestroyed()) return;
    mainWindow.webContents.send('mainCommit', 'isFullScreen', true);
    mainWindow.webContents.send('mainCommit', 'isMaximized', mainWindow.isMaximized());
  });
  mainWindow.on('leave-full-screen', () => {
    if (!mainWindow || mainWindow.webContents.isDestroyed()) return;
    mainWindow.webContents.send('mainCommit', 'isFullScreen', false);
    mainWindow.webContents.send('mainCommit', 'isMaximized', mainWindow.isMaximized());
  });
  mainWindow.on('maximize', () => {
    if (!mainWindow || mainWindow.webContents.isDestroyed()) return;
    mainWindow.webContents.send('mainCommit', 'isMaximized', true);
    mainWindow.webContents.send('mainCommit', 'windowPosition', mainWindow.getPosition());
  });
  mainWindow.on('unmaximize', () => {
    if (!mainWindow || mainWindow.webContents.isDestroyed()) return;
    mainWindow.webContents.send('mainCommit', 'isMaximized', false);
    mainWindow.webContents.send('mainCommit', 'windowPosition', mainWindow.getPosition());
  });
  mainWindow.on('minimize', () => {
    menuService.enableMenu(false);
    if (!mainWindow || mainWindow.webContents.isDestroyed()) return;
    mainWindow.webContents.send('mainCommit', 'isMinimized', true);
  });
  mainWindow.on('restore', () => {
    menuService.enableMenu(true);
    if (!mainWindow || mainWindow.webContents.isDestroyed()) return;
    mainWindow.webContents.send('mainCommit', 'isMinimized', false);
  });
  mainWindow.on('show', () => {
    if (!mainWindow || mainWindow.webContents.isDestroyed()) return;
    mainWindow.webContents.send('mainCommit', 'isMinimized', false);
  });
  mainWindow.on('focus', () => {
    if (!mainWindow || mainWindow.webContents.isDestroyed()) return;
    mainWindow.webContents.send('mainCommit', 'isFocused', true);
    mainWindow.webContents.send('mainCommit', 'isHiddenByBossKey', false);
  });
  mainWindow.on('blur', () => {
    if (!mainWindow || mainWindow.webContents.isDestroyed()) return;
    mainWindow.webContents.send('mainCommit', 'isFocused', false);
  });
  mainWindow.on('scroll-touch-begin', () => {
    if (!mainWindow || mainWindow.webContents.isDestroyed()) return;
    mainWindow.webContents.send('scroll-touch-begin');
  });
  mainWindow.on('scroll-touch-end', () => {
    if (!mainWindow || mainWindow.webContents.isDestroyed()) return;
    mainWindow.webContents.send('scroll-touch-end');
  });


  registerMediaTasks();

  ipcMain.on('labor-task-add', (evt, ...rest) => {
    if (laborWindow && !laborWindow.webContents.isDestroyed()) {
      if (laborWindow.readyToShow) laborWindow.webContents.send('labor-task-add', ...rest);
      else laborWindow.once('ready-to-show', () => laborWindow.webContents.send('labor-task-add', ...rest));
    }
  });
  ipcMain.on('labor-task-done', (evt, ...rest) => {
    if (mainWindow && !mainWindow.webContents.isDestroyed()) {
      mainWindow.webContents.send('labor-task-done', ...rest);
    }
  });

  ipcMain.on('callBrowsingWindowMethod', (evt, method, args = []) => {
    try {
      browsingWindow[method](...args);
    } catch (ex) {
      console.error('callBrowsingWindowMethod', method, JSON.stringify(args), '\n', ex);
    }
  });
  ipcMain.on('browser-window-mask', () => {
    if (!browsingWindow.getBrowserViews().includes(maskView)) createMaskView();
    clearTimeout(maskEventTimer);
    maskEventTimer = setTimeout(() => {
      if (maskView) {
        maskView.webContents.executeJavaScript(`
          document.body.style.backgroundColor = 'rgba(255, 255, 255, 0)';
          `);
        clearTimeout(maskDisappearTimer);
        maskDisappearTimer = setTimeout(() => {
          if (browsingWindow) browsingWindow.removeBrowserView(maskView);
        }, 120);
      }
    }, 300);
  });
  ipcMain.on('callMainWindowMethod', (evt, method, args = []) => {
    try {
      mainWindow[method](...args);
    } catch (ex) {
      console.error('callMainWindowMethod', method, JSON.stringify(args), '\n', ex);
    }
  });
  ipcMain.on('pip-watcher', (evt, args) => {
    browsingWindow.getBrowserViews()[0].webContents.executeJavaScript(args);
  });
  ipcMain.on('update-locale', () => {
    locale.getDisplayLanguage();
    if (pipControlView) {
      pipControlViewTitle(isGlobal);
    }
  });
  ipcMain.on('pip-window-fullscreen', () => {
    if (browsingWindow && browsingWindow.isFocused()) {
      browsingWindow.setFullScreen(!browsingWindow.isFullScreen());
      titlebarView.webContents
        .executeJavaScript(InjectJSManager.updateFullScreenIcon(browsingWindow.isFullScreen()));
    }
  });
  ipcMain.on('pip-window-close', (evt, args) => {
    const views = browsingWindow.getBrowserViews();
    if (views.length) {
      views.forEach((view) => {
        browsingWindow.removeBrowserView(view);
      });
      browserViewManager.pipClose();
      mainWindow.send('update-pip-state', args);
    }
  });
  ipcMain.on('open-browsing-history', () => {
    mainWindow.removeBrowserView(mainWindow.getBrowserViews()[0]);
  });
  ipcMain.on('remove-main-window', () => {
    browserViewManager.pauseVideo(mainWindow.getBrowserViews()[0]);
    mainWindow.hide();
  });
  ipcMain.on('remove-browser', () => {
    mainWindow.getBrowserViews()
      .forEach(mainWindowView => mainWindow.removeBrowserView(mainWindowView));
    browserViewManager.pauseVideo();
    if (browsingWindow) {
      const views = browsingWindow.getBrowserViews();
      views.forEach((view) => {
        browsingWindow.removeBrowserView(view);
      });
      browserViewManager.pipClose();
      browsingWindow.close();
    }
    browserViewManager.clearAllBrowserViews();
  });
  ipcMain.on('go-to-offset', (evt, val) => {
    if (!browserViewManager) return;
    mainWindow.removeBrowserView(mainWindow.getBrowserViews()[0]);
    const newBrowser = val === 1 ? browserViewManager.forward() : browserViewManager.back();
    if (newBrowser.page) {
      mainWindow.addBrowserView(newBrowser.page.view);
      setTimeout(() => {
        mainWindow.send('update-browser-state', {
          url: newBrowser.page.url,
          canGoBack: newBrowser.canBack,
          canGoForward: newBrowser.canForward,
        });
      }, 150);
      newBrowser.page.view.setBounds({
        x: sidebar ? 76 : 0,
        y: 40,
        width: sidebar ? mainWindow.getSize()[0] - 76 : mainWindow.getSize()[0],
        height: mainWindow.getSize()[1] - 40,
      });
      newBrowser.page.view.setAutoResize({
        width: true, height: true,
      });
    }
  });
  ipcMain.on('change-channel', (evt, args) => {
    if (!browserViewManager) browserViewManager = new BrowserViewManager();
    const hostname = urlParse(args.url).hostname;
    let channel = hostname.slice(hostname.indexOf('.') + 1, hostname.length);
    if (args.url.includes('youtube')) {
      channel = 'youtube.com';
    }
    const mainBrowser = mainWindow.getBrowserViews()[0];
    if (mainBrowser) mainWindow.removeBrowserView(mainBrowser);
    const newChannel = browserViewManager.changeChannel(channel, args);
    const view = newChannel.view ? newChannel.view : newChannel.page.view;
    const url = newChannel.view ? args.url : newChannel.page.url;
    mainWindow.addBrowserView(view);
    setTimeout(() => {
      mainWindow.send('update-browser-state', {
        url,
        canGoBack: newChannel.canBack,
        canGoForward: newChannel.canForward,
      });
    }, 150);
    view.setBounds({
      x: sidebar ? 76 : 0,
      y: 40,
      width: sidebar ? mainWindow.getSize()[0] - 76 : mainWindow.getSize()[0],
      height: mainWindow.getSize()[1] - 40,
    });
    view.setAutoResize({
      width: true, height: true,
    });
  });
  ipcMain.on('create-browser-view', (evt, args) => {
    if (!browserViewManager) browserViewManager = new BrowserViewManager();
    const hostname = urlParse(args.url).hostname;
    let channel = hostname.slice(hostname.indexOf('.') + 1, hostname.length);
    if (args.url.includes('youtube')) {
      channel = 'youtube.com';
    }
    const currentMainBrowserView = browserViewManager.create(channel, args);
    setTimeout(() => {
      mainWindow.send('update-browser-state', {
        url: args.url,
        canGoBack: currentMainBrowserView.canBack,
        canGoForward: currentMainBrowserView.canForward,
      });
    }, 0);
  });
  ipcMain.on('update-danmu-state', (evt, val) => {
    pipControlView.webContents.executeJavaScript(InjectJSManager.initBarrageIcon(val));
  });
  ipcMain.on('pip', () => {
    mainWindow.send('handle-exit-pip');
  });
  ipcMain.on('danmu', () => {
    mainWindow.send('handle-danmu-display');
  });
  ipcMain.on('handle-danmu-display', (evt, code) => {
    browsingWindow.getBrowserViews()[0].webContents.executeJavaScript(code);
  });
  ipcMain.on('mousemove', () => {
    if (browsingWindow && browsingWindow.isFocused()) {
      pipControlView.webContents.executeJavaScript(InjectJSManager.updatePipControlState(true));
      titlebarView.webContents.executeJavaScript(InjectJSManager.updatePipTitlebarToShow(true));
      if (pipTimer) {
        clearTimeout(pipTimer);
      }
      pipTimer = setTimeout(() => {
        if (pipControlView && !pipControlView.isDestroyed()) {
          pipControlView.webContents
            .executeJavaScript(InjectJSManager.updatePipControlState(false));
          titlebarView.webContents
            .executeJavaScript(InjectJSManager.updatePipTitlebarToShow(false));
        }
      }, 3000);
    }
  });
  ipcMain.on('pip-btn-mousemove', () => {
    if (pipTimer) {
      clearTimeout(pipTimer);
    }
  });
  ipcMain.on('pip-btn-mouseout', () => {
    if (pipTimer) {
      clearTimeout(pipTimer);
    }
    pipTimer = setTimeout(() => {
      if (pipControlView && !pipControlView.isDestroyed()) {
        pipControlView.webContents.executeJavaScript(InjectJSManager.updatePipControlState(false));
      }
    }, 3000);
  });
  ipcMain.on('mouseout', () => {
    if (browsingWindow && browsingWindow.isFocused()) {
      if (pipTimer) {
        clearTimeout(pipTimer);
      }
      pipControlView.webContents.executeJavaScript(InjectJSManager.updatePipControlState(false));
      titlebarView.webContents.executeJavaScript(InjectJSManager.updatePipTitlebarToShow(false));
    }
  });
  ipcMain.on('maximizable', (evt, val) => {
    if (val) {
      titlebarView.webContents.executeJavaScript(InjectJSManager.updateTitlebarState('.titlebarMax', true)
        + InjectJSManager.updateTitlebarState('.titlebarFull', false));
    } else {
      titlebarView.webContents.executeJavaScript(InjectJSManager.updateTitlebarState('.titlebarMax', false)
        + InjectJSManager.updateTitlebarState('.titlebarFull', true));
    }
  });
  ipcMain.on('update-mouse-info', (evt, args) => {
    if (browsingWindow && browsingWindow.isFocused()) {
      browsingWindow.send('update-mouse-info', args);
    }
  });
  ipcMain.on('update-full-state', (evt, isFullScreen) => {
    titlebarView.webContents.executeJavaScript(InjectJSManager.updateFullScreenIcon(isFullScreen));
  });
  ipcMain.on('mouseup', (evt, type) => {
    switch (type) {
      case 'close':
        browsingWindow.close();
        break;
      case 'min':
        browsingWindow.minimize();
        break;
      case 'full':
        browsingWindow.setFullScreen(true);
        titlebarView.webContents.executeJavaScript(InjectJSManager.updateFullScreenIcon(true));
        break;
      case 'recover':
        browsingWindow.setFullScreen(false);
        browsingWindow.getBrowserViews()[0].webContents
          .executeJavaScript(InjectJSManager.changeFullScreen(false));
        titlebarView.webContents.executeJavaScript(InjectJSManager.updateFullScreenIcon(false));
        break;
      case 'max':
        if (browsingWindow.isMaximized()) {
          browsingWindow.unmaximize();
          isBrowsingWindowMax = false;
        } else {
          browsingWindow.maximize();
          isBrowsingWindowMax = true;
          if (process.platform === 'win32') {
            titlebarView.webContents.executeJavaScript(InjectJSManager.updateWinMaxIcon(true));
          }
        }
        break;
      case 'unmax':
        browsingWindow.unmaximize();
        isBrowsingWindowMax = false;
        if (process.platform === 'win32') {
          titlebarView.webContents.executeJavaScript(InjectJSManager.updateWinMaxIcon(false));
        }
        break;
      default:
        break;
    }
  });
  ipcMain.on('shift-pip', (evt, args) => {
    if (!browserViewManager) return;
    const mainWindowViews = mainWindow.getBrowserViews();
    const mainView = mainWindowViews[0];
    mainWindowViews
      .forEach(mainWindowView => mainWindow.removeBrowserView(mainWindowView));
    const browViews = browsingWindow.getBrowserViews();
    browViews.forEach((view) => {
      browsingWindow.removeBrowserView(view);
    });
    const hostname = urlParse(mainView.webContents.getURL()).hostname;
    let channel = hostname.slice(hostname.indexOf('.') + 1, hostname.length);
    if (mainView.webContents.getURL().includes('youtube')) {
      channel = 'youtube.com';
    }
    const browsers = browserViewManager.changePip(channel);
    const pipBrowser = browsers.pipBrowser;
    const mainBrowser = browsers.mainBrowser;
    mainWindow.addBrowserView(mainBrowser.page.view);
    browsingWindow.addBrowserView(pipBrowser);
    createPipControlView();
    createTitlebarView();
    if (args.isGlobal) {
      isGlobal = args.isGlobal;
      browserViewManager.pauseVideo(mainWindow.getBrowserViews()[0]);
      mainWindow.hide();
    }
    mainBrowser.page.view.setBounds({
      x: sidebar ? 76 : 0,
      y: 40,
      width: sidebar ? mainWindow.getSize()[0] - 76 : mainWindow.getSize()[0],
      height: mainWindow.getSize()[1] - 40,
    });
    mainBrowser.page.view.setAutoResize({
      width: true, height: true,
    });
    pipBrowser.setBounds({
      x: 0, y: 0, width: browsingWindow.getSize()[0], height: browsingWindow.getSize()[1],
    });
    pipBrowser.setAutoResize({
      width: true, height: true,
    });
    mainWindow.send('update-browser-state', {
      url: mainBrowser.page.url,
      canGoBack: mainBrowser.canBack,
      canGoForward: mainBrowser.canForward,
    });
    pipControlView.webContents
      .executeJavaScript(InjectJSManager.updateBarrageState(args.barrageOpen, args.opacity));
    menuService.updateFocusedWindow(false, mainWindow && mainWindow.isVisible());
    browsingWindow.focus();
  });
  ipcMain.on('enter-pip', (evt, args) => {
    if (!browserViewManager) return;
    const browsers = browserViewManager.enterPip();
    const pipBrowser = browsers.pipBrowser;
    const mainBrowser = browsers.mainBrowser;
    if (!browsingWindow) {
      createBrowsingWindow();
      browsingWindow.setSize(args.pipInfo.pipSize[0], args.pipInfo.pipSize[1]);
      browsingWindow.setPosition(args.pipInfo.pipPos[0], args.pipInfo.pipPos[1]);
      mainWindow.send('init-pip-position');
      mainWindow.removeBrowserView(mainWindow.getBrowserViews()[0]);
      mainWindow.addBrowserView(mainBrowser.page.view);
      browsingWindow.addBrowserView(pipBrowser);
      createPipControlView();
      createTitlebarView();
      browsingWindow.show();
    } else {
      mainWindow.removeBrowserView(mainWindow.getBrowserViews()[0]);
      mainWindow.addBrowserView(mainBrowser.page.view);
      browsingWindow.setSize(browsingWindow.getSize()[0] + 1, browsingWindow.getSize()[1]);
      browsingWindow.addBrowserView(pipBrowser);
      createPipControlView();
      createTitlebarView();
      browsingWindow.show();
    }
    if (args.isGlobal) {
<<<<<<< HEAD
      isGlobal = args.isGlobal;
      browserViewManager.pauseVideo(mainWindow.getBrowserViews()[0]);
=======
>>>>>>> 46e0968a
      mainWindow.hide();
    }
    browsingWindow.webContents.closeDevTools();
    browsingWindow.setAspectRatio(args.pipInfo.aspectRatio);
    browsingWindow.setMinimumSize(args.pipInfo.minimumSize[0], args.pipInfo.minimumSize[1]);
    mainBrowser.page.view.setBounds({
      x: sidebar ? 76 : 0,
      y: 40,
      width: sidebar ? mainWindow.getSize()[0] - 76 : mainWindow.getSize()[0],
      height: mainWindow.getSize()[1] - 40,
    });
    mainBrowser.page.view.setAutoResize({
      width: true,
      height: true,
    });
    pipBrowser.setBounds({
      x: 0, y: 0, width: browsingWindow.getSize()[0], height: browsingWindow.getSize()[1],
    });
    pipBrowser.setAutoResize({
      width: true, height: true,
    });
    browsingWindow.send('update-pip-listener');
    mainWindow.send('update-browser-state', {
      url: mainBrowser.page.url,
      canGoBack: mainBrowser.canBack,
      canGoForward: mainBrowser.canForward,
    });
    pipControlView.webContents
      .executeJavaScript(InjectJSManager.updateBarrageState(args.barrageOpen, args.opacity));
    pipControlViewTitle(args.isGlobal);
    menuService.updateFocusedWindow(false, mainWindow && mainWindow.isVisible());
    browsingWindow.focus();
  });
  ipcMain.on('update-pip-size', (evt, args) => {
    mainWindow.send('update-pip-size', args);
  });
  ipcMain.on('update-sidebar', (evt, sidebarstate) => {
    sidebar = sidebarstate;
  });
  ipcMain.on('set-bounds', (evt, args) => {
    if (pipControlView) pipControlView.setBounds(args.control);
    if (titlebarView) titlebarView.setBounds(args.titlebar);
  });
  ipcMain.on('exit-pip', () => {
    if (!browserViewManager) return;
    browsingWindow.send('remove-pip-listener');
    mainWindow.show();
    mainWindow.getBrowserViews()
      .forEach(mainWindowView => mainWindow.removeBrowserView(mainWindowView));
    const browViews = browsingWindow.getBrowserViews();
    browViews.forEach((view) => {
      browsingWindow.removeBrowserView(view);
    });
    const exitBrowser = browserViewManager.exitPip();
    mainWindow.addBrowserView(exitBrowser.page.view);
    exitBrowser.page.view.setBounds({
      x: sidebar ? 76 : 0,
      y: 40,
      width: sidebar ? mainWindow.getSize()[0] - 76 : mainWindow.getSize()[0],
      height: mainWindow.getSize()[1] - 40,
    });
    exitBrowser.page.view.setAutoResize({
      width: true,
      height: true,
    });
    mainWindow.send('update-browser-state', {
      url: exitBrowser.page.url,
      canGoBack: exitBrowser.canBack,
      canGoForward: exitBrowser.canForward,
    });
    if (browsingWindow.isFullScreen()) {
      hideBrowsingWindow = true;
      browsingWindow.setFullScreen(false);
      exitBrowser.page.view.webContents.executeJavaScript('document.webkitCancelFullScreen();');
    } else {
      browsingWindow.hide();
    }
    mainWindow.show();
    menuService.updateFocusedWindow(true, mainWindow && mainWindow.isVisible());
  });
  ipcMain.on('set-window-maximize', () => {
    if (mainWindow && mainWindow.isFocused()) {
      if (!mainWindow.isMaximized()) {
        mainWindow.maximize();
      } else {
        mainWindow.unmaximize();
      }
    } else if (browsingWindow && browsingWindow.isFocused()) {
      if (!isBrowsingWindowMax) {
        browsingWindow.maximize();
        isBrowsingWindowMax = true;
        if (process.platform === 'win32') {
          titlebarView.webContents.executeJavaScript(InjectJSManager.updateWinMaxIcon(true));
        }
      } else {
        browsingWindow.unmaximize();
        isBrowsingWindowMax = false;
        if (process.platform === 'win32') {
          titlebarView.webContents.executeJavaScript(InjectJSManager.updateWinMaxIcon(false));
        }
      }
    }
  });
  ipcMain.on('update-route-name', (e, route) => {
    routeName = route;
  });
  ipcMain.on('key-events', (e, keyCode) => {
    if (keyCode === 13) {
      browsingWindow.setFullScreen(!browsingWindow.isFullScreen());
      titlebarView.webContents
        .executeJavaScript(InjectJSManager.updateFullScreenIcon(browsingWindow.isFullScreen()));
    } else {
      browsingWindow.getBrowserViews()[0].webContents
        .executeJavaScript(InjectJSManager.emitKeydownEvent(keyCode));
    }
  });
  ipcMain.on('drop-subtitle', (event, args) => {
    if (!mainWindow || mainWindow.webContents.isDestroyed()) return;
    args.forEach((file) => {
      if (subRegex.test(path.extname(file)) || fs.statSync(file).isDirectory()) {
        tmpSubsToOpen.push(file);
      } else if (!subRegex.test(path.extname(file))
        && getValidVideoRegex().test(file)) {
        tmpVideoToOpen.push(file);
      }
    });
    finalVideoToOpen = getAllValidVideo(!tmpVideoToOpen.length,
      tmpVideoToOpen.concat(tmpSubsToOpen));
    if (process.mas && !tmpVideoToOpen.length && tmpSubsToOpen.length && !finalVideoToOpen) {
      mainWindow.webContents.send('open-subtitle-in-mas', tmpSubsToOpen[0]);
    } else if (tmpVideoToOpen.length + tmpSubsToOpen.length > 0) {
      mainWindow.webContents.send('open-file', { onlySubtitle: !tmpVideoToOpen.length, files: finalVideoToOpen });
    }
    finalVideoToOpen.splice(0, finalVideoToOpen.length);
    tmpSubsToOpen.splice(0, tmpSubsToOpen.length);
    tmpVideoToOpen.splice(0, tmpVideoToOpen.length);
  });
  ipcMain.on('windowPositionChange', (event, args) => {
    if (!mainWindow || event.sender.isDestroyed()) return;
    mainWindow.setPosition(...args);
    event.sender.send('windowPositionChange-asyncReply', mainWindow.getPosition());
  });
  ipcMain.on('windowInit', (event) => {
    if (!mainWindow || event.sender.isDestroyed()) return;
    mainWindow.webContents.send('mainCommit', 'windowMinimumSize', mainWindow.getMinimumSize());
    mainWindow.webContents.send('mainCommit', 'windowPosition', mainWindow.getPosition());
    mainWindow.webContents.send('mainCommit', 'isFullScreen', mainWindow.isFullScreen());
    mainWindow.webContents.send('mainCommit', 'isFocused', mainWindow.isFocused());
  });
  ipcMain.on('writeLog', (event, level, log) => { // eslint-disable-line complexity
    if (!log) return;
    writeLog(level, log);
  });
  ipcMain.on('need-to-restore', () => {
    needToRestore = true;
    markNeedToRestore();
  });
  ipcMain.on('relaunch', () => {
    forceQuit = true;
    needBlockCloseLaborWindow = false;
    const switches = process.argv.filter(a => a.startsWith('-'));
    const argv = process.argv.filter(a => !a.startsWith('-'))
      .slice(0, app.isPackaged ? 1 : 2).concat(switches);
    app.relaunch({ args: argv.slice(1), execPath: argv[0] });
    app.quit();
  });
  ipcMain.on('add-preference', createPreferenceWindow);
  ipcMain.on('add-browsing', (e, args) => {
    createBrowsingWindow(args);
  });
  ipcMain.on('preference-to-main', (e, args) => {
    if (mainWindow && !mainWindow.webContents.isDestroyed()) {
      mainWindow.webContents.send('mainDispatch', 'setPreference', args);
    }
  });
  ipcMain.on('main-to-preference', (e, args) => {
    if (preferenceWindow && !preferenceWindow.webContents.isDestroyed()) {
      preferenceWindow.webContents.send('preferenceDispatch', 'setPreference', args);
    }
  });
  /** grab audio logic in main process start */
  function audioGrabCallBack(data) {
    try {
      if (mainWindow && !mainWindow.webContents.isDestroyed()) {
        mainWindow.webContents.send('grab-audio-update', data);
      }
    } catch (error) {
      // empty
    }
  }
  ipcMain.on('grab-audio', (events, data) => {
    audioGrabService.start(data);
    audioGrabService.removeListener('data', audioGrabCallBack);
    audioGrabService.on('data', audioGrabCallBack);
  });
  ipcMain.on('grab-audio-continue', () => {
    audioGrabService.next();
  });
  ipcMain.on('grab-audio-stop', () => {
    audioGrabService.stop();
  });
  /** grab audio logic in main process end */
}

function createMainWindow(openDialog, playlistId) {
  createLaborWindow();
  mainWindow = new BrowserWindow({
    useContentSize: true,
    frame: false,
    titleBarStyle: 'none',
    width: 720,
    height: 405,
    minWidth: 720,
    minHeight: 405,
    // it can be set true here and be changed during player starting
    transparent: false, // set to false to solve the backdrop-filter bug
    webPreferences: {
      webSecurity: false,
      nodeIntegration: true,
      experimentalFeatures: true,
      webviewTag: true,
    },
    // See https://github.com/electron/electron/blob/master/docs/api/browser-window.md#showing-window-gracefully
    backgroundColor: '#000000',
    acceptFirstMouse: false,
    show: false,
    ...({
      win32: {},
    })[process.platform],
  });
  if (
    (!welcomeProcessDone && fs.existsSync(path.join(userDataPath, 'WELCOME_PROCESS_MARK')))
    || welcomeProcessDone
  ) {
    welcomeProcessDone = true;
    finalVideoToOpen.length ? mainWindow.loadURL(`${mainURL}#/play`) : mainWindow.loadURL(mainURL);
  } else {
    mainWindow.loadURL(`${mainURL}#/welcome`);
  }
  mainWindow.webContents.setUserAgent(
    `${mainWindow.webContents.getUserAgent().replace(/Electron\S+/i, '')
    } SPlayerX@2018 ${os.platform()} ${os.release()} Version ${app.getVersion()}`,
  );
  menuService.setMainWindow(mainWindow);

  mainWindow.on('closed', () => {
    ipcMain.removeAllListeners(); // FIXME: decouple mainWindow and ipcMain
    mainWindow = null;
    menuService.setMainWindow(null);
    if (forceQuit) {
      needBlockCloseLaborWindow = false;
    }
    if (laborWindow) laborWindow.close();
  });

  mainWindow.once('ready-to-show', () => {
    mainWindow.show();
    // Open file by file association. Currently support 1 file only.
    finalVideoToOpen = getAllValidVideo(!tmpVideoToOpen.length,
      tmpVideoToOpen.concat(tmpSubsToOpen));
    if (process.mas && !tmpVideoToOpen.length && tmpSubsToOpen.length && !finalVideoToOpen) {
      mainWindow.webContents.send('open-subtitle-in-mas', tmpSubsToOpen[0]);
    } else if (tmpVideoToOpen.length + tmpSubsToOpen.length > 0) {
      mainWindow.webContents.send('open-file', { onlySubtitle: !tmpVideoToOpen.length, files: finalVideoToOpen });
    }
    if (openDialog) mainWindow.webContents.send('open-dialog', playlistId);
    finalVideoToOpen.splice(0, finalVideoToOpen.length);
    tmpSubsToOpen.splice(0, tmpSubsToOpen.length);
    tmpVideoToOpen.splice(0, tmpVideoToOpen.length);
    inited = true;
  });

  registerMainWindowEvent(mainWindow);

  if (process.env.NODE_ENV === 'development') {
    setTimeout(() => { // wait some time to prevent `Object not found` error
      if (mainWindow) mainWindow.openDevTools({ mode: 'detach' });
    }, 1000);
  }
}

['left-drag', 'left-up'].forEach((channel) => {
  mouse.on(channel, (...args) => {
    const focusedWindow = BrowserWindow.getFocusedWindow();
    if (!focusedWindow || focusedWindow.webContents.isDestroyed()) return;
    if (focusedWindow.isMaximized()) return;
    if (process.platform === 'darwin' && focusedWindow !== browsingWindow) return;
    focusedWindow.send(`mouse-${channel}`, ...args);
  });
});

app.on('before-quit', () => {
  if (!mainWindow || mainWindow.webContents.isDestroyed()) return;
  if (needToRestore) {
    mainWindow.webContents.send('quit', needToRestore);
  } else {
    mainWindow.webContents.send('quit');
  }
  forceQuit = true;
});

app.on('quit', () => {
  mouse.dispose();
});

app.on('second-instance', () => {
  if (mainWindow) {
    if (mainWindow.isMinimized()) mainWindow.restore();
    mainWindow.focus();
  } else if (app.isReady()) {
    createMainWindow();
  }
});


async function darwinOpenFilesToStart() {
  if (mainWindow && !mainWindow.webContents.isDestroyed()) { // sencond instance
    if (!inited) return;
    finalVideoToOpen = getAllValidVideo(!tmpVideoToOpen.length,
      tmpVideoToOpen.concat(tmpSubsToOpen));
    if (!tmpVideoToOpen.length && tmpSubsToOpen.length) {
      const allSubFiles = [];
      tmpSubsToOpen.forEach((file) => {
        if (subRegex.test(path.extname(file))) {
          allSubFiles.push(file);
        } else {
          allSubFiles.push(...searchSubsInDir(file));
        }
      });
      mainWindow.webContents.send('add-local-subtitles', allSubFiles);
    } else if (tmpVideoToOpen.length + tmpSubsToOpen.length > 0) {
      mainWindow.webContents.send('open-file', { onlySubtitle: !tmpVideoToOpen.length, files: finalVideoToOpen });
    }
    finalVideoToOpen.splice(0, finalVideoToOpen.length);
    tmpSubsToOpen.splice(0, tmpSubsToOpen.length);
    tmpVideoToOpen.splice(0, tmpVideoToOpen.length);
    if (!mainWindow.isVisible()) mainWindow.show();
    if (mainWindow.isMinimized()) mainWindow.restore();
    mainWindow.focus();
  } else if (app.isReady() && !mainWindow) {
    createMainWindow();
  }
}
const darwinOpenFilesToStartDebounced = debounce(darwinOpenFilesToStart, 100);
if (process.platform === 'darwin') {
  app.on('will-finish-launching', () => {
    app.on('open-file', (event, file) => {
      // TODO: clean code to remove duplicated check
      let ext;
      let isDirectory;
      try {
        ext = path.extname(file);
        isDirectory = fs.statSync(file).isDirectory();
      } catch (ex) {
        return;
      }
      if (subRegex.test(ext) || isDirectory) {
        tmpSubsToOpen.push(file);
      } else if (!subRegex.test(ext)
        && getValidVideoRegex().test(file)) {
        tmpVideoToOpen.push(file);
      }
      finalVideoToOpen = getAllValidVideo(!tmpVideoToOpen.length,
        tmpVideoToOpen.concat(tmpSubsToOpen));
      darwinOpenFilesToStartDebounced();
    });
  });
} else {
  const tmpFile = process.argv.slice(app.isPackaged ? 1 : 2);
  tmpFile.forEach((file) => {
    let ext;
    let isDirectory;
    try {
      ext = path.extname(file);
      isDirectory = fs.statSync(file).isDirectory();
    } catch (ex) {
      return;
    }
    if (subRegex.test(ext) || isDirectory) {
      tmpSubsToOpen.push(file);
    } else if (!subRegex.test(ext)
      && getValidVideoRegex().test(file)) {
      tmpVideoToOpen.push(file);
    }
  });
  finalVideoToOpen = getAllValidVideo(!tmpVideoToOpen.length,
    tmpVideoToOpen.concat(tmpSubsToOpen));
  app.on('second-instance', (event, argv) => {
    if (!mainWindow || mainWindow.webContents.isDestroyed()) {
      if (app.isReady()) createMainWindow();
    }
    const opendFiles = argv.slice(app.isPackaged ? 3 : 2);
    opendFiles.forEach((file) => {
      let ext;
      let isDirectory;
      try {
        ext = path.extname(file);
        isDirectory = fs.statSync(file).isDirectory();
      } catch (ex) {
        return;
      }
      if (subRegex.test(ext) || isDirectory) {
        tmpSubsToOpen.push(file);
      } else if (!subRegex.test(ext)
        && getValidVideoRegex().test(file)) {
        tmpVideoToOpen.push(file);
      }
    });
    finalVideoToOpen = getAllValidVideo(!tmpVideoToOpen.length,
      tmpVideoToOpen.concat(tmpSubsToOpen));
    if (!tmpVideoToOpen.length && tmpSubsToOpen.length) {
      const allSubFiles = [];
      tmpSubsToOpen.forEach((file) => {
        if (subRegex.test(path.extname(file))) {
          allSubFiles.push(file);
        } else {
          allSubFiles.push(...searchSubsInDir(file));
        }
      });
      mainWindow.webContents.send('add-local-subtitles', allSubFiles);
    } else if (tmpVideoToOpen.length + tmpSubsToOpen.length > 0) {
      mainWindow.webContents.send('open-file', { onlySubtitle: !tmpVideoToOpen.length, files: finalVideoToOpen });
    }
    finalVideoToOpen.splice(0, finalVideoToOpen.length);
    tmpSubsToOpen.splice(0, tmpSubsToOpen.length);
    tmpVideoToOpen.splice(0, tmpVideoToOpen.length);
  });
}

app.on('ready', () => {
  menuService = new MenuService();
  if (process.platform === 'darwin') {
    systemPreferences.subscribeNotification('AppleInterfaceThemeChangedNotification', () => {
      if (routeName === 'browsing-view') {
        menuService.updatePipIcon();
      }
    });
    systemPreferences.setUserDefault('NSDisabledDictationMenuItem', 'boolean', true);
    systemPreferences.setUserDefault('NSDisabledCharacterPaletteMenuItem', 'boolean', true);
  }
  createMainWindow();
  app.setName('SPlayer');
  globalShortcut.register('CmdOrCtrl+Shift+I+O+P', () => {
    if (mainWindow) mainWindow.openDevTools({ mode: 'detach' });
  });
  globalShortcut.register('CmdOrCtrl+Shift+J+K+L', () => {
    if (preferenceWindow) preferenceWindow.openDevTools({ mode: 'detach' });
  });

  if (process.platform === 'win32') {
    globalShortcut.register('CmdOrCtrl+`', () => {
      handleBossKey();
    });
  }
});

app.on('window-all-closed', () => {
  if (
    (routeName === 'welcome-privacy' || routeName === 'language-setting')
    || process.platform !== 'darwin') {
    app.quit();
  }
});

const oauthRegex = [
  /^https:\/\/cnpassport.youku.com\//i,
  /^https:\/\/passport.iqiyi.com\/apis\/thirdparty/i,
  /^https:\/\/api.weibo.com\/oauth2/i,
  /^https:\/\/graph.qq.com\//i,
  /^https:\/\/open.weixin.qq.com\//i,
  /^https:\/\/openapi.baidu.com\//i,
  /^https:\/\/auth.alipay.com\/login\//i,
  /^https:\/\/account.xiaomi.com\/pass\//i,
];
app.on('web-contents-created', (webContentsCreatedEvent, contents) => {
  if (contents.getType() === 'browserView') {
    contents.on('new-window', (newWindowEvent, url) => {
      if (!oauthRegex.some(re => re.test(url))) {
        newWindowEvent.preventDefault();
      }
    });
  }
});

app.on('bossKey', handleBossKey);
app.on('add-preference', createPreferenceWindow);
app.on('add-windows-about', createAboutWindow);
app.on('check-for-updates', () => {
  if (!mainWindow || mainWindow.webContents.isDestroyed()) return;
  mainWindow.webContents.send('check-for-updates');
});

app.on('menu-create-main-window', () => {
  if (!mainWindow) createMainWindow();
  else if (mainWindow.isMinimized()) {
    mainWindow.restore();
  } else if (!mainWindow.isVisible() && (!browsingWindow || !browsingWindow.isVisible())) {
    mainWindow.show();
  }
});

app.on('menu-open-dialog', (playlistId) => {
  createMainWindow(true, playlistId);
});

app.on('activate', () => {
  if (!mainWindow) {
    if (app.isReady()) createMainWindow();
  } else if (!mainWindow.isVisible() && (!browsingWindow || !browsingWindow.isVisible())) {
    mainWindow.show();
  }
  if (browsingWindow && browsingWindow.isMinimized()) {
    browsingWindow.restore();
  }
});<|MERGE_RESOLUTION|>--- conflicted
+++ resolved
@@ -821,11 +821,7 @@
       browsingWindow.show();
     }
     if (args.isGlobal) {
-<<<<<<< HEAD
       isGlobal = args.isGlobal;
-      browserViewManager.pauseVideo(mainWindow.getBrowserViews()[0]);
-=======
->>>>>>> 46e0968a
       mainWindow.hide();
     }
     browsingWindow.webContents.closeDevTools();
