// Be sure to call Sentry function as early as possible in the main process
import '../shared/sentry';

import { app, BrowserWindow, session, Tray, ipcMain, globalShortcut, nativeImage, splayerx } from 'electron' // eslint-disable-line
import { throttle, debounce, uniq } from 'lodash';
import os from 'os';
import path, {
  basename, dirname, extname, join,
} from 'path';
import fs from 'fs';
import rimraf from 'rimraf';
<<<<<<< HEAD
// import { audioHandler } from './helpers/audioHandler';
import { audioGrabService } from './helpers/AudioGrabService';
import TaskQueue from '../renderer/helpers/proceduralQueue';
=======
>>>>>>> 7da8b803
import { jsonStorage } from '../renderer/libs/JsonStorage';
import './helpers/electronPrototypes';
import writeLog from './helpers/writeLog';
import { getValidVideoRegex, getValidSubtitleRegex } from '../shared/utils';
import { mouse } from './helpers/mouse';

import './helpers/mediaTasksPlugin';

// requestSingleInstanceLock is not going to work for mas
// https://github.com/electron-userland/electron-packager/issues/923
if (!process.mas && !app.requestSingleInstanceLock()) {
  app.quit();
}

/**
 * Check for restore mark and delete all user data
 */
const userDataPath = app.getPath('userData');
if (fs.existsSync(path.join(userDataPath, 'NEED_TO_RESTORE_MARK'))) {
  try {
    const tbdPath = `${userDataPath}-TBD`;
    if (fs.existsSync(tbdPath)) rimraf.sync(tbdPath);
    fs.renameSync(userDataPath, tbdPath);
    rimraf(tbdPath, (err) => {
      if (err) console.error(err);
    });
  } catch (ex) {
    console.error(ex);
    try {
      rimraf.sync(`${userDataPath}/**/!(lockfile)`);
      console.log('Successfully removed all user data.');
    } catch (ex) {
      console.error(ex);
    }
  }
}

/**
 * Set `__static` path to static files in production
 * https://simulatedgreg.gitbooks.io/electron-vue/content/en/using-static-assets.html
 */
if (process.env.NODE_ENV !== 'development') {
  global.__static = path.join(__dirname, '/static').replace(/\\/g, '\\\\') // eslint-disable-line
}

app.commandLine.appendSwitch('autoplay-policy', 'no-user-gesture-required');

let mainWindow = null;
let aboutWindow = null;
let preferenceWindow = null;
let tray = null;
let needToRestore = false;
let inited = false;
let finalVideoToOpen = [];
const tmpVideoToOpen = [];
const tmpSubsToOpen = [];
const subRegex = getValidSubtitleRegex();
const mainURL = process.env.NODE_ENV === 'development'
  ? 'http://localhost:9080'
  : `file://${__dirname}/index.html`;
const aboutURL = process.env.NODE_ENV === 'development'
  ? 'http://localhost:9080/about.html'
  : `file://${__dirname}/about.html`;
const preferenceURL = process.env.NODE_ENV === 'development'
  ? 'http://localhost:9080/preference.html'
  : `file://${__dirname}/preference.html`;

const tempFolderPath = path.join(app.getPath('temp'), 'splayer');
if (!fs.existsSync(tempFolderPath)) fs.mkdirSync(tempFolderPath);


function handleBossKey() {
  if (!mainWindow || mainWindow.webContents.isDestroyed()) return;
  if (mainWindow.isVisible()) {
    if (process.platform === 'darwin' && mainWindow.isFullScreen()) {
      mainWindow.once('leave-full-screen', handleBossKey);
      mainWindow.setFullScreen(false);
      return;
    }
    mainWindow.webContents.send('mainDispatch', 'PAUSE_VIDEO');
    mainWindow.hide();
    mainWindow.webContents.send('mainCommit', 'isHiddenByBossKey', true);
    if (process.platform === 'win32') {
      tray = new Tray(nativeImage.createFromDataURL(require('../../build/icons/1024x1024.png')));
      tray.on('click', () => {
        mainWindow.show();
        mainWindow.webContents.send('mainCommit', 'isHiddenByBossKey', false);
        // Destroy tray in its callback may cause app crash
        setTimeout(() => {
          if (!tray) return;
          tray.destroy();
          tray = null;
        }, 10);
      });
    }
  }
}

function markNeedToRestore() {
  fs.closeSync(fs.openSync(path.join(app.getPath('userData'), 'NEED_TO_RESTORE_MARK'), 'w'));
}

function searchSubsInDir(dir) {
  const subRegex = getValidSubtitleRegex();
  const dirFiles = fs.readdirSync(dir);
  return dirFiles
    .filter(subtitleFilename => subRegex.test(path.extname(subtitleFilename)))
    .map(subtitleFilename => (join(dir, subtitleFilename)));
}
function searchForLocalVideo(subSrc) {
  const videoDir = dirname(subSrc);
  const videoBasename = basename(subSrc, extname(subSrc)).toLowerCase();
  const videoFilename = basename(subSrc).toLowerCase();
  const dirFiles = fs.readdirSync(videoDir);
  return dirFiles
    .filter((subtitleFilename) => {
      const lowerCasedName = subtitleFilename.toLowerCase();
      return (
        getValidVideoRegex().test(lowerCasedName)
        && lowerCasedName.slice(0, lowerCasedName.lastIndexOf('.')) === videoBasename
        && lowerCasedName !== videoFilename && !subRegex.test(path.extname(lowerCasedName))
      );
    })
    .map(subtitleFilename => (join(videoDir, subtitleFilename)));
}
function getAllValidVideo(onlySubtitle, files) {
  try {
    const videoFiles = [];

    for (let i = 0; i < files.length; i += 1) {
      if (fs.statSync(files[i]).isDirectory()) {
        const dirPath = files[i];
        const dirFiles = fs.readdirSync(dirPath).map(file => path.join(dirPath, file));
        files.push(...dirFiles);
      }
    }
    if (!process.mas) {
      files.forEach((tempFilePath) => {
        const baseName = path.basename(tempFilePath);
        if (baseName.startsWith('.') || fs.statSync(tempFilePath).isDirectory()) return;
        if (subRegex.test(path.extname(tempFilePath))) {
          const tempVideo = searchForLocalVideo(tempFilePath);
          videoFiles.push(...tempVideo);
        } else if (!subRegex.test(path.extname(tempFilePath))
          && getValidVideoRegex().test(tempFilePath)) {
          videoFiles.push(tempFilePath);
        }
      });
    } else {
      files.forEach((tempFilePath) => {
        const baseName = path.basename(tempFilePath);
        if (baseName.startsWith('.') || fs.statSync(tempFilePath).isDirectory()) return;
        if (!subRegex.test(path.extname(tempFilePath))
          && getValidVideoRegex().test(tempFilePath)) {
          videoFiles.push(tempFilePath);
        }
      });
    }
    return uniq(videoFiles);
  } catch (ex) {
    return [];
  }
}

function registerMainWindowEvent(mainWindow) {
  if (!mainWindow) return;
  mainWindow.on('move', throttle(() => {
    if (!mainWindow || mainWindow.webContents.isDestroyed()) return;
    mainWindow.webContents.send('mainCommit', 'windowPosition', mainWindow.getPosition());
  }, 100));
  mainWindow.on('enter-full-screen', () => {
    if (!mainWindow || mainWindow.webContents.isDestroyed()) return;
    mainWindow.webContents.send('mainCommit', 'isFullScreen', true);
    mainWindow.webContents.send('mainCommit', 'isMaximized', mainWindow.isMaximized());
  });
  mainWindow.on('leave-full-screen', () => {
    if (!mainWindow || mainWindow.webContents.isDestroyed()) return;
    mainWindow.webContents.send('mainCommit', 'isFullScreen', false);
    mainWindow.webContents.send('mainCommit', 'isMaximized', mainWindow.isMaximized());
  });
  mainWindow.on('maximize', () => {
    if (!mainWindow || mainWindow.webContents.isDestroyed()) return;
    mainWindow.webContents.send('mainCommit', 'isMaximized', true);
  });
  mainWindow.on('unmaximize', () => {
    if (!mainWindow || mainWindow.webContents.isDestroyed()) return;
    mainWindow.webContents.send('mainCommit', 'isMaximized', false);
  });
  mainWindow.on('minimize', () => {
    if (!mainWindow || mainWindow.webContents.isDestroyed()) return;
    mainWindow.webContents.send('mainCommit', 'isMinimized', true);
  });
  mainWindow.on('restore', () => {
    if (!mainWindow || mainWindow.webContents.isDestroyed()) return;
    mainWindow.webContents.send('mainCommit', 'isMinimized', false);
  });
  mainWindow.on('focus', () => {
    if (!mainWindow || mainWindow.webContents.isDestroyed()) return;
    mainWindow.webContents.send('mainCommit', 'isFocused', true);
    mainWindow.webContents.send('mainCommit', 'isHiddenByBossKey', false);
  });
  mainWindow.on('blur', () => {
    if (!mainWindow || mainWindow.webContents.isDestroyed()) return;
    mainWindow.webContents.send('mainCommit', 'isFocused', false);
  });
  mainWindow.on('scroll-touch-begin', () => {
    if (!mainWindow || mainWindow.webContents.isDestroyed()) return;
    mainWindow.webContents.send('scroll-touch-begin');
  });
  mainWindow.on('scroll-touch-end', () => {
    if (!mainWindow || mainWindow.webContents.isDestroyed()) return;
    mainWindow.webContents.send('scroll-touch-end');
  });

  ipcMain.on('callMainWindowMethod', (evt, method, args = []) => {
    try {
      mainWindow[method](...args);
    } catch (ex) {
      console.error('callMainWindowMethod', method, JSON.stringify(args), '\n', ex);
    }
  });
  ipcMain.on('drop-subtitle', (event, args) => {
    if (!mainWindow || mainWindow.webContents.isDestroyed()) return;
    args.forEach((file) => {
      if (subRegex.test(path.extname(file)) || fs.statSync(file).isDirectory()) {
        tmpSubsToOpen.push(file);
      } else if (!subRegex.test(path.extname(file))
        && getValidVideoRegex().test(file)) {
        tmpVideoToOpen.push(file);
      }
    });
    finalVideoToOpen = getAllValidVideo(!tmpVideoToOpen.length,
      tmpVideoToOpen.concat(tmpSubsToOpen));
    if (process.mas && !tmpVideoToOpen.length && tmpSubsToOpen.length && !finalVideoToOpen) {
      mainWindow.webContents.send('open-subtitle-in-mas', tmpSubsToOpen[0]);
    } else if (tmpVideoToOpen.length + tmpSubsToOpen.length > 0) {
      mainWindow.webContents.send('open-file', { onlySubtitle: !tmpVideoToOpen.length, files: finalVideoToOpen });
    }
    finalVideoToOpen.splice(0, finalVideoToOpen.length);
    tmpSubsToOpen.splice(0, tmpSubsToOpen.length);
    tmpVideoToOpen.splice(0, tmpVideoToOpen.length);
  });

  function createAbout() {
    const aboutWindowOptions = {
      useContentSize: true,
      frame: false,
      titleBarStyle: 'none',
      width: 190,
      height: 280,
      transparent: true,
      resizable: false,
      show: false,
      webPreferences: {
        webSecurity: false,
        nodeIntegration: true,
        experimentalFeatures: true,
      },
      acceptFirstMouse: true,
      fullscreenable: false,
      maximizable: false,
      minimizable: false,
    };
    if (!aboutWindow) {
      aboutWindow = new BrowserWindow(aboutWindowOptions);
      // 如果播放窗口顶置，打开关于也顶置
      if (mainWindow.isAlwaysOnTop()) {
        aboutWindow.setAlwaysOnTop(true);
      }
      aboutWindow.loadURL(`${aboutURL}`);
      aboutWindow.on('closed', () => {
        aboutWindow = null;
      });
    }
    aboutWindow.once('ready-to-show', () => {
      aboutWindow.show();
    });
  }
  function createPreference() {
    const preferenceWindowOptions = {
      useContentSize: true,
      frame: false,
      titleBarStyle: 'none',
      width: 540,
      height: 426,
      transparent: true,
      resizable: false,
      show: false,
      webPreferences: {
        webSecurity: false,
        nodeIntegration: true,
        experimentalFeatures: true,
      },
      acceptFirstMouse: true,
      fullscreenable: false,
      maximizable: false,
      minimizable: false,
    };
    if (!preferenceWindow) {
      preferenceWindow = new BrowserWindow(preferenceWindowOptions);
      // 如果播放窗口顶置，打开首选项也顶置
      if (mainWindow.isAlwaysOnTop()) {
        preferenceWindow.setAlwaysOnTop(true);
      }
      preferenceWindow.loadURL(`${preferenceURL}`);
      preferenceWindow.on('closed', () => {
        preferenceWindow = null;
      });
    } else {
      preferenceWindow.focus();
    }
    preferenceWindow.once('ready-to-show', () => {
      preferenceWindow.show();
    });
  }

  ipcMain.on('windowPositionChange', (event, args) => {
    if (!mainWindow || event.sender.isDestroyed()) return;
    mainWindow.setPosition(...args);
    event.sender.send('windowPositionChange-asyncReply', mainWindow.getPosition());
  });
  ipcMain.on('windowInit', (event) => {
    if (!mainWindow || event.sender.isDestroyed()) return;
    mainWindow.webContents.send('mainCommit', 'windowMinimumSize', mainWindow.getMinimumSize());
    mainWindow.webContents.send('mainCommit', 'windowPosition', mainWindow.getPosition());
    mainWindow.webContents.send('mainCommit', 'isFullScreen', mainWindow.isFullScreen());
    mainWindow.webContents.send('mainCommit', 'isFocused', mainWindow.isFocused());
  });
  ipcMain.on('bossKey', () => {
    handleBossKey();
  });
  ipcMain.on('writeLog', (event, level, log) => { // eslint-disable-line complexity
    if (!log) return;
    writeLog(level, log);
  });
  ipcMain.on('add-windows-about', createAbout);
  ipcMain.on('add-preference', createPreference);
  ipcMain.on('need-to-restore', () => {
    needToRestore = true;
    markNeedToRestore();
  });
  ipcMain.on('relaunch', () => {
    const switches = process.argv.filter(a => a.startsWith('-'));
    const argv = process.argv.filter(a => !a.startsWith('-'))
      .slice(0, app.isPackaged ? 1 : 2).concat(switches);
    app.relaunch({ args: argv.slice(1), execPath: argv[0] });
    app.quit();
  });
  ipcMain.on('preference-to-main', (e, args) => {
    if (mainWindow && !mainWindow.webContents.isDestroyed()) {
      mainWindow.webContents.send('mainDispatch', 'setPreference', args);
    }
  });
  ipcMain.on('main-to-preference', (e, args) => {
    if (preferenceWindow && !preferenceWindow.webContents.isDestroyed()) {
      preferenceWindow.webContents.send('preferenceDispatch', 'setPreference', args);
    }
  });
  /** grab audio logic in main process start */
  function audioGrabCallBack(buffer, end, time) {
    try {
      if (mainWindow && !mainWindow.webContents.isDestroyed()) {
        mainWindow.webContents.send('grab-audio-update', { buffer, end, time });
      }
    } catch (error) {
      // empty
    }
  }
  ipcMain.on('grab-audio', (events, data) => {
    audioGrabService.start(data);
    audioGrabService.removeListener('data', audioGrabCallBack);
    audioGrabService.on('data', audioGrabCallBack);
  });
  ipcMain.on('grab-audio-continue', () => {
    audioGrabService.next();
  });
  ipcMain.on('grab-audio-stop', () => {
    audioGrabService.stop();
  });
  /** grab audio logic in main process end */
}

function createWindow() {
  mainWindow = new BrowserWindow({
    useContentSize: true,
    frame: false,
    titleBarStyle: 'none',
    width: 720,
    height: 405,
    minWidth: 720,
    minHeight: 405,
    // it can be set true here and be changed during player starting
    transparent: false, // set to false to solve the backdrop-filter bug
    webPreferences: {
      webSecurity: false,
      nodeIntegration: true,
      experimentalFeatures: true,
    },
    // See https://github.com/electron/electron/blob/master/docs/api/browser-window.md#showing-window-gracefully
    backgroundColor: '#6a6a6a',
    acceptFirstMouse: false,
    show: false,
    ...({
      win32: {},
    })[process.platform],
  });
  jsonStorage.get('preferences').then((data) => {
    let url = mainURL;
    if (finalVideoToOpen.length) url = `${mainURL}#/play`;
    else if (!data.welcomeProcessDone) url = `${mainURL}#/welcome`;
    mainWindow.loadURL(url);
  }).catch(() => {
    mainWindow.loadURL(mainURL);
  });
  mainWindow.webContents.setUserAgent(
    `${mainWindow.webContents.getUserAgent().replace(/Electron\S+/i, '')
    } SPlayerX@2018 ${os.platform()} ${os.release()} Version ${app.getVersion()}`,
  );

  mainWindow.on('closed', () => {
    ipcMain.removeAllListeners();
    mainWindow = null;
  });

  mainWindow.once('ready-to-show', () => {
    mainWindow.show();
    // Open file by file association. Currently support 1 file only.
    finalVideoToOpen = getAllValidVideo(!tmpVideoToOpen.length,
      tmpVideoToOpen.concat(tmpSubsToOpen));
    if (process.mas && !tmpVideoToOpen.length && tmpSubsToOpen.length && !finalVideoToOpen) {
      mainWindow.webContents.send('open-subtitle-in-mas', tmpSubsToOpen[0]);
    } else if (tmpVideoToOpen.length + tmpSubsToOpen.length > 0) {
      mainWindow.webContents.send('open-file', { onlySubtitle: !tmpVideoToOpen.length, files: finalVideoToOpen });
    }
    finalVideoToOpen.splice(0, finalVideoToOpen.length);
    tmpSubsToOpen.splice(0, tmpSubsToOpen.length);
    tmpVideoToOpen.splice(0, tmpVideoToOpen.length);
    inited = true;
  });

  registerMainWindowEvent(mainWindow);

  if (process.env.NODE_ENV === 'development') {
    setTimeout(() => { // wait some time to prevent `Object not found` error
      if (mainWindow) mainWindow.openDevTools({ mode: 'detach' });
    }, 1000);
  }
}

['left-drag', 'left-up'].forEach((channel) => {
  mouse.on(channel, (...args) => {
    if (!mainWindow || mainWindow.webContents.isDestroyed()) return;
    mainWindow.webContents.send(`mouse-${channel}`, ...args);
  });
});

app.on('before-quit', () => {
  if (!mainWindow || mainWindow.webContents.isDestroyed()) return;
  if (needToRestore) {
    mainWindow.webContents.send('quit', needToRestore);
  } else {
    mainWindow.webContents.send('quit');
  }
});

app.on('quit', () => {
  mouse.dispose();
});

app.on('second-instance', () => {
  if (mainWindow) {
    if (mainWindow.isMinimized()) mainWindow.restore();
    mainWindow.focus();
  } else if (app.isReady()) {
    createWindow();
  }
});


async function darwinOpenFilesToStart() {
  if (mainWindow && !mainWindow.webContents.isDestroyed()) { // sencond instance
    if (!inited) return;
    finalVideoToOpen = getAllValidVideo(!tmpVideoToOpen.length,
      tmpVideoToOpen.concat(tmpSubsToOpen));
    if (!tmpVideoToOpen.length && tmpSubsToOpen.length) {
      const allSubFiles = [];
      tmpSubsToOpen.forEach((file) => {
        if (subRegex.test(path.extname(file))) {
          allSubFiles.push(file);
        } else {
          allSubFiles.push(...searchSubsInDir(file));
        }
      });
      mainWindow.webContents.send('add-local-subtitles', allSubFiles);
    } else if (tmpVideoToOpen.length + tmpSubsToOpen.length > 0) {
      mainWindow.webContents.send('open-file', { onlySubtitle: !tmpVideoToOpen.length, files: finalVideoToOpen });
    }
    finalVideoToOpen.splice(0, finalVideoToOpen.length);
    tmpSubsToOpen.splice(0, tmpSubsToOpen.length);
    tmpVideoToOpen.splice(0, tmpVideoToOpen.length);
    if (!mainWindow.isVisible()) mainWindow.show();
    if (mainWindow.isMinimized()) mainWindow.restore();
    mainWindow.focus();
  } else if (app.isReady() && !mainWindow) {
    createWindow();
  }
}
const darwinOpenFilesToStartDebounced = debounce(darwinOpenFilesToStart, 100);
if (process.platform === 'darwin') {
  app.on('will-finish-launching', () => {
    app.on('open-file', (event, file) => {
      // TODO: clean code to remove duplicated check
      let ext;
      let isDirectory;
      try {
        ext = path.extname(file);
        isDirectory = fs.statSync(file).isDirectory();
      } catch (ex) {
        return;
      }
      if (subRegex.test(ext) || isDirectory) {
        tmpSubsToOpen.push(file);
      } else if (!subRegex.test(ext)
        && getValidVideoRegex().test(file)) {
        tmpVideoToOpen.push(file);
      }
      finalVideoToOpen = getAllValidVideo(!tmpVideoToOpen.length,
        tmpVideoToOpen.concat(tmpSubsToOpen));
      darwinOpenFilesToStartDebounced();
    });
  });
} else {
  const tmpFile = process.argv.slice(app.isPackaged ? 1 : 2);
  tmpFile.forEach((file) => {
    let ext;
    let isDirectory;
    try {
      ext = path.extname(file);
      isDirectory = fs.statSync(file).isDirectory();
    } catch (ex) {
      return;
    }
    if (subRegex.test(ext) || isDirectory) {
      tmpSubsToOpen.push(file);
    } else if (!subRegex.test(ext)
      && getValidVideoRegex().test(file)) {
      tmpVideoToOpen.push(file);
    }
  });
  finalVideoToOpen = getAllValidVideo(!tmpVideoToOpen.length,
    tmpVideoToOpen.concat(tmpSubsToOpen));
  app.on('second-instance', (event, argv) => {
    if (!mainWindow || mainWindow.webContents.isDestroyed()) {
      if (app.isReady()) createWindow();
    }
    const opendFiles = argv.slice(app.isPackaged ? 3 : 2);
    opendFiles.forEach((file) => {
      let ext;
      let isDirectory;
      try {
        ext = path.extname(file);
        isDirectory = fs.statSync(file).isDirectory();
      } catch (ex) {
        return;
      }
      if (subRegex.test(ext) || isDirectory) {
        tmpSubsToOpen.push(file);
      } else if (!subRegex.test(ext)
        && getValidVideoRegex().test(file)) {
        tmpVideoToOpen.push(file);
      }
    });
    finalVideoToOpen = getAllValidVideo(!tmpVideoToOpen.length,
      tmpVideoToOpen.concat(tmpSubsToOpen));
    if (!tmpVideoToOpen.length && tmpSubsToOpen.length) {
      const allSubFiles = [];
      tmpSubsToOpen.forEach((file) => {
        if (subRegex.test(path.extname(file))) {
          allSubFiles.push(file);
        } else {
          allSubFiles.push(...searchSubsInDir(file));
        }
      });
      mainWindow.webContents.send('add-local-subtitles', allSubFiles);
    } else if (tmpVideoToOpen.length + tmpSubsToOpen.length > 0) {
      mainWindow.webContents.send('open-file', { onlySubtitle: !tmpVideoToOpen.length, files: finalVideoToOpen });
    }
    finalVideoToOpen.splice(0, finalVideoToOpen.length);
    tmpSubsToOpen.splice(0, tmpSubsToOpen.length);
    tmpVideoToOpen.splice(0, tmpVideoToOpen.length);
  });
}

app.on('ready', () => {
  createWindow();
  app.setName('SPlayer');
  globalShortcut.register('CmdOrCtrl+Shift+I+O+P', () => {
    if (mainWindow) mainWindow.openDevTools({ mode: 'detach' });
  });
  globalShortcut.register('CmdOrCtrl+Shift+J+K+L', () => {
    if (preferenceWindow) preferenceWindow.openDevTools({ mode: 'detach' });
  });

  if (process.platform === 'win32') {
    globalShortcut.register('CmdOrCtrl+`', () => {
      handleBossKey();
    });
  }
});

app.on('window-all-closed', () => {
  // if (process.platform !== 'darwin') {
  // }
  app.quit();
});

app.on('activate', () => {
  if (!mainWindow) {
    if (app.isReady()) createWindow();
  } else if (!mainWindow.isVisible()) {
    mainWindow.show();
  }
});<|MERGE_RESOLUTION|>--- conflicted
+++ resolved
@@ -9,12 +9,8 @@
 } from 'path';
 import fs from 'fs';
 import rimraf from 'rimraf';
-<<<<<<< HEAD
 // import { audioHandler } from './helpers/audioHandler';
 import { audioGrabService } from './helpers/AudioGrabService';
-import TaskQueue from '../renderer/helpers/proceduralQueue';
-=======
->>>>>>> 7da8b803
 import { jsonStorage } from '../renderer/libs/JsonStorage';
 import './helpers/electronPrototypes';
 import writeLog from './helpers/writeLog';
