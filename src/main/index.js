--- conflicted
+++ resolved
@@ -89,11 +89,8 @@
 let inited = false;
 let hideBrowsingWindow = false;
 let finalVideoToOpen = [];
-<<<<<<< HEAD
 let ip = ''; // 本机ip地址
-=======
 const locale = new Locale();
->>>>>>> dd2790e0
 const tmpVideoToOpen = [];
 const tmpSubsToOpen = [];
 const subRegex = getValidSubtitleRegex();
@@ -1451,7 +1448,9 @@
   if (browsingWindow && browsingWindow.isMinimized()) {
     browsingWindow.restore();
   }
-<<<<<<< HEAD
+  if (mainWindow && mainWindow.isMinimized()) {
+    mainWindow.restore();
+  }
 });
 
 app.on('sign-in', (account) => {
@@ -1482,10 +1481,4 @@
     // empty
   }
   return ip;
-};
-=======
-  if (mainWindow && mainWindow.isMinimized()) {
-    mainWindow.restore();
-  }
-});
->>>>>>> dd2790e0
+};