// Be sure to call Sentry function as early as possible in the main process
import '../shared/sentry';

import { app, BrowserWindow, session, Tray, ipcMain, globalShortcut, nativeImage, splayerx, systemPreferences, BrowserView, webContents } from 'electron' // eslint-disable-line
import { throttle, debounce, uniq } from 'lodash';
import os from 'os';
import path, {
  basename, dirname, extname, join, resolve,
} from 'path';
import fs from 'fs';
import rimraf from 'rimraf';
import urlParse from 'url-parse-lax';
// import { audioHandler } from './helpers/audioHandler';
import { audioGrabService } from './helpers/AudioGrabService';
import './helpers/electronPrototypes';
import writeLog from './helpers/writeLog';
import { getValidVideoRegex, getValidSubtitleRegex } from '../shared/utils';
import { mouse } from './helpers/mouse';
import MenuService from './menu/MenuService';
import registerMediaTasks from './helpers/mediaTasksPlugin';
import { BrowserViewManager } from './helpers/BrowserViewManager';
import InjectJSManager from '../../src/shared/pip/InjectJSManager';

// requestSingleInstanceLock is not going to work for mas
// https://github.com/electron-userland/electron-packager/issues/923
if (!process.mas && !app.requestSingleInstanceLock()) {
  app.quit();
}

/**
 * Check for restore mark and delete all user data
 */
const userDataPath = app.getPath('userData');
if (fs.existsSync(path.join(userDataPath, 'NEED_TO_RESTORE_MARK'))) {
  try {
    const tbdPath = `${userDataPath}-TBD`;
    if (fs.existsSync(tbdPath)) rimraf.sync(tbdPath);
    fs.renameSync(userDataPath, tbdPath);
    rimraf(tbdPath, (err) => {
      if (err) console.error(err);
    });
  } catch (ex) {
    console.error(ex);
    try {
      rimraf.sync(`${userDataPath}/**/!(lockfile)`);
      console.log('Successfully removed all user data.');
    } catch (ex) {
      console.error(ex);
    }
  }
}

/**
 * Set `__static` path to static files in production
 * https://simulatedgreg.gitbooks.io/electron-vue/content/en/using-static-assets.html
 */
if (process.env.NODE_ENV !== 'development') {
  global.__static = path.join(__dirname, '/static').replace(/\\/g, '\\\\') // eslint-disable-line
}

app.commandLine.appendSwitch('autoplay-policy', 'no-user-gesture-required');

let sidebar = false;
let welcomeProcessDone = false;
let menuService = null;
let routeName = null;
let mainWindow = null;
let laborWindow = null;
let aboutWindow = null;
let preferenceWindow = null;
let browsingWindow = null;
let browserViewManager = null;
let pipControlView = null;
let titlebarView = null;
let isBrowsingWindowMax = false;
let tray = null;
let pipTimer = 0;
let needToRestore = false;
let forceQuit = false; // 大退app 关闭所有windows
let needBlockCloseLaborWindow = true; // 标记是否阻塞nsfw窗口关闭
let inited = false;
let hideBrowsingWindow = false;
let finalVideoToOpen = [];
const tmpVideoToOpen = [];
const tmpSubsToOpen = [];
const subRegex = getValidSubtitleRegex();
const titlebarUrl = process.platform === 'darwin' ? `file:${resolve(__static, 'pip/macTitlebar.html')}` : `file:${resolve(__static, 'pip/winTitlebar.html')}`;
const mainURL = process.env.NODE_ENV === 'development'
  ? 'http://localhost:9080'
  : `file://${__dirname}/index.html`;
const laborURL = process.env.NODE_ENV === 'development'
  ? 'http://localhost:9080/labor.html'
  : `file://${__dirname}/labor.html`;
const aboutURL = process.env.NODE_ENV === 'development'
  ? 'http://localhost:9080/about.html'
  : `file://${__dirname}/about.html`;
const preferenceURL = process.env.NODE_ENV === 'development'
  ? 'http://localhost:9080/preference.html'
  : `file://${__dirname}/preference.html`;
const browsingURL = process.env.NODE_ENV === 'development'
  ? 'http://localhost:9080/browsing.html'
  : `file://${__dirname}/browsing.html`;

const tempFolderPath = path.join(app.getPath('temp'), 'splayer');
if (!fs.existsSync(tempFolderPath)) fs.mkdirSync(tempFolderPath);


function handleBossKey() {
  if (!mainWindow || mainWindow.webContents.isDestroyed()) return;
  if (mainWindow.isVisible()) {
    if (process.platform === 'darwin' && mainWindow.isFullScreen()) {
      mainWindow.once('leave-full-screen', handleBossKey);
      mainWindow.setFullScreen(false);
      return;
    }
    mainWindow.webContents.send('mainCommit', 'PAUSED_UPDATE', true);
    mainWindow.webContents.send('mainCommit', 'isHiddenByBossKey', true);
    mainWindow.hide();
    if (process.platform === 'win32') {
      tray = new Tray(nativeImage.createFromDataURL(require('../../build/icons/1024x1024.png')));
      tray.on('click', () => {
        mainWindow.show();
        mainWindow.webContents.send('mainCommit', 'isHiddenByBossKey', false);
        // Destroy tray in its callback may cause app crash
        setTimeout(() => {
          if (!tray) return;
          tray.destroy();
          tray = null;
        }, 10);
      });
    }
  }
}

function createPipControlView() {
  if (pipControlView && !pipControlView.isDestroyed()) pipControlView.destroy();
  pipControlView = new BrowserView({
    webPreferences: {
      preload: `${require('path').resolve(__static, 'pip/preload.js')}`,
    },
  });
  browsingWindow.addBrowserView(pipControlView);
  pipControlView.webContents.loadURL(`file:${require('path').resolve(__static, 'pip/pipControl.html')}`);
  pipControlView.setBackgroundColor('#00FFFFFF');
  pipControlView.setBounds({
    x: Math.round(browsingWindow.getSize()[0] - 65),
    y: Math.round(browsingWindow.getSize()[1] / 2 - 54),
    width: 50,
    height: 104,
  });
}

function createTitlebarView() {
  if (titlebarView) titlebarView.destroy();
  titlebarView = new BrowserView({
    webPreferences: {
      preload: `${require('path').resolve(__static, 'pip/titlebarPreload.js')}`,
    },
  });
  browsingWindow.addBrowserView(titlebarView);
  titlebarView.webContents.loadURL(titlebarUrl);
  titlebarView.setBackgroundColor('#00FFFFFF');
  titlebarView.setBounds({
    x: 0, y: 0, width: browsingWindow.getSize()[0], height: 36,
  });
}

function markNeedToRestore() {
  fs.closeSync(fs.openSync(path.join(app.getPath('userData'), 'NEED_TO_RESTORE_MARK'), 'w'));
}

function searchSubsInDir(dir) {
  const subRegex = getValidSubtitleRegex();
  const dirFiles = fs.readdirSync(dir);
  return dirFiles
    .filter(subtitleFilename => subRegex.test(path.extname(subtitleFilename)))
    .map(subtitleFilename => (join(dir, subtitleFilename)));
}
function searchForLocalVideo(subSrc) {
  const videoDir = dirname(subSrc);
  const videoBasename = basename(subSrc, extname(subSrc)).toLowerCase();
  const videoFilename = basename(subSrc).toLowerCase();
  const dirFiles = fs.readdirSync(videoDir);
  return dirFiles
    .filter((subtitleFilename) => {
      const lowerCasedName = subtitleFilename.toLowerCase();
      return (
        getValidVideoRegex().test(lowerCasedName)
        && lowerCasedName.slice(0, lowerCasedName.lastIndexOf('.')) === videoBasename
        && lowerCasedName !== videoFilename && !subRegex.test(path.extname(lowerCasedName))
      );
    })
    .map(subtitleFilename => (join(videoDir, subtitleFilename)));
}
function getAllValidVideo(onlySubtitle, files) {
  try {
    const videoFiles = [];

    for (let i = 0; i < files.length; i += 1) {
      if (fs.statSync(files[i]).isDirectory()) {
        const dirPath = files[i];
        const dirFiles = fs.readdirSync(dirPath).map(file => path.join(dirPath, file));
        files.push(...dirFiles);
      }
    }
    if (!process.mas) {
      files.forEach((tempFilePath) => {
        const baseName = path.basename(tempFilePath);
        if (baseName.startsWith('.') || fs.statSync(tempFilePath).isDirectory()) return;
        if (subRegex.test(path.extname(tempFilePath))) {
          const tempVideo = searchForLocalVideo(tempFilePath);
          videoFiles.push(...tempVideo);
        } else if (!subRegex.test(path.extname(tempFilePath))
          && getValidVideoRegex().test(tempFilePath)) {
          videoFiles.push(tempFilePath);
        }
      });
    } else {
      files.forEach((tempFilePath) => {
        const baseName = path.basename(tempFilePath);
        if (baseName.startsWith('.') || fs.statSync(tempFilePath).isDirectory()) return;
        if (!subRegex.test(path.extname(tempFilePath))
          && getValidVideoRegex().test(tempFilePath)) {
          videoFiles.push(tempFilePath);
        }
      });
    }
    return uniq(videoFiles);
  } catch (ex) {
    return [];
  }
}

function createPreferenceWindow(e, route) {
  const preferenceWindowOptions = {
    useContentSize: true,
    frame: false,
    titleBarStyle: 'none',
    width: 540,
    height: 426,
    transparent: true,
    resizable: false,
    show: false,
    webPreferences: {
      webSecurity: false,
      nodeIntegration: true,
      experimentalFeatures: true,
    },
    acceptFirstMouse: true,
    fullscreenable: false,
    maximizable: false,
    minimizable: false,
  };
  if (!preferenceWindow) {
    preferenceWindow = new BrowserWindow(preferenceWindowOptions);
    // 如果播放窗口顶置，打开首选项也顶置
    if (mainWindow && mainWindow.isAlwaysOnTop()) {
      preferenceWindow.setAlwaysOnTop(true);
    }
    if (route) preferenceWindow.loadURL(`${preferenceURL}#/${route}`);
    else preferenceWindow.loadURL(`${preferenceURL}`);
    preferenceWindow.on('closed', () => {
      preferenceWindow = null;
    });
  } else {
    preferenceWindow.focus();
  }
  preferenceWindow.once('ready-to-show', () => {
    preferenceWindow.show();
  });
}

function createAboutWindow() {
  const aboutWindowOptions = {
    useContentSize: true,
    frame: false,
    titleBarStyle: 'none',
    width: 190,
    height: 280,
    transparent: true,
    resizable: false,
    show: false,
    webPreferences: {
      webSecurity: false,
      nodeIntegration: true,
      experimentalFeatures: true,
    },
    acceptFirstMouse: true,
    fullscreenable: false,
    maximizable: false,
    minimizable: false,
  };
  if (!aboutWindow) {
    aboutWindow = new BrowserWindow(aboutWindowOptions);
    // 如果播放窗口顶置，打开关于也顶置
    if (mainWindow && mainWindow.isAlwaysOnTop()) {
      aboutWindow.setAlwaysOnTop(true);
    }
    aboutWindow.loadURL(`${aboutURL}`);
    aboutWindow.on('closed', () => {
      aboutWindow = null;
    });
  }
  aboutWindow.once('ready-to-show', () => {
    aboutWindow.show();
  });
}

function createBrowsingWindow(args) {
  const browsingWindowOptions = {
    useContentSize: true,
    frame: false,
    titleBarStyle: 'none',
    transparent: true,
    webPreferences: {
      webSecurity: false,
      nodeIntegration: true,
      experimentalFeatures: true,
      webviewTag: true,
    },
    backgroundColor: '#000000',
    acceptFirstMouse: false,
    show: false,
  };
  if (!browsingWindow) {
    browsingWindow = new BrowserWindow(browsingWindowOptions);
    browsingWindow.loadURL(`${browsingURL}`);
    browsingWindow.on('closed', () => {
      browsingWindow = null;
    });
  }
  browsingWindow.once('ready-to-show', () => {
    browsingWindow.setSize(args.size[0], args.size[1]);
    if (args.position.length) {
      browsingWindow.setPosition(args.position[0], args.position[1]);
    }
    browsingWindow.on('focus', () => {
      menuService.updateFocusedWindow(false, mainWindow && mainWindow.isVisible());
    });
  });
  browsingWindow.on('leave-full-screen', () => {
    if (hideBrowsingWindow) {
      hideBrowsingWindow = false;
      browsingWindow.hide();
    }
  });
}

function createLaborWindow() {
  const laborWindowOptions = {
    show: false,
    webPreferences: {
      webSecurity: false,
      nodeIntegration: true,
      experimentalFeatures: true,
    },
  };
  if (!laborWindow) {
    laborWindow = new BrowserWindow(laborWindowOptions);
    laborWindow.once('ready-to-show', () => {
      laborWindow.readyToShow = true;
    });
    laborWindow.on('close', (event) => {
      if ((mainWindow && !mainWindow.webContents.isDestroyed()) && needBlockCloseLaborWindow) {
        event.preventDefault();
      }
    });
    laborWindow.on('closed', () => {
      laborWindow = null;
      if (forceQuit) {
        app.quit();
      }
    });
    if (process.env.NODE_ENV === 'development') laborWindow.openDevTools({ mode: 'detach' });
    laborWindow.loadURL(laborURL);
  }
  // 重置参数
  forceQuit = false;
  needBlockCloseLaborWindow = true;
}

function registerMainWindowEvent(mainWindow) {
  if (!mainWindow) return;
  mainWindow.on('move', throttle(() => {
    if (!mainWindow || mainWindow.webContents.isDestroyed()) return;
    mainWindow.webContents.send('mainCommit', 'windowPosition', mainWindow.getPosition());
  }, 100));
  mainWindow.on('enter-full-screen', () => {
    if (!mainWindow || mainWindow.webContents.isDestroyed()) return;
    mainWindow.webContents.send('mainCommit', 'isFullScreen', true);
    mainWindow.webContents.send('mainCommit', 'isMaximized', mainWindow.isMaximized());
  });
  mainWindow.on('leave-full-screen', () => {
    if (!mainWindow || mainWindow.webContents.isDestroyed()) return;
    mainWindow.webContents.send('mainCommit', 'isFullScreen', false);
    mainWindow.webContents.send('mainCommit', 'isMaximized', mainWindow.isMaximized());
  });
  mainWindow.on('maximize', () => {
    if (!mainWindow || mainWindow.webContents.isDestroyed()) return;
    mainWindow.webContents.send('mainCommit', 'isMaximized', true);
    mainWindow.webContents.send('mainCommit', 'windowPosition', mainWindow.getPosition());
  });
  mainWindow.on('unmaximize', () => {
    if (!mainWindow || mainWindow.webContents.isDestroyed()) return;
    mainWindow.webContents.send('mainCommit', 'isMaximized', false);
    mainWindow.webContents.send('mainCommit', 'windowPosition', mainWindow.getPosition());
  });
  mainWindow.on('minimize', () => {
    menuService.enableMenu(false);
    if (!mainWindow || mainWindow.webContents.isDestroyed()) return;
    mainWindow.webContents.send('mainCommit', 'isMinimized', true);
  });
  mainWindow.on('restore', () => {
    menuService.enableMenu(true);
    if (!mainWindow || mainWindow.webContents.isDestroyed()) return;
    mainWindow.webContents.send('mainCommit', 'isMinimized', false);
  });
  mainWindow.on('show', () => {
    if (!mainWindow || mainWindow.webContents.isDestroyed()) return;
    mainWindow.webContents.send('mainCommit', 'isMinimized', false);
  });
  mainWindow.on('focus', () => {
    if (!mainWindow || mainWindow.webContents.isDestroyed()) return;
    mainWindow.webContents.send('mainCommit', 'isFocused', true);
    mainWindow.webContents.send('mainCommit', 'isHiddenByBossKey', false);
  });
  mainWindow.on('blur', () => {
    if (!mainWindow || mainWindow.webContents.isDestroyed()) return;
    mainWindow.webContents.send('mainCommit', 'isFocused', false);
  });
  mainWindow.on('scroll-touch-begin', () => {
    if (!mainWindow || mainWindow.webContents.isDestroyed()) return;
    mainWindow.webContents.send('scroll-touch-begin');
  });
  mainWindow.on('scroll-touch-end', () => {
    if (!mainWindow || mainWindow.webContents.isDestroyed()) return;
    mainWindow.webContents.send('scroll-touch-end');
  });


  registerMediaTasks();

  ipcMain.on('labor-task-add', (evt, ...rest) => {
    if (laborWindow && !laborWindow.webContents.isDestroyed()) {
      if (laborWindow.readyToShow) laborWindow.webContents.send('labor-task-add', ...rest);
      else laborWindow.once('ready-to-show', () => laborWindow.webContents.send('labor-task-add', ...rest));
    }
  });
  ipcMain.on('labor-task-done', (evt, ...rest) => {
    if (mainWindow && !mainWindow.webContents.isDestroyed()) {
      mainWindow.webContents.send('labor-task-done', ...rest);
    }
  });

  ipcMain.on('callBrowsingWindowMethod', (evt, method, args = []) => {
    try {
      browsingWindow[method](...args);
    } catch (ex) {
      console.error('callBrowsingWindowMethod', method, JSON.stringify(args), '\n', ex);
    }
  });
  ipcMain.on('callMainWindowMethod', (evt, method, args = []) => {
    try {
      mainWindow[method](...args);
    } catch (ex) {
      console.error('callMainWindowMethod', method, JSON.stringify(args), '\n', ex);
    }
  });
  ipcMain.on('pip-watcher', (evt, args) => {
    browsingWindow.getBrowserViews()[0].webContents.executeJavaScript(args);
  });
  ipcMain.on('pip-window-close', (evt, args) => {
    const views = browsingWindow.getBrowserViews();
    if (views.length) {
      views.forEach((view) => {
        browsingWindow.removeBrowserView(view);
      });
      browserViewManager.pipClose();
      mainWindow.send('update-pip-state', args);
    }
  });
  ipcMain.on('remove-main-window', () => {
    browserViewManager.pauseVideo(mainWindow.getBrowserView());
    mainWindow.hide();
  });
  ipcMain.on('remove-browser', () => {
    const mainView = mainWindow.getBrowserView();
    mainWindow.removeBrowserView(mainView);
    browserViewManager.pauseVideo();
    if (browsingWindow) {
      const views = browsingWindow.getBrowserViews();
      views.forEach((view) => {
        browsingWindow.removeBrowserView(view);
      });
      browserViewManager.pipClose();
      browsingWindow.close();
    }
  });
  ipcMain.on('go-to-offset', (evt, val) => {
    if (!browserViewManager) return;
    const newBrowser = val === 1 ? browserViewManager.forward() : browserViewManager.back();
    const id = mainWindow.getBrowserView().id;
    mainWindow.addBrowserView(newBrowser.page.view);
    setTimeout(() => {
      mainWindow.removeBrowserView(BrowserView.fromId(id));
      mainWindow.send('update-browser-state', {
        url: newBrowser.page.url,
        canGoBack: newBrowser.canBack,
        canGoForward: newBrowser.canForward,
      });
    }, 150);
    newBrowser.page.view.setBounds({
      x: sidebar ? 76 : 0,
      y: 40,
      width: sidebar ? mainWindow.getSize()[0] - 76 : mainWindow.getSize()[0],
      height: mainWindow.getSize()[1] - 40,
    });
    newBrowser.page.view.setAutoResize({
      width: true, height: true,
    });
  });
  ipcMain.on('change-channel', (evt, args) => {
    if (!browserViewManager) browserViewManager = new BrowserViewManager();
    const hostname = urlParse(args.url).hostname;
    let channel = hostname.slice(hostname.indexOf('.') + 1, hostname.length);
    if (args.url.includes('youtube')) {
      channel = 'youtube.com';
    }
    const newChannel = browserViewManager.changeChanel(channel, args);
    const view = newChannel.view ? newChannel.view : newChannel.page.view;
    const url = newChannel.view ? args.url : newChannel.page.url;
    const mainBrowser = mainWindow.getBrowserView();
    mainWindow.addBrowserView(view);
    setTimeout(() => {
      if (mainBrowser) mainWindow.removeBrowserView(BrowserView.fromId(mainBrowser.id));
      mainWindow.send('update-browser-state', {
        url,
        canGoBack: newChannel.canBack,
        canGoForward: newChannel.canForward,
      });
    }, 150);
    view.setBounds({
      x: sidebar ? 76 : 0,
      y: 40,
      width: sidebar ? mainWindow.getSize()[0] - 76 : mainWindow.getSize()[0],
      height: mainWindow.getSize()[1] - 40,
    });
    view.setAutoResize({
      width: true, height: true,
    });
  });
  ipcMain.on('create-browser-view', (evt, args) => {
    if (!browserViewManager) browserViewManager = new BrowserViewManager();
    const hostname = urlParse(args.url).hostname;
    let channel = hostname.slice(hostname.indexOf('.') + 1, hostname.length);
    if (args.url.includes('youtube')) {
      channel = 'youtube.com';
    }
    const currentMainBrowserView = browserViewManager.create(channel, args);
    setTimeout(() => {
      mainWindow.send('update-browser-state', {
        url: args.url,
        canGoBack: currentMainBrowserView.canBack,
        canGoForward: currentMainBrowserView.canForward,
      });
    }, 0);
  });
  ipcMain.on('update-danmu-state', (evt, val) => {
    pipControlView.webContents.executeJavaScript(InjectJSManager.initBarrageIcon(val));
  });
  ipcMain.on('pip', () => {
    mainWindow.send('handle-exit-pip');
  });
  ipcMain.on('danmu', () => {
    mainWindow.send('handle-danmu-display');
  });
  ipcMain.on('handle-danmu-display', (evt, code) => {
    browsingWindow.getBrowserViews()[0].webContents.executeJavaScript(code);
  });
  ipcMain.on('mousemove', () => {
    if (browsingWindow && browsingWindow.isFocused()) {
      pipControlView.webContents.executeJavaScript(InjectJSManager.updatePipControlState(true));
      if (pipTimer) {
        clearTimeout(pipTimer);
      }
      pipTimer = setTimeout(() => {
        if (pipControlView && !pipControlView.isDestroyed()) {
          pipControlView.webContents
            .executeJavaScript(InjectJSManager.updatePipControlState(false));
        }
      }, 3000);
    }
  });
  ipcMain.on('pip-btn-mousemove', () => {
    if (pipTimer) {
      clearTimeout(pipTimer);
    }
  });
  ipcMain.on('pip-btn-mouseout', () => {
    if (pipTimer) {
      clearTimeout(pipTimer);
    }
    pipTimer = setTimeout(() => {
      if (pipControlView && !pipControlView.isDestroyed()) {
        pipControlView.webContents.executeJavaScript(InjectJSManager.updatePipControlState(false));
      }
    }, 3000);
  });
  ipcMain.on('mouseout', () => {
    if (browsingWindow && browsingWindow.isFocused()) {
      if (pipTimer) {
        clearTimeout(pipTimer);
      }
      pipControlView.webContents.executeJavaScript(InjectJSManager.updatePipControlState(false));
    }
  });
  ipcMain.on('maximizable', (evt, val) => {
    if (val) {
      titlebarView.webContents.executeJavaScript(InjectJSManager.updateTitlebarState('.titlebarMax', true)
        + InjectJSManager.updateTitlebarState('.titlebarFull', false));
    } else {
      titlebarView.webContents.executeJavaScript(InjectJSManager.updateTitlebarState('.titlebarMax', false)
        + InjectJSManager.updateTitlebarState('.titlebarFull', true));
    }
  });
  ipcMain.on('update-mouse-info', (evt, args) => {
    if (browsingWindow && browsingWindow.isFocused()) {
      browsingWindow.send('update-mouse-info', args);
    }
  });
  ipcMain.on('mouseup', (evt, type) => {
    switch (type) {
      case 'close':
        browsingWindow.close();
        break;
      case 'min':
        browsingWindow.minimize();
        break;
      case 'full':
        browsingWindow.setFullScreen(true);
        titlebarView.webContents.executeJavaScript(InjectJSManager.updateFullScreenIcon(true));
        break;
      case 'recover':
        browsingWindow.setFullScreen(false);
        titlebarView.webContents.executeJavaScript(InjectJSManager.updateFullScreenIcon(false));
        break;
      case 'max':
        if (browsingWindow.isMaximized()) {
          browsingWindow.unmaximize();
          isBrowsingWindowMax = false;
        } else {
          browsingWindow.maximize();
          isBrowsingWindowMax = true;
          if (process.platform === 'win32') {
            titlebarView.webContents.executeJavaScript(InjectJSManager.updateWinMaxIcon(true));
          }
        }
        break;
      case 'unmax':
        browsingWindow.unmaximize();
        isBrowsingWindowMax = false;
        if (process.platform === 'win32') {
          titlebarView.webContents.executeJavaScript(InjectJSManager.updateWinMaxIcon(false));
        }
        break;
      default:
        break;
    }
  });
  ipcMain.on('shift-pip', (evt, args) => {
    if (!browserViewManager) return;
    const mainView = mainWindow.getBrowserView();
    mainWindow.removeBrowserView(mainView);
    const browViews = browsingWindow.getBrowserViews();
    browViews.forEach((view) => {
      browsingWindow.removeBrowserView(view);
    });
    const hostname = urlParse(mainView.webContents.getURL()).hostname;
    let channel = hostname.slice(hostname.indexOf('.') + 1, hostname.length);
    if (mainView.webContents.getURL().includes('youtube')) {
      channel = 'youtube.com';
    }
    const browsers = browserViewManager.changePip(channel);
    const pipBrowser = browsers.pipBrowser;
    const mainBrowser = browsers.mainBrowser;
    mainWindow.addBrowserView(mainBrowser.page.view);
    browsingWindow.addBrowserView(pipBrowser);
    createPipControlView();
    createTitlebarView();
    if (args.isGlobal) {
      browserViewManager.pauseVideo(mainWindow.getBrowserView());
      mainWindow.hide();
    }
    mainBrowser.page.view.setBounds({
      x: sidebar ? 76 : 0,
      y: 40,
      width: sidebar ? mainWindow.getSize()[0] - 76 : mainWindow.getSize()[0],
      height: mainWindow.getSize()[1] - 40,
    });
    mainBrowser.page.view.setAutoResize({
      width: true, height: true,
    });
    pipBrowser.setBounds({
      x: 0, y: 0, width: browsingWindow.getSize()[0], height: browsingWindow.getSize()[1],
    });
    pipBrowser.setAutoResize({
      width: true, height: true,
    });
    mainWindow.send('update-browser-state', {
      url: mainBrowser.page.url,
      canGoBack: mainBrowser.canBack,
      canGoForward: mainBrowser.canForward,
    });
    pipControlView.webContents
      .executeJavaScript(InjectJSManager.updateBarrageState(args.barrageOpen, args.opacity));
    menuService.updateFocusedWindow(false, mainWindow && mainWindow.isVisible());
    browsingWindow.focus();
  });
  ipcMain.on('enter-pip', (evt, args) => {
    if (!browserViewManager) return;
    const browsers = browserViewManager.enterPip();
    const pipBrowser = browsers.pipBrowser;
    const mainBrowser = browsers.mainBrowser;
    if (!browsingWindow) {
      createBrowsingWindow();
      browsingWindow.setSize(args.pipInfo.pipSize[0], args.pipInfo.pipSize[1]);
      browsingWindow.setPosition(args.pipInfo.pipPos[0], args.pipInfo.pipPos[1]);
      mainWindow.send('init-pip-position');
      mainWindow.removeBrowserView(mainWindow.getBrowserView());
      mainWindow.addBrowserView(mainBrowser.page.view);
      browsingWindow.addBrowserView(pipBrowser);
      createPipControlView();
      createTitlebarView();
      browsingWindow.show();
    } else {
      mainWindow.removeBrowserView(mainWindow.getBrowserView());
      mainWindow.addBrowserView(mainBrowser.page.view);
      browsingWindow.setSize(browsingWindow.getSize()[0] + 1, browsingWindow.getSize()[1]);
      browsingWindow.addBrowserView(pipBrowser);
      createPipControlView();
      createTitlebarView();
      browsingWindow.show();
    }
    if (args.isGlobal) {
      browserViewManager.pauseVideo(mainWindow.getBrowserView());
      mainWindow.hide();
    }
    browsingWindow.setAspectRatio(args.pipInfo.aspectRatio);
    browsingWindow.setMinimumSize(args.pipInfo.minimumSize[0], args.pipInfo.minimumSize[1]);
    mainBrowser.page.view.setBounds({
      x: sidebar ? 76 : 0,
      y: 40,
      width: sidebar ? mainWindow.getSize()[0] - 76 : mainWindow.getSize()[0],
      height: mainWindow.getSize()[1] - 40,
    });
    mainBrowser.page.view.setAutoResize({
      width: true,
      height: true,
    });
    pipBrowser.setBounds({
      x: 0, y: 0, width: browsingWindow.getSize()[0], height: browsingWindow.getSize()[1],
    });
    pipBrowser.setAutoResize({
      width: true, height: true,
    });
    browsingWindow.send('update-pip-listener');
    mainWindow.send('update-browser-state', {
      url: mainBrowser.page.url,
      canGoBack: mainBrowser.canBack,
      canGoForward: mainBrowser.canForward,
    });
    pipControlView.webContents
      .executeJavaScript(InjectJSManager.updateBarrageState(args.barrageOpen, args.opacity));
    menuService.updateFocusedWindow(false, mainWindow && mainWindow.isVisible());
    browsingWindow.focus();
  });
  ipcMain.on('update-pip-size', (evt, args) => {
    mainWindow.send('update-pip-size', args);
  });
  ipcMain.on('update-sidebar', (evt, sidebarstate) => {
    sidebar = sidebarstate;
  });
  ipcMain.on('set-bounds', (evt, args) => {
    if (pipControlView) pipControlView.setBounds(args.control);
    if (titlebarView) titlebarView.setBounds(args.titlebar);
  });
  ipcMain.on('exit-pip', () => {
    if (!browserViewManager) return;
    browsingWindow.send('remove-pip-listener');
    mainWindow.show();
    const mainView = mainWindow.getBrowserView();
    mainWindow.removeBrowserView(mainView);
    const browViews = browsingWindow.getBrowserViews();
    browViews.forEach((view) => {
      browsingWindow.removeBrowserView(view);
    });
    const exitBrowser = browserViewManager.exitPip();
    mainWindow.addBrowserView(exitBrowser.page.view);
    exitBrowser.page.view.setBounds({
      x: sidebar ? 76 : 0,
      y: 40,
      width: sidebar ? mainWindow.getSize()[0] - 76 : mainWindow.getSize()[0],
      height: mainWindow.getSize()[1] - 40,
    });
    exitBrowser.page.view.setAutoResize({
      width: true,
      height: true,
    });
    mainWindow.send('update-browser-state', {
      url: exitBrowser.page.url,
      canGoBack: exitBrowser.canBack,
      canGoForward: exitBrowser.canForward,
    });
    if (browsingWindow.isFullScreen()) {
      hideBrowsingWindow = true;
      browsingWindow.setFullScreen(false);
    } else {
      browsingWindow.hide();
    }
    menuService.updateFocusedWindow(true, mainWindow && mainWindow.isVisible());
    mainWindow.focus();
  });
  ipcMain.on('set-window-maximize', () => {
    if (mainWindow && mainWindow.isFocused()) {
      if (!mainWindow.isMaximized()) {
        mainWindow.maximize();
      } else {
        mainWindow.unmaximize();
      }
    } else if (browsingWindow && browsingWindow.isFocused()) {
      if (!isBrowsingWindowMax) {
        browsingWindow.maximize();
        isBrowsingWindowMax = true;
        if (process.platform === 'win32') {
          titlebarView.webContents.executeJavaScript(InjectJSManager.updateWinMaxIcon(true));
        }
      } else {
        browsingWindow.unmaximize();
        isBrowsingWindowMax = false;
        if (process.platform === 'win32') {
          titlebarView.webContents.executeJavaScript(InjectJSManager.updateWinMaxIcon(false));
        }
      }
    }
  });
  ipcMain.on('update-route-name', (e, route) => {
    routeName = route;
  });
  ipcMain.on('key-events', (e, keyCode) => {
    browsingWindow.getBrowserViews()[0].webContents
      .executeJavaScript(InjectJSManager.emitKeydownEvent(keyCode));
  });
  ipcMain.on('drop-subtitle', (event, args) => {
    if (!mainWindow || mainWindow.webContents.isDestroyed()) return;
    args.forEach((file) => {
      if (subRegex.test(path.extname(file)) || fs.statSync(file).isDirectory()) {
        tmpSubsToOpen.push(file);
      } else if (!subRegex.test(path.extname(file))
        && getValidVideoRegex().test(file)) {
        tmpVideoToOpen.push(file);
      }
    });
    finalVideoToOpen = getAllValidVideo(!tmpVideoToOpen.length,
      tmpVideoToOpen.concat(tmpSubsToOpen));
    if (process.mas && !tmpVideoToOpen.length && tmpSubsToOpen.length && !finalVideoToOpen) {
      mainWindow.webContents.send('open-subtitle-in-mas', tmpSubsToOpen[0]);
    } else if (tmpVideoToOpen.length + tmpSubsToOpen.length > 0) {
      mainWindow.webContents.send('open-file', { onlySubtitle: !tmpVideoToOpen.length, files: finalVideoToOpen });
    }
    finalVideoToOpen.splice(0, finalVideoToOpen.length);
    tmpSubsToOpen.splice(0, tmpSubsToOpen.length);
    tmpVideoToOpen.splice(0, tmpVideoToOpen.length);
  });
  ipcMain.on('windowPositionChange', (event, args) => {
    if (!mainWindow || event.sender.isDestroyed()) return;
    mainWindow.setPosition(...args);
    event.sender.send('windowPositionChange-asyncReply', mainWindow.getPosition());
  });
  ipcMain.on('windowInit', (event) => {
    if (!mainWindow || event.sender.isDestroyed()) return;
    mainWindow.webContents.send('mainCommit', 'windowMinimumSize', mainWindow.getMinimumSize());
    mainWindow.webContents.send('mainCommit', 'windowPosition', mainWindow.getPosition());
    mainWindow.webContents.send('mainCommit', 'isFullScreen', mainWindow.isFullScreen());
    mainWindow.webContents.send('mainCommit', 'isFocused', mainWindow.isFocused());
  });
  ipcMain.on('writeLog', (event, level, log) => { // eslint-disable-line complexity
    if (!log) return;
    writeLog(level, log);
  });
  ipcMain.on('need-to-restore', () => {
    needToRestore = true;
    markNeedToRestore();
  });
  ipcMain.on('relaunch', () => {
    forceQuit = true;
    needBlockCloseLaborWindow = false;
    const switches = process.argv.filter(a => a.startsWith('-'));
    const argv = process.argv.filter(a => !a.startsWith('-'))
      .slice(0, app.isPackaged ? 1 : 2).concat(switches);
    app.relaunch({ args: argv.slice(1), execPath: argv[0] });
    app.quit();
  });
  ipcMain.on('add-preference', createPreferenceWindow);
  ipcMain.on('add-browsing', (e, args) => {
    createBrowsingWindow(args);
  });
  ipcMain.on('preference-to-main', (e, args) => {
    if (mainWindow && !mainWindow.webContents.isDestroyed()) {
      mainWindow.webContents.send('mainDispatch', 'setPreference', args);
    }
  });
  ipcMain.on('main-to-preference', (e, args) => {
    if (preferenceWindow && !preferenceWindow.webContents.isDestroyed()) {
      preferenceWindow.webContents.send('preferenceDispatch', 'setPreference', args);
    }
  });
  /** grab audio logic in main process start */
  function audioGrabCallBack(data) {
    try {
      if (mainWindow && !mainWindow.webContents.isDestroyed()) {
        mainWindow.webContents.send('grab-audio-update', data);
      }
    } catch (error) {
      // empty
    }
  }
  ipcMain.on('grab-audio', (events, data) => {
    audioGrabService.start(data);
    audioGrabService.removeListener('data', audioGrabCallBack);
    audioGrabService.on('data', audioGrabCallBack);
  });
  ipcMain.on('grab-audio-continue', () => {
    audioGrabService.next();
  });
  ipcMain.on('grab-audio-stop', () => {
    audioGrabService.stop();
  });
  /** grab audio logic in main process end */
}

function createMainWindow(openDialog, playlistId) {
  createLaborWindow();
  mainWindow = new BrowserWindow({
    useContentSize: true,
    frame: false,
    titleBarStyle: 'none',
    width: 720,
    height: 405,
    minWidth: 720,
    minHeight: 405,
    // it can be set true here and be changed during player starting
    transparent: false, // set to false to solve the backdrop-filter bug
    webPreferences: {
      webSecurity: false,
      nodeIntegration: true,
      experimentalFeatures: true,
      webviewTag: true,
    },
    // See https://github.com/electron/electron/blob/master/docs/api/browser-window.md#showing-window-gracefully
    backgroundColor: '#000000',
    acceptFirstMouse: false,
    show: false,
    ...({
      win32: {},
    })[process.platform],
  });
  if (
    (!welcomeProcessDone && fs.existsSync(path.join(userDataPath, 'WELCOME_PROCESS_MARK')))
    || welcomeProcessDone
  ) {
    welcomeProcessDone = true;
    finalVideoToOpen.length ? mainWindow.loadURL(`${mainURL}#/play`) : mainWindow.loadURL(mainURL);
  } else {
    mainWindow.loadURL(`${mainURL}#/welcome`);
  }
  mainWindow.webContents.setUserAgent(
    `${mainWindow.webContents.getUserAgent().replace(/Electron\S+/i, '')
    } SPlayerX@2018 ${os.platform()} ${os.release()} Version ${app.getVersion()}`,
  );
  menuService.setMainWindow(mainWindow);

  mainWindow.on('closed', () => {
    ipcMain.removeAllListeners(); // FIXME: decouple mainWindow and ipcMain
    mainWindow = null;
    menuService.setMainWindow(null);
    if (forceQuit) {
      needBlockCloseLaborWindow = false;
    }
    if (laborWindow) laborWindow.close();
  });

  mainWindow.once('ready-to-show', () => {
    mainWindow.show();
    // Open file by file association. Currently support 1 file only.
    finalVideoToOpen = getAllValidVideo(!tmpVideoToOpen.length,
      tmpVideoToOpen.concat(tmpSubsToOpen));
    if (process.mas && !tmpVideoToOpen.length && tmpSubsToOpen.length && !finalVideoToOpen) {
      mainWindow.webContents.send('open-subtitle-in-mas', tmpSubsToOpen[0]);
    } else if (tmpVideoToOpen.length + tmpSubsToOpen.length > 0) {
      mainWindow.webContents.send('open-file', { onlySubtitle: !tmpVideoToOpen.length, files: finalVideoToOpen });
    }
    if (openDialog) mainWindow.webContents.send('open-dialog', playlistId);
    finalVideoToOpen.splice(0, finalVideoToOpen.length);
    tmpSubsToOpen.splice(0, tmpSubsToOpen.length);
    tmpVideoToOpen.splice(0, tmpVideoToOpen.length);
    inited = true;
  });

  registerMainWindowEvent(mainWindow);

  if (process.env.NODE_ENV === 'development') {
    setTimeout(() => { // wait some time to prevent `Object not found` error
      if (mainWindow) mainWindow.openDevTools({ mode: 'detach' });
    }, 1000);
  }
}

['left-drag', 'left-up'].forEach((channel) => {
  mouse.on(channel, (...args) => {
<<<<<<< HEAD
    if (process.platform === 'win32') {
      const focusedWindow = BrowserWindow.getFocusedWindow();
      if (focusedWindow) focusedWindow.send(`mouse-${channel}`, ...args);
    } else if (browsingWindow && browsingWindow.isFocused()) {
      browsingWindow.webContents.send(`mouse-${channel}`, ...args);
    }
=======
    if (!mainWindow || mainWindow.webContents.isDestroyed()) return;
    if (mainWindow.isMaximized()) return;
    mainWindow.webContents.send(`mouse-${channel}`, ...args);
>>>>>>> 68f2cccb
  });
});

app.on('before-quit', () => {
  if (!mainWindow || mainWindow.webContents.isDestroyed()) return;
  if (needToRestore) {
    mainWindow.webContents.send('quit', needToRestore);
  } else {
    mainWindow.webContents.send('quit');
  }
  forceQuit = true;
});

app.on('quit', () => {
  mouse.dispose();
});

app.on('second-instance', () => {
  if (mainWindow) {
    if (mainWindow.isMinimized()) mainWindow.restore();
    mainWindow.focus();
  } else if (app.isReady()) {
    createMainWindow();
  }
});


async function darwinOpenFilesToStart() {
  if (mainWindow && !mainWindow.webContents.isDestroyed()) { // sencond instance
    if (!inited) return;
    finalVideoToOpen = getAllValidVideo(!tmpVideoToOpen.length,
      tmpVideoToOpen.concat(tmpSubsToOpen));
    if (!tmpVideoToOpen.length && tmpSubsToOpen.length) {
      const allSubFiles = [];
      tmpSubsToOpen.forEach((file) => {
        if (subRegex.test(path.extname(file))) {
          allSubFiles.push(file);
        } else {
          allSubFiles.push(...searchSubsInDir(file));
        }
      });
      mainWindow.webContents.send('add-local-subtitles', allSubFiles);
    } else if (tmpVideoToOpen.length + tmpSubsToOpen.length > 0) {
      mainWindow.webContents.send('open-file', { onlySubtitle: !tmpVideoToOpen.length, files: finalVideoToOpen });
    }
    finalVideoToOpen.splice(0, finalVideoToOpen.length);
    tmpSubsToOpen.splice(0, tmpSubsToOpen.length);
    tmpVideoToOpen.splice(0, tmpVideoToOpen.length);
    if (!mainWindow.isVisible()) mainWindow.show();
    if (mainWindow.isMinimized()) mainWindow.restore();
    mainWindow.focus();
  } else if (app.isReady() && !mainWindow) {
    createMainWindow();
  }
}
const darwinOpenFilesToStartDebounced = debounce(darwinOpenFilesToStart, 100);
if (process.platform === 'darwin') {
  app.on('will-finish-launching', () => {
    app.on('open-file', (event, file) => {
      // TODO: clean code to remove duplicated check
      let ext;
      let isDirectory;
      try {
        ext = path.extname(file);
        isDirectory = fs.statSync(file).isDirectory();
      } catch (ex) {
        return;
      }
      if (subRegex.test(ext) || isDirectory) {
        tmpSubsToOpen.push(file);
      } else if (!subRegex.test(ext)
        && getValidVideoRegex().test(file)) {
        tmpVideoToOpen.push(file);
      }
      finalVideoToOpen = getAllValidVideo(!tmpVideoToOpen.length,
        tmpVideoToOpen.concat(tmpSubsToOpen));
      darwinOpenFilesToStartDebounced();
    });
  });
} else {
  const tmpFile = process.argv.slice(app.isPackaged ? 1 : 2);
  tmpFile.forEach((file) => {
    let ext;
    let isDirectory;
    try {
      ext = path.extname(file);
      isDirectory = fs.statSync(file).isDirectory();
    } catch (ex) {
      return;
    }
    if (subRegex.test(ext) || isDirectory) {
      tmpSubsToOpen.push(file);
    } else if (!subRegex.test(ext)
      && getValidVideoRegex().test(file)) {
      tmpVideoToOpen.push(file);
    }
  });
  finalVideoToOpen = getAllValidVideo(!tmpVideoToOpen.length,
    tmpVideoToOpen.concat(tmpSubsToOpen));
  app.on('second-instance', (event, argv) => {
    if (!mainWindow || mainWindow.webContents.isDestroyed()) {
      if (app.isReady()) createMainWindow();
    }
    const opendFiles = argv.slice(app.isPackaged ? 3 : 2);
    opendFiles.forEach((file) => {
      let ext;
      let isDirectory;
      try {
        ext = path.extname(file);
        isDirectory = fs.statSync(file).isDirectory();
      } catch (ex) {
        return;
      }
      if (subRegex.test(ext) || isDirectory) {
        tmpSubsToOpen.push(file);
      } else if (!subRegex.test(ext)
        && getValidVideoRegex().test(file)) {
        tmpVideoToOpen.push(file);
      }
    });
    finalVideoToOpen = getAllValidVideo(!tmpVideoToOpen.length,
      tmpVideoToOpen.concat(tmpSubsToOpen));
    if (!tmpVideoToOpen.length && tmpSubsToOpen.length) {
      const allSubFiles = [];
      tmpSubsToOpen.forEach((file) => {
        if (subRegex.test(path.extname(file))) {
          allSubFiles.push(file);
        } else {
          allSubFiles.push(...searchSubsInDir(file));
        }
      });
      mainWindow.webContents.send('add-local-subtitles', allSubFiles);
    } else if (tmpVideoToOpen.length + tmpSubsToOpen.length > 0) {
      mainWindow.webContents.send('open-file', { onlySubtitle: !tmpVideoToOpen.length, files: finalVideoToOpen });
    }
    finalVideoToOpen.splice(0, finalVideoToOpen.length);
    tmpSubsToOpen.splice(0, tmpSubsToOpen.length);
    tmpVideoToOpen.splice(0, tmpVideoToOpen.length);
  });
}

app.on('ready', () => {
  menuService = new MenuService();
  if (process.platform === 'darwin') {
    systemPreferences.subscribeNotification('AppleInterfaceThemeChangedNotification', () => {
      if (routeName === 'browsing-view') {
        menuService.updatePipIcon();
      }
    });
    systemPreferences.setUserDefault('NSDisabledDictationMenuItem', 'boolean', true);
    systemPreferences.setUserDefault('NSDisabledCharacterPaletteMenuItem', 'boolean', true);
  }
  createMainWindow();
  app.setName('SPlayer');
  globalShortcut.register('CmdOrCtrl+Shift+I+O+P', () => {
    if (mainWindow) mainWindow.openDevTools({ mode: 'detach' });
  });
  globalShortcut.register('CmdOrCtrl+Shift+J+K+L', () => {
    if (preferenceWindow) preferenceWindow.openDevTools({ mode: 'detach' });
  });

  if (process.platform === 'win32') {
    globalShortcut.register('CmdOrCtrl+`', () => {
      handleBossKey();
    });
  }
});

app.on('window-all-closed', () => {
  if (
    (routeName === 'welcome-privacy' || routeName === 'language-setting')
    || process.platform !== 'darwin') {
    app.quit();
  }
});

const oauthRegex = [
  /^https:\/\/cnpassport.youku.com\//i,
  /^https:\/\/passport.iqiyi.com\/apis\/thirdparty/i,
  /^https:\/\/api.weibo.com\/oauth2/i,
  /^https:\/\/graph.qq.com\//i,
  /^https:\/\/open.weixin.qq.com\//i,
  /^https:\/\/openapi.baidu.com\//i,
  /^https:\/\/auth.alipay.com\/login\//i,
  /^https:\/\/account.xiaomi.com\/pass\//i,
];
app.on('web-contents-created', (webContentsCreatedEvent, contents) => {
  if (contents.getType() === 'browserView') {
    contents.on('new-window', (newWindowEvent, url) => {
      if (!oauthRegex.some(re => re.test(url))) {
        newWindowEvent.preventDefault();
      }
    });
  }
});

app.on('bossKey', handleBossKey);
app.on('add-preference', createPreferenceWindow);
app.on('add-windows-about', createAboutWindow);
app.on('check-for-updates', () => {
  if (!mainWindow || mainWindow.webContents.isDestroyed()) return;
  mainWindow.webContents.send('check-for-updates');
});

app.on('menu-create-main-window', () => {
  if (!mainWindow) createMainWindow();
  else if (mainWindow.isMinimized()) {
    mainWindow.restore();
  } else if (!mainWindow.isVisible() && (!browsingWindow || !browsingWindow.isVisible())) {
    mainWindow.show();
  }
});

app.on('menu-open-dialog', (playlistId) => {
  createMainWindow(true, playlistId);
});

app.on('activate', () => {
  if (!mainWindow) {
    if (app.isReady()) createMainWindow();
  } else if (!mainWindow.isVisible() && (!browsingWindow || !browsingWindow.isVisible())) {
    mainWindow.show();
  }
  if (browsingWindow && browsingWindow.isMinimized()) {
    browsingWindow.restore();
  }
});<|MERGE_RESOLUTION|>--- conflicted
+++ resolved
@@ -1017,18 +1017,11 @@
 
 ['left-drag', 'left-up'].forEach((channel) => {
   mouse.on(channel, (...args) => {
-<<<<<<< HEAD
-    if (process.platform === 'win32') {
-      const focusedWindow = BrowserWindow.getFocusedWindow();
-      if (focusedWindow) focusedWindow.send(`mouse-${channel}`, ...args);
-    } else if (browsingWindow && browsingWindow.isFocused()) {
-      browsingWindow.webContents.send(`mouse-${channel}`, ...args);
-    }
-=======
-    if (!mainWindow || mainWindow.webContents.isDestroyed()) return;
-    if (mainWindow.isMaximized()) return;
-    mainWindow.webContents.send(`mouse-${channel}`, ...args);
->>>>>>> 68f2cccb
+    const focusedWindow = BrowserWindow.getFocusedWindow();
+    if (!focusedWindow || focusedWindow.webContents.isDestroyed()) return;
+    if (focusedWindow.isMaximized()) return;
+    if (process.platform === 'darwin' && focusedWindow !== browsingWindow) return;
+    focusedWindow.send(`mouse-${channel}`, ...args);
   });
 });
 
