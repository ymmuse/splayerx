--- conflicted
+++ resolved
@@ -393,12 +393,8 @@
     browsingViewWindow.once('ready-to-show', () => {
       browsingViewWindow.show();
       registerBrowsingWindowEvent();
-<<<<<<< HEAD
       browsingViewWindow.webContents.send('initial-url', info.url);
-=======
-      browsingViewWindow.webContents.send('initial-url', url);
       browsingViewWindow.openDevTools();
->>>>>>> fcff4345
     });
   });
   ipcMain.on('add-preference', () => {
