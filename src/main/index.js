--- conflicted
+++ resolved
@@ -530,13 +530,8 @@
     mainWindow.hide();
   });
   ipcMain.on('remove-browser', () => {
-<<<<<<< HEAD
-    const mainView = mainWindow.getBrowserViews()[0];
-    mainWindow.removeBrowserView(mainView);
-=======
     mainWindow.getBrowserViews()
       .forEach(mainWindowView => mainWindow.removeBrowserView(mainWindowView));
->>>>>>> 660ae7ab
     browserViewManager.pauseVideo();
     if (browsingWindow) {
       const views = browsingWindow.getBrowserViews();
@@ -551,16 +546,6 @@
   ipcMain.on('go-to-offset', (evt, val) => {
     if (!browserViewManager) return;
     const newBrowser = val === 1 ? browserViewManager.forward() : browserViewManager.back();
-<<<<<<< HEAD
-    const id = mainWindow.getBrowserViews()[0].id;
-    mainWindow.addBrowserView(newBrowser.page.view);
-    setTimeout(() => {
-      mainWindow.removeBrowserView(BrowserView.fromId(id));
-      mainWindow.send('update-browser-state', {
-        url: newBrowser.page.url,
-        canGoBack: newBrowser.canBack,
-        canGoForward: newBrowser.canForward,
-=======
     if (newBrowser.page) {
       const id = mainWindow.getBrowserViews()[0].id;
       mainWindow.addBrowserView(newBrowser.page.view);
@@ -577,7 +562,6 @@
         y: 40,
         width: sidebar ? mainWindow.getSize()[0] - 76 : mainWindow.getSize()[0],
         height: mainWindow.getSize()[1] - 40,
->>>>>>> 660ae7ab
       });
       newBrowser.page.view.setAutoResize({
         width: true, height: true,
@@ -743,15 +727,10 @@
   });
   ipcMain.on('shift-pip', (evt, args) => {
     if (!browserViewManager) return;
-<<<<<<< HEAD
-    const mainView = mainWindow.getBrowserViews()[0];
-    mainWindow.removeBrowserView(mainView);
-=======
     const mainWindowViews = mainWindow.getBrowserViews();
     const mainView = mainWindowViews[0];
     mainWindowViews
       .forEach(mainWindowView => mainWindow.removeBrowserView(mainWindowView));
->>>>>>> 660ae7ab
     const browViews = browsingWindow.getBrowserViews();
     browViews.forEach((view) => {
       browsingWindow.removeBrowserView(view);
@@ -869,14 +848,9 @@
   ipcMain.on('exit-pip', () => {
     if (!browserViewManager) return;
     browsingWindow.send('remove-pip-listener');
-<<<<<<< HEAD
-    const mainView = mainWindow.getBrowserViews()[0];
-    mainWindow.removeBrowserView(mainView);
-=======
     mainWindow.show();
     mainWindow.getBrowserViews()
       .forEach(mainWindowView => mainWindow.removeBrowserView(mainWindowView));
->>>>>>> 660ae7ab
     const browViews = browsingWindow.getBrowserViews();
     browViews.forEach((view) => {
       browsingWindow.removeBrowserView(view);
