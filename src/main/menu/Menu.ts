--- conflicted
+++ resolved
@@ -191,7 +191,7 @@
 
   public enableSubmenuItem(id: string, enabled: boolean) {
     const menuItem = this.menubar.getMenuItemById(id);
-    if (menuItem) {
+    if (menuItem && menuItem.submenu) {
       menuItem.submenu.items.forEach((item: Electron.MenuItem) => {
         item.enabled = enabled;
         if (item.submenu) {
@@ -204,7 +204,7 @@
   }
 
   public updateRecentPlay(items: IMenuDisplayInfo[]) {
-    const recentMenu = this.menubar.getMenuItemById('file.openRecent').submenu;
+    const recentMenu = this.getSubmenuById('file.openRecent');
     // @ts-ignore
     recentMenu.clear();
 
@@ -224,32 +224,28 @@
     Menu.setApplicationMenu(this.menubar);
   }
 
-<<<<<<< HEAD
-  public updatePrimarySub(items: { id: string, label: string }[]) {
-=======
   public updatePrimarySub(
     items?: {
       id: string, label: string, checked: boolean, subtitleItem: SubtitleControlListItem,
     }[],
   ) {
     if (items) this.primarySubs = items;
->>>>>>> 873ada73
-    if (
-      this.menubar.getMenuItemById('subtitle.mainSubtitle')
-      && this.menubar.getMenuItemById('subtitle.mainSubtitle').submenu
-    ) {
-      const primarySubMenu = this.menubar.getMenuItemById('subtitle.mainSubtitle').submenu;
-<<<<<<< HEAD
+    const primarySubMenu = this.getSubmenuById('subtitle.mainSubtitle');
+    if (primarySubMenu) {
       // @ts-ignore
       primarySubMenu.clear();
-      items.forEach(({ id, label }) => {
+      this.primarySubs.forEach(({
+        id, label, checked, subtitleItem,
+      }) => {
         const item = new MenuItem({
           id: `subtitle.mainSubtitle.${id}`,
           type: 'radio',
           label,
+          checked,
           click: () => {
             if (this.mainWindow) {
-              this.mainWindow.webContents.send('subtitle.mainSubtitle', id);
+              if (subtitleItem && subtitleItem.type === Type.Translated) this.menubar.getMenuItemById('subtitle.mainSubtitle.off').checked = true;
+              this.mainWindow.webContents.send('subtitle.mainSubtitle', id, subtitleItem);
             }
           },
         });
@@ -257,34 +253,6 @@
       });
 
       Menu.setApplicationMenu(this.menubar);
-    }
-  }
-
-  public updateSecondarySub(items: { id: string, label: string }[]) {
-=======
-      if (primarySubMenu) {
-        // @ts-ignore
-        primarySubMenu.clear();
-        this.primarySubs.forEach(({
-          id, label, checked, subtitleItem,
-        }) => {
-          const item = new MenuItem({
-            id: `subtitle.mainSubtitle.${id}`,
-            type: 'radio',
-            label,
-            checked,
-            click: () => {
-              if (this.mainWindow) {
-                if (subtitleItem && subtitleItem.type === Type.Translated) this.menubar.getMenuItemById('subtitle.mainSubtitle.off').checked = true;
-                this.mainWindow.webContents.send('subtitle.mainSubtitle', id, subtitleItem);
-              }
-            },
-          });
-          primarySubMenu.append(item);
-        });
-
-        Menu.setApplicationMenu(this.menubar);
-      }
     }
   }
 
@@ -295,26 +263,26 @@
     }[],
   ) {
     if (items) this.secondarySubs = items;
->>>>>>> 873ada73
-    if (
-      this.menubar.getMenuItemById('subtitle.secondarySubtitle')
-      && this.menubar.getMenuItemById('subtitle.secondarySubtitle').submenu
-    ) {
-      const secondarySubMenu = this.menubar.getMenuItemById('subtitle.secondarySubtitle').submenu;
-<<<<<<< HEAD
+    const secondarySubMenu = this.getSubmenuById('subtitle.secondarySubtitle');
+    if (secondarySubMenu) {
       // @ts-ignore
       secondarySubMenu.clear();
-      items.forEach(({ id, label }) => {
+      this.secondarySubs.forEach(({
+        id, label, checked, enabled, subtitleItem,
+      }) => {
         let type: ('normal' | 'separator' | 'submenu' | 'checkbox' | 'radio') = 'radio';
-        if (id === 'secondarySub') type = 'checkbox';
+        if (id === 'secondarySub') type = 'normal';
         else if (id === 'menubar.separator') type = 'separator';
         const item = new MenuItem({
           id: `subtitle.secondarySubtitle.${id}`,
           type,
           label,
+          checked,
+          enabled,
           click: () => {
             if (this.mainWindow) {
-              this.mainWindow.webContents.send('subtitle.secondarySubtitle', id);
+              if (subtitleItem && subtitleItem.type === Type.Translated) this.menubar.getMenuItemById('subtitle.secondarySubtitle.off').checked = true;
+              this.mainWindow.webContents.send('subtitle.secondarySubtitle', id, subtitleItem);
             }
           },
         });
@@ -322,49 +290,12 @@
       });
 
       Menu.setApplicationMenu(this.menubar);
-=======
-      if (secondarySubMenu) {
-        // @ts-ignore
-        secondarySubMenu.clear();
-        this.secondarySubs.forEach(({
-          id, label, checked, enabled, subtitleItem,
-        }) => {
-          let type: ('normal' | 'separator' | 'submenu' | 'checkbox' | 'radio') = 'radio';
-          if (id === 'secondarySub') type = 'normal';
-          else if (id === 'menubar.separator') type = 'separator';
-          const item = new MenuItem({
-            id: `subtitle.secondarySubtitle.${id}`,
-            type,
-            label,
-            checked,
-            enabled,
-            click: () => {
-              if (this.mainWindow) {
-                if (subtitleItem && subtitleItem.type === Type.Translated) this.menubar.getMenuItemById('subtitle.secondarySubtitle.off').checked = true;
-                this.mainWindow.webContents.send('subtitle.secondarySubtitle', id, subtitleItem);
-              }
-            },
-          });
-          secondarySubMenu.append(item);
-        });
-
-        Menu.setApplicationMenu(this.menubar);
-      }
->>>>>>> 873ada73
     }
   }
 
   public updateAudioTrack(items: { id: string, label: string }[]) {
-<<<<<<< HEAD
-    if (
-      this.menubar.getMenuItemById('audio.switchAudioTrack')
-      && this.menubar.getMenuItemById('audio.switchAudioTrack').submenu
-    ) {
-      const audioTrackMenu = this.menubar.getMenuItemById('audio.switchAudioTrack').submenu;
-=======
-    const audioTrackMenu = this.menubar.getMenuItemById('audio.switchAudioTrack').submenu;
+    const audioTrackMenu = this.getSubmenuById('audio.switchAudioTrack');
     if (audioTrackMenu) {
->>>>>>> 873ada73
       // @ts-ignore
       audioTrackMenu.clear();
       items.forEach(({ id, label }) => {
@@ -385,8 +316,13 @@
     }
   }
 
+  private getSubmenuById(id: string) {
+    const menuItem = this.menubar.getMenuItemById(id);
+    return menuItem && menuItem.submenu;
+  }
+
   private refreshPlaybackMenu() {
-    const playbackMenu = this.menubar.getMenuItemById('playback').submenu;
+    const playbackMenu = this.getSubmenuById('playback');
     if (playbackMenu) {
       // @ts-ignore
       playbackMenu.clear();
@@ -413,7 +349,8 @@
   }
 
   private refreshBrowsingWindowMenu() {
-    const windowMenu = this.menubar.getMenuItemById('browsing.window').submenu;
+    const windowMenu = this.getSubmenuById('browsing.window');
+    if (!windowMenu) return;
     // @ts-ignore
     windowMenu.clear();
 
@@ -444,7 +381,7 @@
   }
 
   private refreshWindowMenu() {
-    const windowMenu = this.menubar.getMenuItemById('window').submenu;
+    const windowMenu = this.getSubmenuById('window');
     // @ts-ignore
     windowMenu.clear();
 
@@ -522,11 +459,8 @@
     // Window
     const windowMenu = new Menu();
 
-<<<<<<< HEAD
-=======
     const items = this.getMenuItemTemplate('window').items;
 
->>>>>>> 873ada73
     const fullscreenMenuItem = items.find((item: MenubarMenuItem) => item.id === 'window.fullscreen') as IMenubarMenuItemAction;
 
     windowMenu.append(this.createMenuItemByTemplate(fullscreenMenuItem));
