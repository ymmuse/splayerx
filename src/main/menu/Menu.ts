--- conflicted
+++ resolved
@@ -961,12 +961,8 @@
 
       const snapShotTemplate = playbackItems.find((item: MenubarMenuItem) => item.id === 'playback.snapShot') as IMenubarMenuItemAction;
       const snapShotMenuItem = this.createMenuItem(snapShotTemplate);
-<<<<<<< HEAD
-      [openMenuItem, openUrlMenuItem, closeMenuItem, separator(), snapShotMenuItem].forEach(i => fileMenu.append(i));
-=======
-      [openMenuItem, closeMenuItem, separator(), downloadMenuItem, separator(), snapShotMenuItem]
+      [openMenuItem, openUrlMenuItem, closeMenuItem, separator(), downloadMenuItem, separator(), snapShotMenuItem]
         .forEach(i => fileMenu.append(i));
->>>>>>> 1342266d
 
       const fileMenuItem = new MenuItem({ label: this.$t('msg.file.name'), submenu: fileMenu });
 
