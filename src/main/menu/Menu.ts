import {
  Menu, MenuItem, app, shell,
} from 'electron';
import {
  MenubarMenuItem,
  IMenubarMenu,
  IMenubarMenuItemSubmenu,
  IMenubarMenuItemSeparator,
  IMenubarMenuItemAction,
  IMenubarMenuItemRole,
} from './common/Menubar';
import { IsMacintosh } from '../../shared/common/platform';
import Locale from '../../shared/common/localize';
import menuTemplate from './menu.json';
import { IMenuDisplayInfo } from '../../renderer/interfaces/IRecentPlay';

function separator(): Electron.MenuItem {
  return new MenuItem({ type: 'separator' });
}
function isSeparator(menuItem: MenubarMenuItem): menuItem is IMenubarMenuItemSeparator {
  return menuItem.id === 'menubar.separator';
}
function isSubmenu(menuItem: MenubarMenuItem): menuItem is IMenubarMenuItemSubmenu {
  return (menuItem as IMenubarMenuItemSubmenu).submenu !== undefined;
}
function isRole(menuItem: MenubarMenuItem): menuItem is IMenubarMenuItemRole {
  return (menuItem as IMenubarMenuItemRole).role !== undefined;
}
function isAction(menuItem: MenubarMenuItem): menuItem is IMenubarMenuItemAction {
  return (menuItem as IMenubarMenuItemAction).accelerator !== undefined;
}

export default class Menubar {
  private mainWindow: Electron.BrowserWindow | null;

  private locale: Locale;

  private menubar: Electron.Menu;

  private paused = false;

  private isFullScreen = false;

  private isPip = false;
<<<<<<< HEAD
  
  private playingViewTop = false;
=======

  private topOnWindow = false;
>>>>>>> 5b06a3c7

  private _routeName: string;

  private _disable: boolean;

  public set routeName(val: string) {
    this._routeName = val;
    this.menuStateControl();
  }

  public set disable(val: boolean) {
    this._disable = val;
    this.enableMenu(!val);
  }

  public constructor() {
    this.locale = new Locale();
    this.menuStateControl();
  }

  public setMainWindow(window: Electron.BrowserWindow | null) {
    // may replace this way of getting mainWindow by window service or else...
    this.playingViewTop = this.isFullScreen = false;
    this.mainWindow = window;
  }

  public popupMenu() {
    if (this.mainWindow) {
      this.menubar.popup();
    }
  }

  public menuStateControl() {
    if (!this._routeName) this._routeName = 'landing-view';

    // Store old menu in our array to avoid GC to collect the menu and crash. See #55347
    // TODO@sbatten Remove this when fixed upstream by Electron
    const oldMenu = Menu.getApplicationMenu();

    // If we don't have a menu yet, set it to null to avoid the electron menu.
    // This should only happen on the first launch ever
    if (!oldMenu && IsMacintosh) {
      Menu.setApplicationMenu(new Menu());
      return;
    }
    // @ts-ignore
    if (oldMenu) oldMenu.clear();

    switch (this._routeName) {
      case 'landing-view':
        this.menubar = this.createLandingViewMenu();
        break;

      case 'playing-view':
        this.menubar = this.createPlayingViewMenu();
        break;

      case 'welcome-privacy':
      case 'language-setting':
        this.menubar = this.createWelcomeViewMenu();
        break;
      case 'browsing-view':
        this.menubar = this.createBrowsingViewMenu();
        break;
      default:
        break;
    }

    if (this.menubar.items && this.menubar.items.length > 0) {
      Menu.setApplicationMenu(this.menubar);
    } else {
      Menu.setApplicationMenu(null);
    }
  }

  public enableMenu(enable: boolean) {
    if (this._routeName === 'playing-view') {
      this.enableSubmenuItem('playback', enable);
      this.enableSubmenuItem('audio', enable);
      this.enableSubmenuItem('subtitle', enable);
    }

    this.enableSubmenuItem('window', enable);
    this.enableSubmenuItem('file.openRecent', enable);
    this.updateMenuItemEnabled('file.clearHistory', enable);
    this.updateMenuItemEnabled('file.closeWindow', enable);
  }

  public updateLocale() {
    this.locale.getDisplayLanguage();
    this.menuStateControl();
  }

  public updatePaused(paused: boolean) {
    if (this.paused !== paused) {
      this.paused = paused;
      this.refreshPlaybackMenu();
    }
  }

  public updateFullScreen(isFullScreen: boolean) {
    if (this.isFullScreen !== isFullScreen) {
      this.isFullScreen = isFullScreen;
      this.refreshWindowMenu();
    }
  }

  public updateIsPip(isPip: boolean) {
    if (this.isPip !== isPip) {
      this.isPip = isPip;
      this.refreshBrowsingWindowMenu();
    }
  }

  public updatePlayingViewTop(playingViewTop: boolean) {
    if (this.playingViewTop !== playingViewTop) {
      this.playingViewTop = playingViewTop;
    }
  }

  public updateMenuItemChecked(id: string, checked: boolean) {
    if (this.menubar.getMenuItemById(id)) this.menubar.getMenuItemById(id).checked = checked;
  }

  public updateMenuItemEnabled(id: string, enabled: boolean) {
    if (this.menubar.getMenuItemById(id)) {
      this.menubar.getMenuItemById(id).enabled = enabled;
      Menu.setApplicationMenu(this.menubar);
    }
  }

  public enableSubmenuItem(id: string, enabled: boolean) {
    const menuItem = this.menubar.getMenuItemById(id);
    if (menuItem) {
      menuItem.submenu.items.forEach((item: Electron.MenuItem) => {
        item.enabled = enabled;
        if (item.submenu) {
          item.submenu.items.forEach((item: Electron.MenuItem) => {
            item.enabled = enabled;
          });
        }
      });
    }
  }

  public updateRecentPlay(items: IMenuDisplayInfo[]) {
    const recentMenu = this.menubar.getMenuItemById('file.openRecent').submenu;
    // @ts-ignore
    recentMenu.clear();

    items.forEach(({ id, label }) => {
      const item = new MenuItem({
        id: `file.openRecent.${id}`,
        label,
        click: () => {
          if (this.mainWindow) {
            this.mainWindow.webContents.send('file.openRecent', id);
          }
        },
      });
      recentMenu.append(item);
    });

    Menu.setApplicationMenu(this.menubar);
  }

  public updatePrimarySub(items: { id: string, label: string, checked: boolean }[]) {
    const primarySubMenu = this.menubar.getMenuItemById('subtitle.mainSubtitle').submenu;
    if (primarySubMenu) {
      // @ts-ignore
      primarySubMenu.clear();
      items.forEach(({ id, label, checked }) => {
        const item = new MenuItem({
          id: `subtitle.mainSubtitle.${id}`,
          type: 'radio',
          label,
          checked,
          click: () => {
            if (this.mainWindow) {
              this.mainWindow.webContents.send('subtitle.mainSubtitle', id);
            }
          },
        });
        primarySubMenu.append(item);
      });
  
      Menu.setApplicationMenu(this.menubar);
    }
  }

<<<<<<< HEAD
  public updateSecondarySub(items: {id: string, label: string, checked: boolean, enabled: boolean }[]) {
=======
  public updateSecondarySub(
    items: { id: string, label: string, checked: boolean, enabled: boolean }[],
  ) {
>>>>>>> 5b06a3c7
    const secondarySubMenu = this.menubar.getMenuItemById('subtitle.secondarySubtitle').submenu;
    if (secondarySubMenu) {
      // @ts-ignore
      secondarySubMenu.clear();
      items.forEach(({
        id, label, checked, enabled,
      }) => {
        let type: ('normal' | 'separator' | 'submenu' | 'checkbox' | 'radio') = 'radio';
        if (id === 'secondarySub') type = 'checkbox';
        else if (id === 'menubar.separator') type = 'separator';
        const item = new MenuItem({
          id: `subtitle.secondarySubtitle.${id}`,
          type,
          label,
          checked,
          enabled,
          click: () => {
            if (this.mainWindow) {
              this.mainWindow.webContents.send('subtitle.secondarySubtitle', id);
            }
          },
        });
        secondarySubMenu.append(item);
      });

      Menu.setApplicationMenu(this.menubar);
    }
  }

  public updateAudioTrack(items: { id: string, label: string }[]) {
    const audioTrackMenu = this.menubar.getMenuItemById('audio.switchAudioTrack').submenu;
    if (audioTrackMenu) {
      // @ts-ignore
      audioTrackMenu.clear();
      items.forEach(({ id, label }) => {
        const item = new MenuItem({
          id: `audio.switchAudioTrack.${id}`,
          type: 'radio',
          label,
          click: () => {
            if (this.mainWindow) {
              this.mainWindow.webContents.send('audio.switchAudioTrack', id);
            }
          },
        });
        audioTrackMenu.append(item);
      });
    
      Menu.setApplicationMenu(this.menubar);
    }
  }

  private refreshPlaybackMenu() {
    const playbackMenu = this.menubar.getMenuItemById('playback').submenu;
    if (playbackMenu) {
      // @ts-ignore
      playbackMenu.clear();

      this.getMenuItemTemplate('playback').items.forEach((menuItem: MenubarMenuItem) => {
        if (isSeparator(menuItem)) {
          const item = separator();
          playbackMenu.append(item);
        } else {
          if (menuItem.id === 'playback.playOrPause') {
            menuItem.label = this.paused ? this.$t('msg.playback.play') : this.$t('msg.playback.pause');
          }
          // @ts-ignore
          if (isAction(menuItem) && this._disable) {
            menuItem.enabled = !this._disable;
          }
          const item = this.createMenuItemByTemplate(menuItem);
          playbackMenu.append(item);
        }
      });
  
      Menu.setApplicationMenu(this.menubar);
    }
  }

  private refreshBrowsingWindowMenu() {
    const windowMenu = this.menubar.getMenuItemById('window').submenu;
    // @ts-ignore
    windowMenu.clear();

    const items = this.getMenuItemTemplate('window').items;
    const floatMenuItem = items.find((item: MenubarMenuItem) => item.id === 'window.keepPlayingWindowFront') as IMenubarMenuItemAction;
    const minimizeMenuItem = items.find((item: MenubarMenuItem) => item.id === 'window.minimize') as IMenubarMenuItemRole;
    const maxmizeMenuItem = items.find((item: MenubarMenuItem) => item.id === 'window.maxmize') as IMenubarMenuItemAction;
    const landingViewMenuItem = items.find((item: MenubarMenuItem) => item.id === 'window.backToLandingView') as IMenubarMenuItemAction;

    const actions = [];
    actions.push(...[
      this.createMenuItemByTemplate(floatMenuItem),
      this.createMenuItem(this.isPip ? 'msg.window.exitPip' : 'msg.window.enterPip', undefined, 'P', false, undefined, 'window.pip'),
      this.createRoleMenuItem(
        minimizeMenuItem.label,
        minimizeMenuItem.role,
        minimizeMenuItem.enabled,
      ),
      this.createMenuItemByTemplate(maxmizeMenuItem),
      this.createMenuItemByTemplate(landingViewMenuItem),
    ]);

    actions.forEach(i => windowMenu.append(i));
    Menu.setApplicationMenu(this.menubar);
  }

  private refreshWindowMenu() {
    const windowMenu = this.menubar.getMenuItemById('window').submenu;
    // @ts-ignore
    windowMenu.clear();

    this.getMenuItemTemplate('window').items.forEach((menuItem: MenubarMenuItem) => {
      if (isSeparator(menuItem)) {
        const item = separator();
        windowMenu.append(item);
      } else if (isRole(menuItem)) {
        const item = this.createRoleMenuItem(menuItem.label, menuItem.role, menuItem.enabled);
        windowMenu.append(item);
      } else {
        if (menuItem.id === 'window.fullscreen') {
          menuItem.label = this.isFullScreen ? this.$t('msg.window.exitFullScreen') : this.$t('msg.window.enterFullScreen');
        }
        if (menuItem.id === 'window.keepPlayingWindowFront') {
          // @ts-ignore
          menuItem.checked = this.playingViewTop;
        }
        if (isAction(menuItem) && this._disable) menuItem.enabled = !this._disable;
        const item = this.createMenuItemByTemplate(menuItem);
        windowMenu.append(item);
      }
    });

    Menu.setApplicationMenu(this.menubar);
  }

  private $t(msg: string): string {
    return this.locale.$t(msg);
  }

  private createLandingViewMenu(): Electron.Menu {
    // Menus
    const menubar = new Menu();

    if (IsMacintosh) {
      // Mac: Application
      const macApplicationMenuItem = this.createMacApplicationMenu();

      menubar.append(macApplicationMenuItem);

      // File
      const fileMenuItem = this.createFileMenu();

      menubar.append(fileMenuItem);
    } else {
      // File
      this.getMenuItemTemplate('file').items.forEach((item: MenubarMenuItem) => {
        if (item.id === 'file.open') {
          const menuItem = item as IMenubarMenuItemAction;
          menubar.append(this.createMenuItemByTemplate(menuItem));
        } else if (item.id === 'file.openRecent') {
          const menuItem = item as IMenubarMenuItemSubmenu;
          menubar.append(this.createSubMenuItem(`msg.${menuItem.id}`, menuItem.submenu));
        } else if (item.id === 'file.closeWindow') {
          const menuItem = item as IMenubarMenuItemRole;
          menubar.append(this.createRoleMenuItem(menuItem.label, menuItem.role, menuItem.enabled));
        }
      });

      menubar.append(separator());

      const preference = this.createMenuItem('msg.splayerx.preferences', () => {
        app.emit('add-preference');
      }, 'Ctrl+,', true);

      menubar.append(preference);
    }

    // Favourite
    const favouriteMenuItem = this.createFavouriteMenu();

    menubar.append(favouriteMenuItem);

    // Window
    const windowMenu = new Menu();

    const items = this.getMenuItemTemplate('window').items;

    const fullscreenMenuItem = items.find((item: MenubarMenuItem) => item.id === 'window.fullscreen') as IMenubarMenuItemAction;

    windowMenu.append(this.createMenuItemByTemplate(fullscreenMenuItem));

    const minimizeMenuItem = items.find((item: MenubarMenuItem) => item.id === 'window.minimize') as IMenubarMenuItemRole;

    windowMenu.append(this.createRoleMenuItem(
      minimizeMenuItem.label,
      minimizeMenuItem.role,
      minimizeMenuItem.enabled,
    ));

    const windowMenuItem = new MenuItem({ id: 'window', label: this.$t('msg.window.name'), submenu: windowMenu });

    menubar.append(windowMenuItem);

    // Help
    const helpMenuItem = this.createHelpMenu();

    menubar.append(helpMenuItem);

    if (!IsMacintosh) {
      const quitMenuItem = this.createMenuItem('msg.splayerx.quit', () => {
        app.quit();
      }, 'Ctrl+q', true);

      menubar.append(quitMenuItem);
    }

    return menubar;
  }

  private createPlayingViewMenu(): Electron.Menu {
    // Menus
    const menubar = new Menu();

    if (IsMacintosh) {
      // Mac: Application
      const macApplicationMenuItem = this.createMacApplicationMenu();

      menubar.append(macApplicationMenuItem);

      // File
      const fileMenuItem = this.createFileMenu();

      menubar.append(fileMenuItem);
    } else {
      // File
      this.getMenuItemTemplate('file').items.forEach((item: MenubarMenuItem) => {
        if (item.id === 'file.open') {
          const menuItem = item as IMenubarMenuItemAction;
          menubar.append(this.createMenuItemByTemplate(menuItem));
        } else if (item.id === 'file.openRecent') {
          const menuItem = item as IMenubarMenuItemSubmenu;
          menubar.append(this.createSubMenuItem(`msg.${menuItem.id}`, menuItem.submenu));
        } else if (item.id === 'file.closeWindow') {
          const menuItem = item as IMenubarMenuItemRole;
          menubar.append(this.createRoleMenuItem(menuItem.label, menuItem.role, menuItem.enabled));
        }
      });

      menubar.append(separator());

      const preference = this.createMenuItem('msg.splayerx.preferences', () => {
        app.emit('add-preference');
      }, 'Ctrl+,', true);

      menubar.append(preference);
    }

    // PlayBack
    const playbackMenuItem = this.createPlaybackMenu();

    menubar.append(playbackMenuItem);

    // Audio
    const audioMenuItem = this.createAudioMenu();

    menubar.append(audioMenuItem);

    // Subtitle
    const subtitleMenuItem = this.createSubtitleMenu();

    menubar.append(subtitleMenuItem);

    // Window
    const windowMenuItem = this.createWindowMenu();

    menubar.append(windowMenuItem);

    // Help
    const helpMenuItem = this.createHelpMenu();

    menubar.append(helpMenuItem);

    if (!IsMacintosh) {
      const quitMenuItem = this.createMenuItem('msg.splayerx.quit', () => {
        app.quit();
      }, 'Ctrl+q', true);

      menubar.append(quitMenuItem);
    }

    return menubar;
  }

  private createBrowsingViewMenu(): Electron.Menu {
    // Menus
    const menubar = new Menu();

    if (IsMacintosh) {
      // Mac: Application
      const macApplicationMenuItem = this.createMacApplicationMenu();

      menubar.append(macApplicationMenuItem);

      // File
      const fileMenu = new Menu();

      const items = this.getMenuItemTemplate('file').items;

      const openMenuItemTemplate = items.find((item: MenubarMenuItem) => item.id === 'file.open') as IMenubarMenuItemAction;
      const openMenuItem = this.createMenuItemByTemplate(openMenuItemTemplate);

      const closeWindowTemplate = items.find((item: MenubarMenuItem) => item.id === 'file.closeWindow') as IMenubarMenuItemRole;
      const closeMenuItem = this.createRoleMenuItem(
        closeWindowTemplate.label,
        closeWindowTemplate.role,
        closeWindowTemplate.enabled,
      );

      [openMenuItem, closeMenuItem].forEach(i => fileMenu.append(i));

      const fileMenuItem = new MenuItem({ label: this.$t('msg.file.name'), submenu: fileMenu });

      menubar.append(fileMenuItem);
    } else {
      // File
      this.getMenuItemTemplate('file').items.forEach((item: MenubarMenuItem) => {
        if (item.id === 'file.open') {
          const menuItem = item as IMenubarMenuItemAction;
          menubar.append(this.createMenuItemByTemplate(menuItem));
        } else if (item.id === 'file.closeWindow') {
          const menuItem = item as IMenubarMenuItemRole;
          menubar.append(this.createRoleMenuItem(menuItem.label, menuItem.role, menuItem.enabled));
        }
      });

      menubar.append(separator());

      const preference = this.createMenuItem('msg.splayerx.preferences', () => {
        app.emit('add-preference');
      }, 'Ctrl+,', true);

      menubar.append(preference);
    }

    // History
    const historyMenuItem = this.createHistoryMenu();

    menubar.append(historyMenuItem);

    // Window
    const windowMenuItem = this.createBrowsingWindowMenu();


    menubar.append(windowMenuItem);

    // Help
    const helpMenuItem = this.createHelpMenu();

    menubar.append(helpMenuItem);

    if (!IsMacintosh) {
      const quitMenuItem = this.createMenuItem('msg.splayerx.quit', () => {
        app.quit();
      }, 'Ctrl+q', true);

      menubar.append(quitMenuItem);
    }

    return menubar;
  }

  private createWelcomeViewMenu() {
    // Menus
    const menubar = new Menu();
    if (IsMacintosh) {
      // Mac: Application
      const macApplicationMenuItem = this.createMacApplicationMenu();

      menubar.append(macApplicationMenuItem);
    } else {
      const quitMenuItem = this.createMenuItem('msg.splayerx.quit', () => {
        app.quit();
      }, 'Ctrl+q', true);

      menubar.append(quitMenuItem);
    }

    return menubar;
  }

  private createMacApplicationMenu(): Electron.MenuItem {
    const applicationMenu = new Menu();
    const about = this.createMenuItem('msg.splayerx.about', () => {
      app.emit('add-windows-about');
    }, undefined, true);
    const preference = this.createMenuItem('msg.splayerx.preferences', () => {
      app.emit('add-preference');
    }, 'CmdOrCtrl+,', this._routeName !== 'welcome-privacy' && this._routeName !== 'language-setting');

    const hide = this.createRoleMenuItem('msg.splayerx.hide', 'hide');
    const hideOthers = this.createRoleMenuItem('msg.splayerx.hideOthers', 'hideothers');
    const unhide = this.createRoleMenuItem('msg.splayerx.showAll', 'unhide');
    const quit = this.createRoleMenuItem('msg.splayerx.quit', 'quit');

    const actions = [about];
    actions.push(...[
      separator(),
      preference,
      separator(),
      hide,
      hideOthers,
      unhide,
      separator(),
      quit,
    ]);
    actions.forEach(i => applicationMenu.append(i));

    const applicationMenuItem = new MenuItem({ label: this.$t('msg.splayerx.name'), submenu: applicationMenu });
    return applicationMenuItem;
  }

  private createFileMenu(): Electron.MenuItem {
    const fileMenu = this.convertFromMenuItemTemplate('file');
    fileMenu.getMenuItemById('file.open').click = () => {
      if (!this.mainWindow) {
        app.emit('menu-open-dialog');
      } else {
        this.mainWindow.webContents.send('file.open');
      }
    };
    const fileMenuItem = new MenuItem({ id: 'file', label: this.$t('msg.file.name'), submenu: fileMenu });
    return fileMenuItem;
  }

  private createPlaybackMenu() {
    const playbackMenu = this.convertFromMenuItemTemplate('playback');
    playbackMenu.getMenuItemById('playback.playOrPause').label = this.paused ? this.$t('msg.playback.play') : this.$t('msg.playback.pause');
    const playbackMenuItem = new MenuItem({ id: 'playback', label: this.$t('msg.playback.name'), submenu: playbackMenu });
    return playbackMenuItem;
  }

  private createAudioMenu() {
    const audioMenu = this.convertFromMenuItemTemplate('audio');
    const audioMenuItem = new MenuItem({ id: 'audio', label: this.$t('msg.audio.name'), submenu: audioMenu });
    return audioMenuItem;
  }

  private createSubtitleMenu() {
    const subtitleMenu = this.convertFromMenuItemTemplate('subtitle');
    const subtitleMenuItem = new MenuItem({ id: 'subtitle', label: this.$t('msg.subtitle.name'), submenu: subtitleMenu });
    return subtitleMenuItem;
  }

  private createHistoryMenu() {
    const historyMenu = this.convertFromMenuItemTemplate('history');
    const historyMenuItem = new MenuItem({ id: 'history', label: this.$t('msg.history.name'), submenu: historyMenu });
    return historyMenuItem;
  }

  private createFavouriteMenu() {
    const favouriteMenu = this.convertFromMenuItemTemplate('favourite');
    const favouriteMenuItem = new MenuItem({ id: 'favourite', label: this.$t('msg.favourite.name'), submenu: favouriteMenu });
    return favouriteMenuItem;
  }

  private createBrowsingWindowMenu() {
    const window = new Menu();

    const items = this.getMenuItemTemplate('window').items;
    const floatMenuItem = items.find((item: MenubarMenuItem) => item.id === 'window.keepPlayingWindowFront') as IMenubarMenuItemAction;
    const minimizeMenuItem = items.find((item: MenubarMenuItem) => item.id === 'window.minimize') as IMenubarMenuItemRole;
    const maxmizeMenuItem = items.find((item: MenubarMenuItem) => item.id === 'window.maxmize') as IMenubarMenuItemAction;
    const landingViewMenuItem = items.find((item: MenubarMenuItem) => item.id === 'window.backToLandingView') as IMenubarMenuItemAction;

    const actions = [];
    actions.push(...[
      this.createMenuItemByTemplate(floatMenuItem),
      this.createMenuItem('msg.window.enterPip', undefined, 'P', true, undefined, 'window.pip'),
      this.createRoleMenuItem(
        minimizeMenuItem.label,
        minimizeMenuItem.role,
        minimizeMenuItem.enabled,
      ),
      this.createMenuItemByTemplate(maxmizeMenuItem),
      this.createMenuItemByTemplate(landingViewMenuItem),
    ]);

    actions.forEach(i => window.append(i));

    const windowMenuItem = new MenuItem({ id: 'window', label: this.$t('msg.window.name'), submenu: window });
    return windowMenuItem;
  }

  private createWindowMenu() {
    const macWindowMenu = this.convertFromMenuItemTemplate('window');
    macWindowMenu.getMenuItemById('window.bossKey').click = () => {
      app.emit('bossKey');
    };
    const windowMenuItem = new MenuItem({ id: 'window', label: this.$t('msg.window.name'), submenu: macWindowMenu });
    return windowMenuItem;
  }

  private createHelpMenu() {
    const helpMenu = new Menu();

    if (!IsMacintosh) {
      const about = this.createMenuItem('msg.splayerx.about', () => {
        app.emit('add-windows-about');
      }, undefined, true);

      helpMenu.append(about);

      helpMenu.append(separator());
    }

    const feedback = this.createMenuItem('msg.help.feedback', () => {
      shell.openExternal('https://feedback.splayer.org');
    }, undefined, true);
    const homepage = this.createMenuItem('msg.help.homepage', () => {
      shell.openExternal('https://splayer.org');
    }, undefined, true);
    const shortCuts = this.createMenuItem('msg.help.shortCuts', () => {
      shell.openExternal('https://github.com/chiflix/splayerx/wiki/SPlayer-Shortcuts-List');
    }, undefined, true);

    [feedback, homepage, shortCuts].forEach(i => helpMenu.append(i));

    if (!process.mas) {
      const crashReport = this.createMenuItem('msg.help.crashReportLocation', undefined, undefined, true);
      helpMenu.append(crashReport);
    }


    const helpMenuItem = new MenuItem({ label: this.$t('msg.help.name'), submenu: helpMenu, role: 'help' });
    return helpMenuItem;
  }

  private createSubMenuItem(
    label: string,
    submenu?: IMenubarMenu,
    enabled = true,
  ): Electron.MenuItem {
    const id = label.replace(/^msg./g, '');
    label = this.$t(label);
    const newMenu = new Menu();
    if (submenu) {
      submenu.items.forEach((menuItem: MenubarMenuItem) => {
        if (isSeparator(menuItem)) {
          const item = separator();
          newMenu.append(item);
        } else if (isSubmenu(menuItem)) {
          const item = this.createSubMenuItem(`msg.${menuItem.id}`, menuItem.submenu);
          newMenu.append(item);
        } else {
          const item = this.createMenuItemByTemplate(menuItem);
          newMenu.append(item);
        }
      });
    }
    return new MenuItem({
      id, label, enabled, submenu: newMenu,
    });
  }

  private createRoleMenuItem(
    label: string,
    role: ('undo' | 'redo' | 'cut' | 'copy' | 'paste' | 'pasteandmatchstyle' | 'delete' | 'selectall' | 'reload' | 'forcereload' | 'toggledevtools' | 'resetzoom' | 'zoomin' | 'zoomout' | 'togglefullscreen' | 'window' | 'minimize' | 'close' | 'help' | 'about' | 'services' | 'hide' | 'hideothers' | 'unhide' | 'quit' | 'startspeaking' | 'stopspeaking' | 'close' | 'minimize' | 'zoom' | 'front' | 'appMenu' | 'fileMenu' | 'editMenu' | 'viewMenu' | 'windowMenu'),
    enabled = true,
  ): Electron.MenuItem {
    const id = label.replace(/^msg./g, '');
    label = this.$t(label);
    return new MenuItem({
      id, label, enabled, role,
    });
  }

  private createMenuItem(
    label: string,
    click?: (menuItem: Electron.MenuItem) => void,
    accelerator?: string,
    enabled = false,
    checked?: boolean,
    id?: string,
  ): Electron.MenuItem {
    if (!id) id = label.replace(/^msg./g, '');
    label = this.$t(label);
    if (!click) {
      click = (menuItem: Electron.MenuItem) => {
        if (this.mainWindow) {
          this.mainWindow.webContents.send(id as string, menuItem);
        }
        app.emit('menu-create-main-window', id, menuItem);
      };
    }

    const options: Electron.MenuItemConstructorOptions = {
      id,
      label,
      click,
      enabled,
      accelerator,
    };

    if (checked !== undefined) {
      options.type = 'checkbox';
      options.checked = checked;
    }
    return new MenuItem(options);
  }

  private createMenuItemByTemplate(menuItem: IMenubarMenuItemAction) {
    const {
      id, accelerator, winAccelerator, enabled, checked,
    } = menuItem;

    const label = this.$t(menuItem.label);

    const click = (menuItem: Electron.MenuItem) => {
      if (this.mainWindow) {
        this.mainWindow.webContents.send(id, menuItem);
      }
      app.emit('menu-create-main-window', id, menuItem);
    };

    const options: Electron.MenuItemConstructorOptions = {
      id, label, click, enabled, accelerator,
    };

    if (winAccelerator && !IsMacintosh) {
      options.accelerator = winAccelerator;
    }

    if (checked !== undefined) {
      options.type = 'checkbox';
      options.checked = checked;
    }

    return new MenuItem(options);
  }

  private getMenuItemTemplate(menu: string): IMenubarMenu {
    return menuTemplate[menu];
  }

  private convertFromMenuItemTemplate(menu: string): Electron.Menu {
    const newMenu = new Menu();
    this.getMenuItemTemplate(menu).items.forEach((menuItem: MenubarMenuItem) => {
      if (isSeparator(menuItem)) {
        const item = separator();
        newMenu.append(item);
      } else if (isSubmenu(menuItem)) {
        const item = this.createSubMenuItem(`msg.${menuItem.id}`, menuItem.submenu);
        newMenu.append(item);
      } else if (isRole(menuItem)) {
        const item = this.createRoleMenuItem(menuItem.label, menuItem.role, menuItem.enabled);
        newMenu.append(item);
      } else {
        const item = this.createMenuItemByTemplate(menuItem);
        newMenu.append(item);
      }
    });
    return newMenu;
  }
}

export const menuService = new Menubar();<|MERGE_RESOLUTION|>--- conflicted
+++ resolved
@@ -42,13 +42,8 @@
   private isFullScreen = false;
 
   private isPip = false;
-<<<<<<< HEAD
-  
+
   private playingViewTop = false;
-=======
-
-  private topOnWindow = false;
->>>>>>> 5b06a3c7
 
   private _routeName: string;
 
@@ -234,18 +229,14 @@
         });
         primarySubMenu.append(item);
       });
-  
+
       Menu.setApplicationMenu(this.menubar);
     }
   }
 
-<<<<<<< HEAD
-  public updateSecondarySub(items: {id: string, label: string, checked: boolean, enabled: boolean }[]) {
-=======
   public updateSecondarySub(
     items: { id: string, label: string, checked: boolean, enabled: boolean }[],
   ) {
->>>>>>> 5b06a3c7
     const secondarySubMenu = this.menubar.getMenuItemById('subtitle.secondarySubtitle').submenu;
     if (secondarySubMenu) {
       // @ts-ignore
@@ -293,7 +284,7 @@
         });
         audioTrackMenu.append(item);
       });
-    
+
       Menu.setApplicationMenu(this.menubar);
     }
   }
@@ -320,7 +311,7 @@
           playbackMenu.append(item);
         }
       });
-  
+
       Menu.setApplicationMenu(this.menubar);
     }
   }
