import { BrowserView } from 'electron';
import { remove } from 'lodash';
import InjectJSManager from '../../shared/pip/InjectJSManager';
import BrowserViewCacheManager from './BrowserViewCacheManager';

type ChannelData = {
  currentIndex: number,
  lastUpdateTime: number,
  list: BrowserViewHistoryItem[]
}

type BrowserViewHistoryItem = {
  lastUpdateTime: number,
  url: string,
  view: BrowserView
}

export class BrowserViewManager implements IBrowserViewManager {
  private historyByChannel: Map<string, ChannelData>;

  private currentChannel: string;

  private multiPagesChannel: string[];

  private singlePageChannel: string[];

  // 当前画中画BrowserView的info
  private currentPip: {
    pipIndex: number,
    pipChannel: string,
    pipPage: BrowserViewHistoryItem | null,
  };

  // 浏览器中后退操作所记录下来的BrowserView
  private history: BrowserViewHistoryItem[];

  public constructor() {
    this.historyByChannel = new Map();
    this.currentPip = {
      pipIndex: -1,
      pipChannel: '',
      pipPage: null,
    };
    this.history = [];
    this.multiPagesChannel = ['youtube.com', 'iqiyi.com', 'bilibili.com'];
    this.singlePageChannel = [];
  }

  public create(channel: string, args: { url: string, isNewWindow?: boolean }): BrowserViewData {
    // 初始化频道数据
    if (!this.historyByChannel.has(channel)) {
      this.historyByChannel.set(channel, {
        currentIndex: 0,
        lastUpdateTime: Date.now(),
        list: [],
      });
    }

    const currentHistory = (this.historyByChannel.get(this.currentChannel)) as ChannelData;
    const newHistory = (this.historyByChannel.get(channel)) as ChannelData;
    // 当前BrowserView更新url
    const index = newHistory.currentIndex;
    const lastUrl = newHistory.list.length ? newHistory.list[index].url : args.url;
    // 创建上一个view数据
    const page = {
      url: lastUrl,
      view: new BrowserView({
        webPreferences: {
          preload: `${require('path').resolve(__static, 'pip/preload.js')}`,
          nativeWindowOpen: true,
          // disableHtmlFullscreenWindowResize: true, // Electron 6 required
        },
      }),
      lastUpdateTime: newHistory.list.length ? newHistory.list[index].lastUpdateTime : Date.now(),
    };
    if (newHistory.list.length) {
      newHistory.list[index].url = args.url;
      newHistory.list[index].view.webContents.setAudioMuted(false);
      newHistory.list[index].lastUpdateTime = Date.now();
      newHistory.list[index].view.webContents.removeAllListeners('media-started-playing');
      if (args.isNewWindow) {
        newHistory.list[index].view.webContents.loadURL(args.url);
      }
    }

    // 新建BrowserView Load Url以及禁止视频自动播放
    page.view.webContents.loadURL(page.url);
    if (channel === this.currentChannel) {
      const hasLastPage = newHistory.list.length;
      if (hasLastPage) {
        this.pauseVideo(page.view);
      }
    }

    // 清空后退操作产生的history以及切换频道时暂停视频
    if (this.currentChannel) {
      if (channel !== this.currentChannel) {
        const currentIndex = currentHistory.currentIndex;
        const view = currentHistory.list[currentIndex].view;
        if (view && !view.isDestroyed()) this.pauseVideo(view);
      } else if (this.history.length) {
        // 清除后退的记录
        const deleteItems = remove(currentHistory.list, (list: BrowserViewHistoryItem) => {
          if (this.history.includes(list)) {
            list.view.destroy();
            return true;
          }
          return false;
        });
        remove(this.history, (list: BrowserViewHistoryItem) => deleteItems.includes(list));
        BrowserViewCacheManager.clearBackPagesCache(channel, deleteItems);
      }
    }

    // 插入view到当前view的上一个位置
    newHistory.list.splice(index, 0, page);
    newHistory.currentIndex = newHistory.list.length - 1;
    newHistory.lastUpdateTime = Date.now();
    this.currentChannel = channel;
    this.addCacheByChannel(channel, newHistory.list[index]);
    return {
      canBack: newHistory.list.length > 1,
      canForward: false,
      view: page.view,
    };
  }

  // 浏览器后退
  public back(): BrowserViewData {
    const currentHistory = (this.historyByChannel.get(this.currentChannel) as ChannelData);
    const index = currentHistory.currentIndex;
    this.history.push(currentHistory.list[index]);
    return this.jump(true);
  }

  // 浏览器前进
  public forward(): BrowserViewData {
    if (this.history.length) {
      this.history.pop();
    }
    return this.jump(false);
  }

  // 浏览器切换频道
  public changeChannel(channel: string,
    args: { url: string, isNewWindow?: boolean }): BrowserViewData {
    const newHistory = (this.historyByChannel.get(channel) as ChannelData);
    if (!this.historyByChannel.has(channel)) {
      return this.create(channel, args);
    }
    const page = newHistory.list[newHistory.currentIndex];
    if (page.view && page.view.isDestroyed()) {
      page.view = new BrowserView({
        webPreferences: {
          preload: `${require('path').resolve(__static, 'pip/preload.js')}`,
          nativeWindowOpen: true,
          // disableHtmlFullscreenWindowResize: true, // Electron 6 required
        },
      });
      page.view.webContents.loadURL(page.url);
    } else {
      this.pauseVideo();
    }
    newHistory.lastUpdateTime = Date.now();
    page.view.webContents.setAudioMuted(false);
    page.view.webContents.removeAllListeners('media-started-playing');
    BrowserViewCacheManager.changeCacheUrl(
      this.currentChannel, channel, page, page, this.multiPagesChannel.includes(channel),
    );
    this.currentChannel = channel;
    return {
      canBack: newHistory.currentIndex > 0,
      canForward: newHistory.currentIndex
        < newHistory.list.length - 1,
      page,
    };
  }

  // 进入画中画
  public enterPip(): { pipBrowser: BrowserView; mainBrowser: BrowserViewData } {
    const currentHistory = (this.historyByChannel.get(this.currentChannel) as ChannelData);
    const currentIndex = currentHistory.currentIndex;
    const list = currentHistory.list;
    const pipBrowser = list[currentIndex].view;
<<<<<<< HEAD
    let mainBrowser;
    if (currentIndex === 0) {
      mainBrowser = {
        canBack: false,
        canForward: false,
        page: {
          url: list[currentIndex].url,
          view: new BrowserView({
            webPreferences: {
              preload: `${require('path').resolve(__static, 'pip/preload.js')}`,
              nativeWindowOpen: true,
            },
          }),
        },
      };
      mainBrowser.page.view.webContents.loadURL(mainBrowser.page.url);
    } else {
      mainBrowser = {
        canBack: currentIndex - 1 > 0,
        canForward: false,
        page: list[currentIndex - 1],
      };
    }
=======
    list[currentIndex].lastUpdateTime = Date.now();
    const mainBrowser = {
      canBack: currentIndex - 1 > 0,
      canForward: false,
      page: list[currentIndex - 1],
    };
>>>>>>> 46fbf656
    if (mainBrowser.page.view && mainBrowser.page.view.isDestroyed()) {
      mainBrowser.page.view = new BrowserView({
        webPreferences: {
          preload: `${require('path').resolve(__static, 'pip/preload.js')}`,
          nativeWindowOpen: true,
          // disableHtmlFullscreenWindowResize: true, // Electron 6 required
        },
      });
      mainBrowser.page.view.webContents.loadURL(mainBrowser.page.url);
    }
    const deletePages = currentHistory.list.splice(currentIndex, currentHistory.list.length);
    deletePages.forEach((page: BrowserViewHistoryItem, index: number) => {
      if (index !== 0) page.view.destroy();
    });
    this.currentPip = {
      pipIndex: currentIndex,
      pipChannel: this.currentChannel,
      pipPage: deletePages[0],
    };
<<<<<<< HEAD
    if (currentIndex === 0) {
      this.historyByChannel[this.currentChannel].list
        .splice(currentIndex, 1, { url: mainBrowser.page.url, view: mainBrowser.page.view });
      this.historyByChannel[this.currentChannel].currentIndex = 0;
    } else {
      this.historyByChannel[this.currentChannel].list.splice(currentIndex, 1);
      this.historyByChannel[this.currentChannel].currentIndex = currentIndex - 1;
    }
    this.historyByChannel[this.currentChannel].lastUpdateTime = Date.now();
=======
    currentHistory.lastUpdateTime = Date.now();
    currentHistory.currentIndex = currentIndex - 1;
    mainBrowser.page.lastUpdateTime = Date.now();
>>>>>>> 46fbf656
    mainBrowser.page.view.webContents.setAudioMuted(false);
    mainBrowser.page.view.webContents.removeAllListeners('media-started-playing');
    mainBrowser.page.view.setBounds({
      x: 76, y: 0, width: 0, height: 0,
    });
    BrowserViewCacheManager.removeCacheWhenEnterPip(this.currentChannel,
      mainBrowser.page, this.currentPip.pipPage as BrowserViewHistoryItem, deletePages);
    this.pauseVideo(mainBrowser.page.view, this.currentChannel, true);
    return { pipBrowser, mainBrowser };
  }

  // 退出画中画
  public exitPip(): BrowserViewData {
    this.pauseVideo();
    const { pipIndex, pipChannel } = this.currentPip;
    const pipHistory = (this.historyByChannel.get(pipChannel) as ChannelData);
    const currentHistory = (this.historyByChannel.get(this.currentChannel) as ChannelData);
    const list = pipHistory.list;
    pipHistory.list = list
      .filter((page: BrowserViewHistoryItem, index: number) => index < pipIndex);
    const deleteList = list.slice(pipIndex, list.length);
    deleteList.forEach((page: BrowserViewHistoryItem) => {
      page.view.destroy();
    });
    pipHistory.list.push(this.currentPip.pipPage as BrowserViewHistoryItem);
    pipHistory.currentIndex = pipIndex;
    pipHistory.lastUpdateTime = Date.now();
    this.currentChannel = pipChannel;
    this.currentPip = {
      pipIndex: -1,
      pipChannel: '',
      pipPage: null,
    };
    const page = currentHistory.list[currentHistory.currentIndex];
    page.lastUpdateTime = Date.now();
    page.view.setBounds({
      x: 76, y: 0, width: 0, height: 0,
    });
    BrowserViewCacheManager.recoverCacheWhenExitPip(this.currentChannel, page, deleteList);
    return {
      canBack: currentHistory.currentIndex > 0,
      canForward: false,
      page,
    };
  }

  // 在画中画模式下切换画中画
  public changePip(channel: string): { pipBrowser: Electron.BrowserView;
    mainBrowser: BrowserViewData } {
    this.currentChannel = channel;
    this.pauseVideo((this.currentPip.pipPage as BrowserViewHistoryItem).view,
      this.currentPip.pipChannel);
    return this.enterPip();
  }

  // 暂停当前BrowserView下的视频
  public pauseVideo(view?: BrowserView, currentChannel?: string, enterPip?: boolean): void {
    const pausedChannel = currentChannel || this.currentChannel;
    const currentHistory = (this.historyByChannel.get(this.currentChannel) as ChannelData);
    const currentIndex = currentHistory.currentIndex;
    const currentView = view || currentHistory.list[currentIndex].view;
    if (currentView.webContents.isCurrentlyAudible()) {
      let type = '';
      switch (true) {
        case pausedChannel.includes('bilibili'):
          currentView.webContents
            .executeJavaScript(InjectJSManager.bilibiliFindType())
            .then((r: string) => {
              type = r;
              currentView.webContents.executeJavaScript(InjectJSManager.pauseVideo('bilibili', type));
            });
          break;
        case pausedChannel.includes('douyu'):
          currentView.webContents
            .executeJavaScript(InjectJSManager.douyuFindType())
            .then((r: string) => {
              type = r;
              currentView.webContents.executeJavaScript(InjectJSManager.pauseVideo('douyu', type));
            });
          break;
        default:
          currentView.webContents.executeJavaScript(InjectJSManager.pauseVideo('normal'));
          break;
      }
    }
<<<<<<< HEAD
    currentView.webContents.addListener('media-started-playing', () => {
      currentView.webContents.setAudioMuted(true);
      let type = '';
      switch (true) {
        case pausedChannel.includes('bilibili'):
=======
    if (!enterPip) {
      currentView.webContents.addListener('media-started-playing', () => {
        currentView.webContents.setAudioMuted(true);
        if (pausedChannel.includes('bilibili')) {
          let type = '';
>>>>>>> 46fbf656
          currentView.webContents
            .executeJavaScript(InjectJSManager.bilibiliFindType())
            .then((r: string) => {
              type = r;
              currentView.webContents.executeJavaScript(InjectJSManager.pauseVideo('bilibili', type));
            });
<<<<<<< HEAD
          break;
        case pausedChannel.includes('douyu'):
          currentView.webContents
            .executeJavaScript(InjectJSManager.douyuFindType())
            .then((r: string) => {
              type = r;
              currentView.webContents.executeJavaScript(InjectJSManager.pauseVideo('douyu', type));
            });
          break;
        default:
          currentView.webContents.executeJavaScript(InjectJSManager.pauseVideo('normal'));
          break;
      }
    });
=======
        } else {
          currentView.webContents.executeJavaScript(InjectJSManager.pauseVideo('normal'));
        }
      });
    } else if (currentView.webContents.isLoading()) {
      currentView.webContents.once('media-started-playing', () => {
        currentView.webContents.setAudioMuted(true);
        if (pausedChannel.includes('bilibili')) {
          let type = '';
          currentView.webContents
            .executeJavaScript(InjectJSManager.bilibiliFindType())
            .then((r: string) => {
              type = r;
              currentView.webContents.executeJavaScript(InjectJSManager.pauseVideo('bilibili', type)).then(() => {
                currentView.webContents.setAudioMuted(false);
              });
            });
        } else {
          currentView.webContents.executeJavaScript(InjectJSManager.pauseVideo('normal')).then(() => {
            currentView.webContents.setAudioMuted(false);
          });
        }
      });
    }
>>>>>>> 46fbf656
  }

  // 关闭画中画窗口
  public pipClose(): void {
    if (this.currentPip.pipPage) this.currentPip.pipPage.view.destroy();
    this.currentPip.pipIndex = -1;
    this.currentPip.pipChannel = '';
    this.currentPip.pipPage = null;
  }

  public clearAllBrowserViews(isDeepClear?: boolean): void {
    isDeepClear = isDeepClear || false;
    this.historyByChannel.forEach((history) => {
      history.lastUpdateTime = Date.now();
      history.list.forEach((item: BrowserViewHistoryItem) => {
        item.view.destroy();
      });
    });
    if (isDeepClear) {
      this.historyByChannel.clear();
    }
  }

  private jump(left: boolean): BrowserViewData {
    this.pauseVideo();
    const channel: ChannelData = this.historyByChannel.get(this.currentChannel) as ChannelData;
    const result: BrowserViewData = {
      canBack: false,
      canForward: false,
      page: undefined,
    };
    if (!channel) return result;
    const { list, currentIndex } = channel;
    const index = left ? currentIndex - 1 : currentIndex + 1;
    if (!list || index < 0) return result;
    if (!list[currentIndex]) return result;
    if (index > 0) result.canBack = true;
    if (index < list.length - 1) result.canForward = true;
    result.page = list[index];
    channel.lastUpdateTime = Date.now();
    channel.currentIndex = index;
    if (result.page.view && result.page.view.isDestroyed()) {
      result.page.view = new BrowserView({
        webPreferences: {
          preload: `${require('path').resolve(__static, 'pip/preload.js')}`,
          nativeWindowOpen: true,
          // disableHtmlFullscreenWindowResize: true, // Electron 6 required
        },
      });
      result.page.view.webContents.loadURL(result.page.url);
    }
    result.page.lastUpdateTime = Date.now();
    result.page.view.webContents.setAudioMuted(false);
    result.page.view.webContents.removeAllListeners('media-started-playing');
    BrowserViewCacheManager.changeCacheUrl(
      this.currentChannel,
      this.currentChannel,
      list[currentIndex],
      result.page,
      this.multiPagesChannel.includes(this.currentChannel),
    );
    return result;
  }

  private addCacheByChannel(channel: string, page: BrowserViewHistoryItem): void {
    switch (true) {
      case this.multiPagesChannel.includes(channel):
        BrowserViewCacheManager.addChannelToMulti(channel, page);
        break;
      case this.singlePageChannel.includes(channel):
        BrowserViewCacheManager.addChannelToSingle(channel, page);
        break;
      default:
        BrowserViewCacheManager.addChannelToSingle(channel, page);
        break;
    }
  }
}

export type BrowserViewData = {
  canBack: boolean,
  canForward: boolean,
  page?: BrowserViewHistoryItem
  view?: BrowserView,
}

export interface IBrowserViewManager {
  create(channel: string, args: { url: string, isNewWindow?: boolean }): BrowserViewData
  back(): BrowserViewData
  forward(): BrowserViewData
  changeChannel(channel: string, args: { url: string, isNewWindow?: boolean }): BrowserViewData
  enterPip(): { pipBrowser: BrowserView, mainBrowser: BrowserViewData }
  exitPip(): BrowserViewData
  changePip(channel: string): { pipBrowser: BrowserView, mainBrowser: BrowserViewData }
  pipClose(): void
  pauseVideo(view?: BrowserView, currentChannel?: string, enterPip?: boolean): void
  clearAllBrowserViews(isDeepClear?: boolean): void
}<|MERGE_RESOLUTION|>--- conflicted
+++ resolved
@@ -42,7 +42,7 @@
       pipPage: null,
     };
     this.history = [];
-    this.multiPagesChannel = ['youtube.com', 'iqiyi.com', 'bilibili.com'];
+    this.multiPagesChannel = ['youtube.com', 'iqiyi.com', 'bilibili.com', 'douyu.com'];
     this.singlePageChannel = [];
   }
 
@@ -182,7 +182,6 @@
     const currentIndex = currentHistory.currentIndex;
     const list = currentHistory.list;
     const pipBrowser = list[currentIndex].view;
-<<<<<<< HEAD
     let mainBrowser;
     if (currentIndex === 0) {
       mainBrowser = {
@@ -196,6 +195,7 @@
               nativeWindowOpen: true,
             },
           }),
+          lastUpdateTime: Date.now(),
         },
       };
       mainBrowser.page.view.webContents.loadURL(mainBrowser.page.url);
@@ -206,14 +206,7 @@
         page: list[currentIndex - 1],
       };
     }
-=======
     list[currentIndex].lastUpdateTime = Date.now();
-    const mainBrowser = {
-      canBack: currentIndex - 1 > 0,
-      canForward: false,
-      page: list[currentIndex - 1],
-    };
->>>>>>> 46fbf656
     if (mainBrowser.page.view && mainBrowser.page.view.isDestroyed()) {
       mainBrowser.page.view = new BrowserView({
         webPreferences: {
@@ -233,21 +226,19 @@
       pipChannel: this.currentChannel,
       pipPage: deletePages[0],
     };
-<<<<<<< HEAD
     if (currentIndex === 0) {
-      this.historyByChannel[this.currentChannel].list
-        .splice(currentIndex, 1, { url: mainBrowser.page.url, view: mainBrowser.page.view });
-      this.historyByChannel[this.currentChannel].currentIndex = 0;
+      currentHistory.list.splice(
+        currentIndex,
+        1,
+        { url: mainBrowser.page.url, view: mainBrowser.page.view, lastUpdateTime: Date.now() },
+      );
+      currentHistory.currentIndex = 0;
     } else {
-      this.historyByChannel[this.currentChannel].list.splice(currentIndex, 1);
-      this.historyByChannel[this.currentChannel].currentIndex = currentIndex - 1;
-    }
-    this.historyByChannel[this.currentChannel].lastUpdateTime = Date.now();
-=======
+      currentHistory.list.splice(currentIndex, 1);
+      currentHistory.currentIndex = currentIndex - 1;
+    }
     currentHistory.lastUpdateTime = Date.now();
-    currentHistory.currentIndex = currentIndex - 1;
     mainBrowser.page.lastUpdateTime = Date.now();
->>>>>>> 46fbf656
     mainBrowser.page.view.webContents.setAudioMuted(false);
     mainBrowser.page.view.webContents.removeAllListeners('media-started-playing');
     mainBrowser.page.view.setBounds({
@@ -333,66 +324,65 @@
           break;
       }
     }
-<<<<<<< HEAD
-    currentView.webContents.addListener('media-started-playing', () => {
-      currentView.webContents.setAudioMuted(true);
-      let type = '';
-      switch (true) {
-        case pausedChannel.includes('bilibili'):
-=======
     if (!enterPip) {
       currentView.webContents.addListener('media-started-playing', () => {
         currentView.webContents.setAudioMuted(true);
-        if (pausedChannel.includes('bilibili')) {
-          let type = '';
->>>>>>> 46fbf656
-          currentView.webContents
-            .executeJavaScript(InjectJSManager.bilibiliFindType())
-            .then((r: string) => {
-              type = r;
-              currentView.webContents.executeJavaScript(InjectJSManager.pauseVideo('bilibili', type));
-            });
-<<<<<<< HEAD
-          break;
-        case pausedChannel.includes('douyu'):
-          currentView.webContents
-            .executeJavaScript(InjectJSManager.douyuFindType())
-            .then((r: string) => {
-              type = r;
-              currentView.webContents.executeJavaScript(InjectJSManager.pauseVideo('douyu', type));
-            });
-          break;
-        default:
-          currentView.webContents.executeJavaScript(InjectJSManager.pauseVideo('normal'));
-          break;
-      }
-    });
-=======
-        } else {
-          currentView.webContents.executeJavaScript(InjectJSManager.pauseVideo('normal'));
+        let type = '';
+        switch (true) {
+          case pausedChannel.includes('bilibili'):
+            currentView.webContents
+              .executeJavaScript(InjectJSManager.bilibiliFindType())
+              .then((r: string) => {
+                type = r;
+                currentView.webContents.executeJavaScript(InjectJSManager.pauseVideo('bilibili', type));
+              });
+            break;
+          case pausedChannel.includes('douyu'):
+            currentView.webContents
+              .executeJavaScript(InjectJSManager.douyuFindType())
+              .then((r: string) => {
+                type = r;
+                currentView.webContents.executeJavaScript(InjectJSManager.pauseVideo('douyu', type));
+              });
+            break;
+          default:
+            currentView.webContents.executeJavaScript(InjectJSManager.pauseVideo('normal'));
+            break;
         }
       });
     } else if (currentView.webContents.isLoading()) {
       currentView.webContents.once('media-started-playing', () => {
         currentView.webContents.setAudioMuted(true);
-        if (pausedChannel.includes('bilibili')) {
-          let type = '';
-          currentView.webContents
-            .executeJavaScript(InjectJSManager.bilibiliFindType())
-            .then((r: string) => {
-              type = r;
-              currentView.webContents.executeJavaScript(InjectJSManager.pauseVideo('bilibili', type)).then(() => {
-                currentView.webContents.setAudioMuted(false);
+        let type = '';
+        switch (true) {
+          case pausedChannel.includes('bilibili'):
+            currentView.webContents
+              .executeJavaScript(InjectJSManager.bilibiliFindType())
+              .then((r: string) => {
+                type = r;
+                currentView.webContents.executeJavaScript(InjectJSManager.pauseVideo('bilibili', type)).then(() => {
+                  currentView.webContents.setAudioMuted(false);
+                });
               });
+            break;
+          case pausedChannel.includes('douyu'):
+            currentView.webContents
+              .executeJavaScript(InjectJSManager.douyuFindType())
+              .then((r: string) => {
+                type = r;
+                currentView.webContents.executeJavaScript(InjectJSManager.pauseVideo('douyu', type)).then(() => {
+                  currentView.webContents.setAudioMuted(false);
+                });
+              });
+            break;
+          default:
+            currentView.webContents.executeJavaScript(InjectJSManager.pauseVideo('normal')).then(() => {
+              currentView.webContents.setAudioMuted(false);
             });
-        } else {
-          currentView.webContents.executeJavaScript(InjectJSManager.pauseVideo('normal')).then(() => {
-            currentView.webContents.setAudioMuted(false);
-          });
+            break;
         }
       });
     }
->>>>>>> 46fbf656
   }
 
   // 关闭画中画窗口
