--- conflicted
+++ resolved
@@ -177,7 +177,6 @@
       commit(subtitleMutations.CURRENT_SUBTITLE_ID_UPDATE, subtitleId);
     }
   },
-<<<<<<< HEAD
   [subtitleActions.SUBTITLE_DURATION_UPDATE]({ commit, state }, subtitleInfo) {
     const [subtitleId, duration] = subtitleInfo;
     const { subtitleList } = state;
@@ -185,13 +184,12 @@
     if (subtitle) {
       commit(subtitleMutations.UPDATE_SUBTITLE, { ...subtitle, duration });
     }
-=======
+  },
   [subtitleActions.OFF_SUBTITLES]({ commit }) {
     commit(subtitleMutations.OFF_SUBTITLE, '');
   },
   [subtitleActions.REFRESH_SUBTITLES]({ commit }, subtitles) {
     commit(subtitleMutations.REFRESH_SUBTITLE, subtitles);
->>>>>>> f1c91d84
   },
 };
 
