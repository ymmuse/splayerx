--- conflicted
+++ resolved
@@ -2,11 +2,7 @@
  * @Author: tanghaixiang@xindong.com
  * @Date: 2019-07-05 16:03:32
  * @Last Modified by: tanghaixiang@xindong.com
-<<<<<<< HEAD
- * @Last Modified time: 2019-09-26 15:19:21
-=======
- * @Last Modified time: 2019-09-20 11:29:17
->>>>>>> 46e0968a
+ * @Last Modified time: 2019-09-26 16:24:50
  */
 /* eslint-disable @typescript-eslint/no-explicit-any */
 // @ts-ignore
