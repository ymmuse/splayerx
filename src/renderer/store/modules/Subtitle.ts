--- conflicted
+++ resolved
@@ -152,13 +152,8 @@
     };
     if (subtitle) {
       const { entity, parser } = subtitle;
-<<<<<<< HEAD
-      if (!entity.payload) return [];
+      if (!entity.payload) return result;
       if (!parser) {
-=======
-      if (!entity.payload) return result;
-      else if (entity.payload && !parser.getDialogues) {
->>>>>>> 2e1ae2a2
         const realFormat = sourceToFormat(state.realSource);
         subtitle.parser = getParser(realFormat, entity.payload);
         try {
