--- conflicted
+++ resolved
@@ -155,14 +155,10 @@
         }
       }
       if (entity.payload && parser.getDialogues && parser.payload) {
-<<<<<<< HEAD
         return {
           metadata: {},
           dialogues: await subtitle.parser.getDialogues(time - rootGetters.globalDelay),
         };
-=======
-        return subtitle.parser.getDialogues(time - state.delay);
->>>>>>> 3e1ff2b5
       }
     }
     return {
