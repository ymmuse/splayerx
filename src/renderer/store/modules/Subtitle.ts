import { EntityGenerator, Entity, Parser, Type, Format } from '@/interfaces/ISubtitle';
import { LanguageCode } from '@/libs/language';
import { storeSubtitle, removeSubtitle } from '@/services/storage/SubtitleStorage';
import { newSubtitle as m } from '@/store/mutationTypes';
import { newSubtitle as a } from '@/store/actionTypes';
import { getParser } from '@/services/subtitle/utils';

type SubtitleState = {
  moduleId: string;
  source: any;
  type: Type | undefined;
  format: Format | undefined;
  language: LanguageCode;
  delay: number;
  playedTime: number;
  hash: string;
};

const subtitleMap: Map<string, {
  entity: Entity;
  loader: () => Promise<any>;
  parser: Parser;
}> = new Map();

const state = () => ({
  moduleId: '',
  source: '',
  type: undefined,
  format: Format.Unknown,
  language: LanguageCode.Default,
  delay: 0,
  hash: '',
}) as SubtitleState;
const getters = {};
const mutations = {
  [m.setModuleId](state: SubtitleState, id: string) {
    state.moduleId = id;
  },
  [m.setSource](state: SubtitleState, source: any) {
    state.source = source;
  },
  [m.setType](state: SubtitleState, type: Type) {
    state.type = type;
  },
  [m.setFormat](state: SubtitleState, format: Format) {
    state.format = format;
  },
  [m.setLanguage](state: SubtitleState, languageCode: LanguageCode) {
    state.language = languageCode;
  },
  [m.setDelay](state: SubtitleState, delay: number) {
    state.delay = delay;
  },
  [m.setPlayedTime](state: SubtitleState, playedTime: number) {
    state.playedTime = playedTime;
  },
  [m.setHash](state: SubtitleState, hash: string) {
    state.hash = hash;
  },
};
const actions = {
  [a.initialize]({ commit }: any, moduleId: string) {
    subtitleMap.set(moduleId, {
      entity: {} as Entity,
      loader: () => Promise.resolve(),
      parser: {} as Parser,
    });
    commit(m.setModuleId, moduleId);
  },
  async [a.add]({ commit, state }: any, generator: EntityGenerator) {
    const subtitle = subtitleMap.get(state.moduleId);
    if (subtitle) {
      subtitle.loader = generator.getPayload.bind(generator);
      const { entity } = subtitle;
      await Promise.all([
        generator.getSource().then(src => {
          entity.source = src;
          commit(m.setSource, src);
        }),
        generator.getFormat().then(format => {
          entity.format = format;
          commit(m.setFormat, format);
        }),
        generator.getLanguage().then(language => {
          entity.language = language;
          commit(m.setLanguage, language);
        }),
        generator.getType().then(type => {
          entity.type = type;
          commit(m.setType, type);
        }),
        generator.getHash().then(hash => {
          entity.hash = hash;
          commit(m.setHash, hash);
        }),
      ]);
      return entity;
    }
  },
  async [a.load]({ state }: any) {
    const subtitle = subtitleMap.get(state.moduleId);
    if (subtitle) {
      const { entity, loader } = subtitle;
      entity.payload = await loader();
<<<<<<< HEAD
=======
      // Object.freeze(entity);
>>>>>>> ac0a8bdf
    }
  },
  async [a.getDialogues]({ state }: any, time: number) {
    const subtitle = subtitleMap.get(state.moduleId);
    if (subtitle) {
      const { entity, parser } = subtitle;
      if (!entity.payload) return [];
      else if (entity.payload && !parser.getDialogues) {
        subtitle.parser = getParser(entity);
        await subtitle.parser.parse();
      }
      if (entity.payload && parser.getDialogues && parser.payload) {
        return subtitle.parser.getDialogues(time);
      }
    }
    return [];
  },
  async [a.store]({ state, rootState }: any) {
    const subtitle = subtitleMap.get(state.moduleId);
    if (subtitle) await storeSubtitle(subtitle.entity);
  },
  async [a.delete]({ state }: any) {
    const subtitle = subtitleMap.get(state.moduleId);
    if (subtitle) {
      subtitleMap.delete(state.moduleId);
      await removeSubtitle(subtitle.entity);
    }
  },
  [a.upload]() {
    // directly invoke from @/services/subtitle/upload
    // resolve when succeeded, and reject if not
  },
  // played time actions
  [a.updatePlayedTime](context: any, time: number) {
    // use generatePlayedTime in @/services/subtitle/utils
    // commit the played time
  },
  [a.startWatchPlayedTime]() {
    // set the video segments if not have
    // register the played time watcher
  },
  [a.pauseWatchPlayedTime]() {
    // unsubscribe the watcher if have one
  },
  [a.stopWatchPlayedTime]() {
    // set mannual flag to true, and cannot be uploaded again
  },
};

export default {
  namespaced: true,
  state,
  getters,
  mutations,
  actions,
};<|MERGE_RESOLUTION|>--- conflicted
+++ resolved
@@ -102,10 +102,6 @@
     if (subtitle) {
       const { entity, loader } = subtitle;
       entity.payload = await loader();
-<<<<<<< HEAD
-=======
-      // Object.freeze(entity);
->>>>>>> ac0a8bdf
     }
   },
   async [a.getDialogues]({ state }: any, time: number) {
