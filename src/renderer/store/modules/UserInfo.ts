--- conflicted
+++ resolved
@@ -12,12 +12,9 @@
   vipExpiredAt: string,
   isVip: boolean,
   signInCallback: Function,
-<<<<<<< HEAD
   showForbiddenModal: boolean,
-=======
   premiumList: [],
   orders: [],
->>>>>>> 86c8d4e0
 };
 
 const state = {
@@ -54,16 +51,14 @@
   signInCallback(state: UserInfoState) {
     return state.signInCallback;
   },
-<<<<<<< HEAD
   showForbiddenModal(state: UserInfoState) {
     return state.showForbiddenModal;
-=======
+  },
   premiumList(state: UserInfoState) {
     return state.premiumList;
   },
   orders(state: UserInfoState) {
     return state.orders;
->>>>>>> 86c8d4e0
   },
 };
 
@@ -103,16 +98,14 @@
   [m.UPDATE_SIGN_IN_CALLBACK](state: UserInfoState, callback: Function) {
     state.signInCallback = callback;
   },
-<<<<<<< HEAD
   [m.SHOW_FORBIDDEN_MODAL](state: UserInfoState) {
     state.showForbiddenModal = true;
   },
   [m.HIDE_FORBIDDEN_MODAL](state: UserInfoState) {
     state.showForbiddenModal = false;
-=======
+  },
   [m.UPDATE_PREMIUM](state: UserInfoState, list: []) {
     state.premiumList = list;
->>>>>>> 86c8d4e0
   },
 };
 
@@ -139,7 +132,6 @@
   }: any, callback: Function) {
     commit(m.UPDATE_SIGN_IN_CALLBACK, callback);
   },
-<<<<<<< HEAD
   [a.SHOW_FORBIDDEN_MODAL]({
     commit,
   }: any) {
@@ -149,12 +141,11 @@
     commit,
   }: any) {
     commit(m.HIDE_FORBIDDEN_MODAL);
-=======
+  },
   [a.UPDATE_PREMIUM]({
     commit,
   }: any, list: []) {
     commit(m.UPDATE_PREMIUM, list);
->>>>>>> 86c8d4e0
   },
 };
 
