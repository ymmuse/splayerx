--- conflicted
+++ resolved
@@ -6,22 +6,7 @@
 
 const state = {
   nsfwProcessDone: false,
-<<<<<<< HEAD
-  protectPrivacy: false,
-  hideNSFW: true,
-=======
   incognitoMode: false,
-  channels: [
-    'https://www.bilibili.com/',
-    'https://www.iqiyi.com/',
-    'https://www.douyu.com/',
-    'https://www.huya.com/',
-    'https://v.qq.com/',
-    'https://www.youku.com/',
-    'https://www.twitch.tv/',
-    'https://www.youtube.com/',
-  ],
->>>>>>> 2553234e
   privacyAgreement: undefined,
   displayLanguage: '',
   primaryLanguage: undefined,
@@ -34,15 +19,7 @@
 const getters = {
   nsfwProcessDone: state => state.nsfwProcessDone,
   preferenceData: state => state,
-<<<<<<< HEAD
-  protectPrivacy: state => state.protectPrivacy,
-  hideNSFW: state => state.hideNSFW,
-  smartMode: state => state.protectPrivacy && state.hideNSFW,
-  incognitoMode: state => state.protectPrivacy && !state.hideNSFW,
-=======
-  channels: state => state.channels,
   incognitoMode: state => state.incognitoMode,
->>>>>>> 2553234e
   reverseScrolling: state => state.reverseScrolling,
   privacyAgreement: state => state.privacyAgreement,
   displayLanguage: (state) => {
