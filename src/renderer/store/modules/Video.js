import { Video as mutationTypes } from '../mutationTypes';
import { Video as actionTypes } from '../actionTypes';

const state = {
  // error state
  errorCode: 0,
  errorMessage: '',
  // network state
  src: process.env.NODE_ENV === 'testing' ? './test/assets/test.avi' : '',
  currentSrc: '',
  networkState: '',
  buffered: '',
  canPlayType: [],
  crossOrigin: false,
  preload: '',
  // ready state
  readyState: 0,
  seeking: false,
  // playback state
  duration: 0,
  rate: 1,
  defaultPlaybackRate: 1,
  paused: false,
  ended: false,
  played: '',
  seekable: '',
  currentTime: 0,
  autoplay: false,
  loop: false,
  // controls
  controls: false,
  volume: 100,
  mute: false,
<<<<<<< HEAD
  rate: 1,
  track: [['国语'], ['英语'], ['日语'], ['西班牙语'], ['韩语']],
=======
  defaultMuted: false,
  // tracks
  AudioTrackList: [],
  VideoTrackList: [],
  TextTrackList: [],
  // meta info
  intrinsicWidth: 0,
  intrinsicHeight: 0,
  computedWidth: 0,
  computedHeight: 0,
  ratio: 0,
>>>>>>> fc8b73f9
};

const getters = {
  // network state
  originSrc: state => state.src,
  convertedSrc: (state) => {
    const converted = encodeURIComponent(state.src).replace(/%3A/g, ':').replace(/(%5C)|(%2F)/g, '/');
    return process.platform === 'win32' ? converted : `file://${converted}`;
  },
  // playback state
  duration: state => state.duration,
  finalPartTime: state => state.duration - 140,
  currentTime: state => state.currentTime,
  paused: state => state.paused,
  roundedCurrentTime: state => Math.round(state.currentTime),
  // controls
  volume: state => state.volume / 100,
  mute: state => state.mute,
  rate: state => state.rate,
<<<<<<< HEAD
  track: state => state.track,
=======
  // meta info
  intrinsicWidth: state => state.intrinsicWidth,
  intrinsicHeight: state => state.intrinsicHeight,
  computedWidth: state => state.computedWidth,
  computedHeight: state => state.computedHeight,
  ratio: state => state.ratio,
>>>>>>> fc8b73f9
};

function stateToMutation(stateType) {
  return stateType.replace(/\.?([A-Z])/g, y => `_${y.toLowerCase()}`).replace(/^_/, '').toUpperCase().concat('_UPDATE');
}

function mutationToState(mutationType) {
  return mutationType.toLowerCase().replace(/_UPDATE$/i, '').replace(/(_\w)/g, y => y[1].toUpperCase());
}

function mutationer(mutationType) {
  const stateType = mutationToState(mutationType);
  return (state, p) => {
    state[stateType] = p;
  };
}

function mutationsGenerator(mutationTypes) {
  const mutations = {};
  Object.keys(mutationTypes).forEach((type) => {
    mutations[type] = mutationer(type);
  });
  return mutations;
}

const mutations = mutationsGenerator(mutationTypes);

const actions = {
  [actionTypes.SRC_SET]({ commit }, src) {
    const srcRegexes = {
      unix: RegExp(/^[^\0]+$/),
      windows: RegExp(/^[a-zA-Z]:\/(((?![<>:"//|?*]).)+((?<![ .])\/)?)*$/),
    };
    Object.keys(srcRegexes).forEach((type) => {
      if (srcRegexes[type].test(src)) {
        commit(mutationTypes.SRC_UPDATE, src);
      }
    });
  },
  [actionTypes.INITIALIZE]({ commit }, config) {
    Object.keys(config).forEach((item) => {
      const mutation = stateToMutation(item);
      if (mutationTypes[mutation]) commit(mutation, config[item]);
    });
  },
  [actionTypes.INCREASE_VOLUME]({ dispatch, commit, state }, delta) {
    if (state.mute) dispatch(actionTypes.TOGGLE_MUTE);
    const finalDelta = delta || 10;
    const finalVolume = state.volume + finalDelta;
    commit(mutationTypes.VOLUME_UPDATE, finalVolume > 100 ? 100 : finalVolume);
  },
  [actionTypes.DECREASE_VOLUME]({ dispatch, commit, state }, delta) {
    if (state.mute) dispatch(actionTypes.TOGGLE_MUTE);
    const finalDelta = delta || 10;
    const finalVolume = state.volume - finalDelta;
    commit(mutationTypes.VOLUME_UPDATE, finalVolume < 0 ? 0 : finalVolume);
    if (finalVolume <= 0) commit(mutationTypes.MUTE_UPDATE, true);
  },
  [actionTypes.TOGGLE_MUTE]({ commit, state }) {
    commit(mutationTypes.MUTE_UPDATE, !state.mute);
  },
  [actionTypes.INCREASE_RATE]({ commit, state }, delta) {
    const finalDelta = delta || 0.1;
    const finalRate = state.rate + finalDelta;
    commit(mutationTypes.RATE_UPDATE, finalRate > 100 ? 1 : finalRate);
  },
  [actionTypes.DECREASE_RATE]({ commit, state }, delta) {
    const finalDelta = delta || 0.1;
    const finalRate = state.rate - finalDelta;
    commit(mutationTypes.RATE_UPDATE, finalRate < 0 ? 0 : finalRate);
  },
<<<<<<< HEAD
  [actionTypes.CHANGE_RATE]({ commit }, delta) {
    console.log(delta);
    commit(mutationTypes.RATE_UPDATE, delta);
  },
};

export const validators = {
  volume(v) {
    return typeof v === 'number'
    && !Number.isNaN(v)
    && v >= 0
    && v <= 100;
=======
  [actionTypes.PLAY_VIDEO]({ commit }) {
    commit(mutationTypes.PAUSED_UPDATE, false);
>>>>>>> fc8b73f9
  },
  [actionTypes.PAUSE_VIDEO]({ commit }) {
    commit(mutationTypes.PAUSED_UPDATE, true);
  },
  [actionTypes.META_INFO]({ commit }, metaInfo) {
    const validMetaInfo = [
      'intrinsicWidth',
      'intrinsicHeight',
      'computedWidth',
      'computedHeight',
      'ratio',
    ];
    Object.keys(metaInfo).forEach((item) => {
      const mutation = stateToMutation(item);
      if (validMetaInfo.includes(item) && mutationTypes[mutation]) commit(mutation, metaInfo[item]);
    });
  },
};

export default {
  state,
  getters,
  mutations,
  actions,
};<|MERGE_RESOLUTION|>--- conflicted
+++ resolved
@@ -31,10 +31,7 @@
   controls: false,
   volume: 100,
   mute: false,
-<<<<<<< HEAD
-  rate: 1,
   track: [['国语'], ['英语'], ['日语'], ['西班牙语'], ['韩语']],
-=======
   defaultMuted: false,
   // tracks
   AudioTrackList: [],
@@ -46,7 +43,6 @@
   computedWidth: 0,
   computedHeight: 0,
   ratio: 0,
->>>>>>> fc8b73f9
 };
 
 const getters = {
@@ -66,16 +62,13 @@
   volume: state => state.volume / 100,
   mute: state => state.mute,
   rate: state => state.rate,
-<<<<<<< HEAD
   track: state => state.track,
-=======
   // meta info
   intrinsicWidth: state => state.intrinsicWidth,
   intrinsicHeight: state => state.intrinsicHeight,
   computedWidth: state => state.computedWidth,
   computedHeight: state => state.computedHeight,
   ratio: state => state.ratio,
->>>>>>> fc8b73f9
 };
 
 function stateToMutation(stateType) {
@@ -147,23 +140,12 @@
     const finalRate = state.rate - finalDelta;
     commit(mutationTypes.RATE_UPDATE, finalRate < 0 ? 0 : finalRate);
   },
-<<<<<<< HEAD
   [actionTypes.CHANGE_RATE]({ commit }, delta) {
     console.log(delta);
     commit(mutationTypes.RATE_UPDATE, delta);
   },
-};
-
-export const validators = {
-  volume(v) {
-    return typeof v === 'number'
-    && !Number.isNaN(v)
-    && v >= 0
-    && v <= 100;
-=======
   [actionTypes.PLAY_VIDEO]({ commit }) {
     commit(mutationTypes.PAUSED_UPDATE, false);
->>>>>>> fc8b73f9
   },
   [actionTypes.PAUSE_VIDEO]({ commit }) {
     commit(mutationTypes.PAUSED_UPDATE, true);
