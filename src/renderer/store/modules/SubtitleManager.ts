--- conflicted
+++ resolved
@@ -1,11 +1,7 @@
 import uuidv4 from 'uuid/v4';
 import store from '@/store';
 import { SubtitleManager as m } from '@/store/mutationTypes';
-<<<<<<< HEAD
-import { SubtitleManager as a, newSubtitle as subActions, newSubtitle } from '@/store/actionTypes';
-=======
-import { SubtitleManager as a, newSubtitle as subActions, Subtitle as subtitleActions } from '@/store/actionTypes';
->>>>>>> f8dcadb4
+import { SubtitleManager as a, newSubtitle as subActions } from '@/store/actionTypes';
 import { SubtitleControlListItem, Type, EntityGenerator, Entity } from '@/interfaces/ISubtitle';
 import { ISubtitleStream, TranscriptInfo, searchForLocalList, retrieveEmbeddedList, fetchOnlineList, OnlineGenerator, LocalGenerator, EmbeddedGenerator } from '@/services/subtitle';
 import { generateHints, calculatedName } from '@/libs/utils';
@@ -158,7 +154,6 @@
     dispatch(a.refreshSubtitlesInitially);
   },
   async [a.refreshSubtitlesInitially]({ state, getters, dispatch, commit }: any) {
-<<<<<<< HEAD
     primarySelectionComplete = false;
     secondarySelectionComplete = false;
     commit(m.setIsRefreshing, true);
@@ -196,68 +191,11 @@
         selected: preference.selected,
       })
       .then(() => dispatch(a.refreshSubtitles));
-=======
-    const { playlistId, mediaItemId } = state;
-    const { originSrc, primaryLanguage, secondaryLanguage } = getters;
-    const preference = await retrieveSubtitlePreference(playlistId, mediaItemId);
-    const databaseItemsToAdd: StoredSubtitleItem[] = [];
-    const databaseItemsToDelete: StoredSubtitleItem[] = [];
-    /** whether or not to fetch new online list */
-    let online = true;
-    /** do not serach online subtitles if extension is not one of mkv, ts, avi and mp4 */
-    online = ['mkv', 'avi', 'ts', 'mp4'].includes(extname(originSrc).slice(1));
-    if (online && !getters.privacyAgreement) online = !!(await privacyConfirm());
-    /** whether or not to extract new embedded list */
-    let embedded = true;
-    let selected: any;
-    if (preference) {
-      const { language, list } = preference;
-      selected = preference.selected;
-
-      const embeddedStoredSubtitles = list.filter(({ type }) => type === Type.Embedded);;
-      databaseItemsToAdd.push(...list.filter(({ type }) => type === Type.Local));
-      databaseItemsToAdd.push(...embeddedStoredSubtitles);
-      embedded = !embeddedStoredSubtitles.length;
-      const onlineStoredSubtitles = list.filter(({ type }) => type === Type.Online);
-      // No online subtitles available, try reloading and tick
-      // Language change (ignoring order), you need to try to reload and tick
-      if (online) online = !(onlineStoredSubtitles.length > 0 && isEqual(language, { primary: primaryLanguage, secondary: secondaryLanguage }));
-      if (online) databaseItemsToDelete.push(...onlineStoredSubtitles);
-      else databaseItemsToAdd.push(...onlineStoredSubtitles);
-    }
-
-    if (online) commit(m.setIsRefreshing, true);
-    const hints = generateHints(originSrc);
-    await dispatch(a.deleteSubtitlesByUuid, databaseItemsToDelete);
-    const actions = [
-      dispatch(a.addLocalSubtitles, await searchForLocalList(originSrc)),
-      dispatch(a.addEmbeddedSubtitles, embedded ? await retrieveEmbeddedList(originSrc) : []),
-      dispatch(a.addOnlineSubtitles, online ? await fetchOnlineListWithBubble(originSrc, secondaryLanguage, hints) : []),
-      dispatch(a.addOnlineSubtitles, online ? await fetchOnlineListWithBubble(originSrc, primaryLanguage, hints) : []),
-    ];
-    dispatch(a.startAISelection);
-    try {
-      await dispatch(a.addDatabaseSubtitles, { storedList: databaseItemsToAdd, selected })
-        .then(() => Promise.all(actions))
-        .then(async () => {
-          if (!primarySelectionComplete || !secondarySelectionComplete) dispatch(a.stopAISelection);
-          await dispatch(a.addDatabaseSubtitles, { storedList: databaseItemsToAdd, selected });
-          storeSubtitleLanguage([primaryLanguage, secondaryLanguage], playlistId, mediaItemId);
-          addSubtitleItemsToList(getters.list, playlistId, mediaItemId);
-          dispatch(a.checkLocalSubtitles);
-        });
-    } catch(ex) {
-      console.error(ex);
-    } finally {
-      commit(m.setIsRefreshing, false);
->>>>>>> f8dcadb4
     }
   },
   async [a.refreshSubtitles]({ state, getters, dispatch, commit }: any) {
     primarySelectionComplete = false;
     secondarySelectionComplete = false;
-    onlineTimeout = false;
-    clearTimeout(onlineTimeoutId);
     commit(m.setIsRefreshing, true);
     dispatch(a.startAISelection);
     const { list } = getters as { list: SubtitleControlListItem[] };
@@ -266,26 +204,6 @@
     /** do not serach online subtitles if extension is not one of mkv, ts, avi and mp4 */
     let online = ['mkv', 'avi', 'ts', 'mp4'].includes(extname(originSrc).slice(1));
     if (online && !getters.privacyAgreement) online = !!(await privacyConfirm());
-<<<<<<< HEAD
-=======
-    const [primary, secondary] = list
-      .filter(({ type }) => type === Type.Online)
-      .reduce((subtitleList, currentSubtitle) => {
-        if (!subtitleList[0][0]) {
-          subtitleList[0].push(currentSubtitle);
-        } else if (subtitleList[0][0].language === currentSubtitle.language) {
-          subtitleList[0].push(currentSubtitle);
-        } else {
-          subtitleList[1].push(currentSubtitle);
-        }
-        return subtitleList;
-      }, [[], []] as [SubtitleControlListItem[], SubtitleControlListItem[]]);
-
-    const hints = generateHints(originSrc);
-    dispatch(a.startAISelection);
-    dispatch(subtitleActions.UPDATE_SUBTITLE_TYPE, true);
-    const actions = [dispatch(a.addLocalSubtitles, await searchForLocalList(originSrc))];
->>>>>>> f8dcadb4
     if (online) {
       addBubble(ONLINE_LOADING);
       const hints = generateHints(originSrc);
@@ -307,40 +225,20 @@
     /** whether to search embedded subtitles */
     const embedded = list.some(({ type }) => type === Type.Embedded);
     if (embedded) retrieveEmbeddedList(originSrc).then((streams) => dispatch(a.addEmbeddedSubtitles, streams));
-
-    await Promise.race([
-      onlinePromise,
-      dispatch(a.addLocalSubtitles, await searchForLocalList(originSrc)),
-      new Promise((resolve) => setTimeout(() => resolve(new Error('timeout')), 10000)),
-    ]).then(() => {})
-      .catch(() => {});
-    dispatch(a.stopAISelection);
     try {
-<<<<<<< HEAD
-      await dispatch(a.checkLocalSubtitles);
+      await Promise.race([
+        onlinePromise,
+        dispatch(a.addLocalSubtitles, await searchForLocalList(originSrc)),
+        new Promise((resolve) => setTimeout(() => resolve(new Error('timeout')), 10000)),
+      ]);
+      dispatch(a.stopAISelection);
       const { playlistId, mediaItemId } = state;
-      await storeSubtitleLanguage([primaryLanguage, secondaryLanguage], playlistId, mediaItemId);
-      await addSubtitleItemsToList(getters.list, playlistId, mediaItemId);
-    } catch (error) { console.error(error); }
-    finally {
-      if (onlineTimeout) {
-        addBubble(REQUEST_TIMEOUT);
-        clearTimeout(onlineTimeoutId);
-        onlineTimeout = false;
-      }
-=======
-      await Promise.all(actions)
-        .then(() => {
-          if (!primarySelectionComplete || !secondarySelectionComplete) dispatch(a.stopAISelection);
-          const { playlistId, mediaItemId } = state;
-          storeSubtitleLanguage([primaryLanguage, secondaryLanguage], playlistId, mediaItemId);
-          addSubtitleItemsToList(getters.list, playlistId, mediaItemId);
-          dispatch(a.checkLocalSubtitles);
-        });
+      storeSubtitleLanguage([primaryLanguage, secondaryLanguage], playlistId, mediaItemId);
+      addSubtitleItemsToList(getters.list, playlistId, mediaItemId);
+      dispatch(a.checkLocalSubtitles);
     } catch(ex) {
       console.error(ex);
     } finally {
->>>>>>> f8dcadb4
       commit(m.setIsRefreshing, false);
     }
   },
