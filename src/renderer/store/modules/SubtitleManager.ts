import uuidv4 from 'uuid/v4';
import store from '@/store';
import { SubtitleManager as m } from '@/store/mutationTypes';
import { SubtitleManager as a, newSubtitle as subActions, Subtitle as legacyActions } from '@/store/actionTypes';
import { SubtitleControlListItem, Type, EntityGenerator, Entity } from '@/interfaces/ISubtitle';
import { ISubtitleStream, TranscriptInfo, searchForLocalList, retrieveEmbeddedList, fetchOnlineList, OnlineGenerator, LocalGenerator, EmbeddedGenerator } from '@/services/subtitle';
import { generateHints, calculatedName } from '@/libs/utils';
import { log } from '@/libs/Log';
import SubtitleModule from './Subtitle';
import { StoredSubtitleItem, SelectedSubtitle } from '@/interfaces/ISubtitleStorage';
import { retrieveSubtitlePreference, DatabaseGenerator, storeSubtitleLanguage, addSubtitleItemsToList, removeSubtitleItemsFromList, storeSelectedSubtitles } from '@/services/storage/subtitle';
import { isEqual, get, sortBy, differenceWith, flatten, remove, debounce } from 'lodash';
import Vue from 'vue';
import { extname } from 'path';
import { addBubble } from '../../helpers/notificationControl';
import { ONLINE_LOADING, REQUEST_TIMEOUT, SUBTITLE_UPLOAD, UPLOAD_SUCCESS, UPLOAD_FAILED, LOCAL_SUBTITLE_REMOVED } from '../../helpers/notificationcodes';
import { LanguageCode } from '@/libs/language';
import { existsSync } from 'fs';

const sortOfTypes = {
  local: 0,
  embedded: 1,
  online: 2,
};

let unwatch: Function;

type SubtitleManagerState = {
  playlistId: number,
  mediaItemId: string,
  primarySubtitleId: string,
  secondarySubtitleId: string,
  isRefreshing: boolean,
  allSubtitles: { [id: string]: SubtitleControlListItem },
  globalDelay: number,
}
const state = {
  playlistId: 0,
  mediaItemId: '',
  primarySubtitleId: '',
  secondarySubtitleId: '',
  isRefreshing: false,
  allSubtitles: {},
  globalDelay: 0,
};
const getters = {
  list(state: SubtitleManagerState) {
    const list = Object.values(state.allSubtitles).filter((v: any) => !!v);
    return sortBy(list, (sub: SubtitleControlListItem) => {
      if (sub.type === Type.Online && sub.language !== store.getters.primaryLanguage) {
        return sortOfTypes[sub.type] + 1;
      }
      return sortOfTypes[sub.type];
    }).map((sub: SubtitleControlListItem) => ({
      ...sub,
      name: calculatedName(sub, list),
    }));
  },
  primarySubtitleId(state: SubtitleManagerState): string { return state.primarySubtitleId },
  secondarySubtitleId(state: SubtitleManagerState): string { return state.secondarySubtitleId },
  isRefreshing(state: SubtitleManagerState): boolean { return state.isRefreshing },
  ableToPushCurrentSubtitle(state: SubtitleManagerState): boolean {
    let enable = false;
    if (state.primarySubtitleId || state.secondarySubtitleId) {
      enable = true;
    }
    return enable;
  },
  globalDelay(state: SubtitleManagerState) { return state.globalDelay; },
};
const mutations = {
  [m.setPlaylistId](state: SubtitleManagerState, id: number) {
    state.playlistId = id;
  },
  [m.setMediaItemId](state: SubtitleManagerState, id: string) {
    state.mediaItemId = id;
  },
  [m.setPrimarySubtitleId](state: SubtitleManagerState, id: string) {
    state.primarySubtitleId = id;
  },
  [m.setSecondarySubtitleId](state: SubtitleManagerState, id: string) {
    state.secondarySubtitleId = id;
  },
  [m.setIsRefreshing](state: SubtitleManagerState, isRefreshing: boolean) {
    state.isRefreshing = isRefreshing;
  },
  [m.addSubtitleId](state: SubtitleManagerState, controlItem: SubtitleControlListItem) {
    const { id } = controlItem;
    Vue.set(state.allSubtitles, id, controlItem);
    const { primarySubtitleId, secondarySubtitleId } = state;
    if (primarySubtitleId && !state.allSubtitles[primarySubtitleId]) state.primarySubtitleId = '';
    if (secondarySubtitleId && !state.allSubtitles[secondarySubtitleId]) state.secondarySubtitleId = '';
  },
  [m.deleteSubtitleId](state: SubtitleManagerState, id: string) {
    Vue.set(state.allSubtitles, id, undefined);
  },
  [m.setGlobalDelay](state: SubtitleManagerState, delay: number) {
    if (delay === 0) {
      state.globalDelay = delay;
    } else if (Math.abs((state.globalDelay / 1000) + delay) <= 10000) {
      state.globalDelay += delay * 1000;
    }
  },
};
type AddDatabaseSubtitlesOptions = {
  storedList: StoredSubtitleItem[];
  selected?: {
    primary?: SelectedSubtitle;
    secondary?: SelectedSubtitle;
  };
  playlistId: number;
  mediaItemId: string;
};
type AddSubtitleOptions = {
  generator: EntityGenerator;
  playlistId: number;
  mediaItemId: string;
};
function privacyConfirm() {
  const { $bus } = Vue.prototype;
  $bus.$emit('privacy-confirm');
  return new Promise((resolve) => {
    $bus.$once('subtitle-refresh-continue', resolve);
  })
}

let primarySelectionComplete = false;
let secondarySelectionComplete = false;
function fetchOnlineListWithErrorHandling(
  videoSrc: string,
  languageCode: LanguageCode,
  hints?: string,
): Promise<TranscriptInfo[]> {
  let results: TranscriptInfo[] = [];
  return new Promise(async (resolve) => {
    const onlineTimeoutId = setTimeout(() => {
      resolve(results);
      addBubble(REQUEST_TIMEOUT, { id: `fetchOnlineListWithBubble-${videoSrc}` });
    }, 10000);
    try {
      results = await fetchOnlineList(videoSrc, languageCode, hints);
    } catch (err) {
      results = [];
    } finally {
      resolve(results);
      clearTimeout(onlineTimeoutId);
    }
  });
}
function initializeManager({ getters, commit, dispatch }: any) {
  const { playListId, originSrc, mediaHash } = getters;
  getters.list.forEach((s: SubtitleControlListItem) => dispatch(a.removeSubtitle, s.id));
  commit(m.setPlaylistId, playListId);
  commit(m.setMediaItemId, `${mediaHash}-${originSrc}`);
  commit(m.setPrimarySubtitleId, '');
  commit(m.setSecondarySubtitleId, '');
  primarySelectionComplete = false;;
  secondarySelectionComplete = false;
  commit(m.setGlobalDelay, 0);
  dispatch(a.refreshSubtitlesInitially);
}
const debouncedInitializeManager = debounce(initializeManager, 1000);
const actions = {
  async [a.initializeManager](context: any) {
    debouncedInitializeManager(context);
  },
  async [a.refreshSubtitlesInitially]({ state, getters, dispatch, commit }: any) {
    primarySelectionComplete = false;
    secondarySelectionComplete = false;
    commit(m.setIsRefreshing, true);
    dispatch(a.startAISelection);
    const { playlistId, mediaItemId } = state;
    const preference = await retrieveSubtitlePreference(playlistId, mediaItemId);
    const { primaryLanguage, secondaryLanguage } = getters;
    const needRefreshing = (
      !preference ||
      !preference.list.length ||
      !!differenceWith(
        Object.values(preference.language),
        [primaryLanguage, secondaryLanguage],
      ).length
    );
    if (preference && !needRefreshing) {
      try {
        await Promise.race([
          dispatch(a.addDatabaseSubtitles, {
            storedList: preference.list,
            selected: preference.selected,
            playlistId, mediaItemId,
          }),
          new Promise((resolve, reject) => setTimeout(() => reject('timeout'), 10000)),
        ]);
      } catch(error) {
        console.error(error);
      } finally {
        commit(m.setIsRefreshing, false);
        dispatch(legacyActions.UPDATE_SUBTITLE_TYPE, true);
        dispatch(a.stopAISelection);
      }
    } else if (!preference && needRefreshing) {
      return dispatch(a.refreshSubtitles, { playlistId, mediaItemId });
    } else if (preference && needRefreshing) {
      return dispatch(a.addDatabaseSubtitles, {
        storedList: preference.list,
        selected: preference.selected,
        playlistId, mediaItemId,
      })
      .then(() => dispatch(a.refreshSubtitles, { playlistId, mediaItemId }));
    }
  },
  async [a.refreshSubtitles](
    { state, getters, dispatch, commit }: any,
    args: { playlistId: number, mediaItemId: string },
  ) {
    const { playlistId, mediaItemId } = args || state;

    primarySelectionComplete = false;
    secondarySelectionComplete = false;
    commit(m.setIsRefreshing, true);
    dispatch(a.startAISelection);
    const { list } = getters as { list: SubtitleControlListItem[] };
    const { originSrc, primaryLanguage, secondaryLanguage } = getters;
    let onlinePromise = new Promise((resolve) => resolve());
    /** do not serach online subtitles if extension is not one of mkv, ts, avi and mp4 */
    let online = ['mkv', 'avi', 'ts', 'mp4'].includes(extname(originSrc).slice(1));
    if (online && !getters.privacyAgreement) online = !!(await privacyConfirm());
    if (online) {
      addBubble(ONLINE_LOADING);
      const hints = generateHints(originSrc);
      onlinePromise = Promise.all([
        fetchOnlineListWithErrorHandling(originSrc, primaryLanguage, hints),
        fetchOnlineListWithErrorHandling(originSrc, secondaryLanguage, hints),
      ]).then((resultsList) => {
        const results = flatten(resultsList);
        const newSubtitlesToAdd: TranscriptInfo[] = [];
        const oldSubtitlesToDel: SubtitleControlListItem[] = [];
        const oldSubtitles = [...(getters as { list: SubtitleControlListItem[] }).list];
        oldSubtitlesToDel.push(...remove(oldSubtitles, ({ type, language }) => type === Type.Online && language !== primaryLanguage && language !== secondaryLanguage));
        oldSubtitlesToDel.push(...remove(oldSubtitles, ({ type, hash }) => type === Type.Online && !results.find(({ transcriptIdentity }) => transcriptIdentity === hash)));
        newSubtitlesToAdd.push(...results.filter(({ transcriptIdentity }) => !oldSubtitles.find(({ id }) => id === transcriptIdentity)));
        return { delete: oldSubtitlesToDel, add: newSubtitlesToAdd };
      }).then((result) => dispatch(a.addOnlineSubtitles, { transcriptInfoList: result.add, playlistId, mediaItemId })
        .then(() => dispatch(a.deleteSubtitlesByUuid, result.delete)));
    }
    /** whether to search embedded subtitles */
    const embedded = list.some(({ type }) => type === Type.Embedded);
    if (embedded) retrieveEmbeddedList(originSrc).then((streams) => dispatch(a.addEmbeddedSubtitles, { streams, playlistId, mediaItemId }));
    try {
      await Promise.race([
        Promise.all([
          onlinePromise,
          dispatch(a.addLocalSubtitles, { paths: await searchForLocalList(originSrc), playlistId, mediaItemId }),
        ]),
        new Promise((resolve, reject) => setTimeout(() => reject(new Error('timeout')), 10000)),
      ]);
      dispatch(a.stopAISelection);
      storeSubtitleLanguage([primaryLanguage, secondaryLanguage], playlistId, mediaItemId);
      addSubtitleItemsToList(getters.list, playlistId, mediaItemId);
      dispatch(a.checkLocalSubtitles);
    } catch(ex) {
      console.error(ex);
    } finally {
      dispatch(a.checkSubtitleList);
      commit(m.setIsRefreshing, false);
      dispatch(legacyActions.UPDATE_SUBTITLE_TYPE, true);
    }
  },
  [a.checkLocalSubtitles]({ dispatch, getters }: any) {
    const localInvalidSubtitles = getters.list.filter(({ type, source }: any) => type === Type.Local && !existsSync(source));
    if (localInvalidSubtitles.length) return dispatch(a.deleteSubtitlesByUuid, localInvalidSubtitles).then(() => addBubble(LOCAL_SUBTITLE_REMOVED));
  },
  async [a.addLocalSubtitles]({ dispatch }: any, { paths, playlistId, mediaItemId }: any) {
    return Promise.all(
      paths.map((path: string) => dispatch(a.addSubtitle, { generator: new LocalGenerator(path), playlistId, mediaItemId }))
    );
  },
  async [a.addLocalSubtitlesWithSelect]({ state, dispatch, getters }: any, paths: string[]) {
    let selectedHash = paths[0];
    const { playlistId, mediaItemId } = state;
<<<<<<< HEAD
    // tempoary solution, need db validation schema to ensure data consistent
    if (playlistId && mediaItemId) {
      return Promise.all(
        paths.map(async (path: string, i: number) => {
          const g = new LocalGenerator(path);
          if (i === 0) {
            selectedHash = await g.getHash();
          }
          return dispatch(a.addSubtitle, {
            generator: g,
            playlistId, mediaItemId,
          });
        })
      ).then((localEntities: SubtitleControlListItem[]) => {
        addSubtitleItemsToList(localEntities, playlistId, mediaItemId);
        const sub: SubtitleControlListItem = getters.list.find((sub: SubtitleControlListItem) => sub.hash === selectedHash);
        if (sub && getters.isFirstSubtitle) {
          dispatch(a.changePrimarySubtitle, sub.id);
        } else if (sub && !getters.isFirstSubtitle) {
          dispatch(a.changeSecondarySubtitle, sub.id);
=======
    return Promise.all(
      paths.map(async (path: string, i: number) => {
        const g = new LocalGenerator(path);
        if (i === 0) {
          try {
            selectedHash = await g.getHash();
          } catch (ex) {}
>>>>>>> 1d848759
        }
      });
    }
  },
  async [a.addEmbeddedSubtitles]({ dispatch }: any, { streams, playlistId, mediaItemId }: any) {
    return Promise.all(
      streams.map((stream: [string, ISubtitleStream]) => dispatch(a.addSubtitle, { generator: new EmbeddedGenerator(stream[0], stream[1]), playlistId, mediaItemId }))
    );
  },
  async [a.addOnlineSubtitles]({ dispatch }: any, { transcriptInfoList, playlistId, mediaItemId }: any) {
    return Promise.all(
      transcriptInfoList.map((info: TranscriptInfo) => dispatch(a.addSubtitle, { generator: new OnlineGenerator(info), playlistId, mediaItemId }))
    );
  },
  async [a.addDatabaseSubtitles]({ getters, dispatch }: any, options: AddDatabaseSubtitlesOptions) {
    return Promise.all(
      options.storedList.map(async stored => dispatch(a.addSubtitle, {
        generator: await DatabaseGenerator.from(stored),
        playlistId: options.playlistId,
        mediaItemId: options.mediaItemId,
      }))
    )
      .then(() => {
        const { list } = getters;
        let primary: SelectedSubtitle, secondary: SelectedSubtitle;
        let primaryId: string = '', secondaryId: string = '';
        if (primary = get(options, 'selected.primary')) {
          let subtitles = list.filter((sub: SubtitleControlListItem) => sub.hash === primary.hash) as SubtitleControlListItem[];
          if (subtitles.length > 1) subtitles = subtitles.filter(sub => isEqual(sub.source, primary.source));
          if (subtitles.length) primaryId = subtitles[0].id;
        }
        if (secondary = get(options, 'selected.secondary')) {
          let subtitles = list.filter((sub: SubtitleControlListItem) => sub.hash === secondary.hash) as SubtitleControlListItem[];
          if (subtitles.length > 1) subtitles = subtitles.filter(sub => isEqual(sub.source, secondary.source));
          if (subtitles.length) secondaryId = subtitles[0].id;
        }
        return Promise.all([
          dispatch(a.changePrimarySubtitle, primaryId),
          dispatch(a.changeSecondarySubtitle, secondaryId),
        ]).then(() => {
          primarySelectionComplete = true;
          secondarySelectionComplete = true;
        });
      });
  },
  async [a.addSubtitle]({ commit, dispatch, getters }: any, options: AddSubtitleOptions) {
    if (options.playlistId === state.playlistId && options.mediaItemId === state.mediaItemId) {
      const subtitleGenerator = options.generator;
      try {
        const hash = await subtitleGenerator.getHash();
        const type = await subtitleGenerator.getType();
        const existedHash = getters.list.find((subtitle: SubtitleControlListItem) => subtitle.hash === hash && subtitle.type === type);
        const source = await subtitleGenerator.getSource();
        const existedOrigin = getters.list.find((subtitle: SubtitleControlListItem) => isEqual(subtitle.source, source.source));
        if (!existedHash || !existedOrigin) {
          const id = uuidv4();
          store.registerModule([id], { ...SubtitleModule, name: `${id}` });
          dispatch(`${id}/${subActions.initialize}`, id);
          const subtitle: Entity = await dispatch(`${id}/${subActions.add}`, subtitleGenerator);
          await dispatch(`${id}/${subActions.store}`);
          let subtitleControlListItem: SubtitleControlListItem = {
            id,
            hash: subtitle.hash,
            type: subtitle.type,
            language: subtitle.language,
            source: subtitle.source.source,
          };
          commit(m.addSubtitleId, subtitleControlListItem);
          return subtitleControlListItem;
        }
      } catch (ex) {
        log.warn('SubtitleManager addSubtitle action', ex);
        return;
      }
    }
  },
  [a.removeSubtitle]({ commit, getters, state }: any, id: string) {
    store.unregisterModule(id);
    commit(m.deleteSubtitleId, id);
    if (getters.isFirstSubtitle && getters.primarySubtitleId === id) {
      commit(m.setPrimarySubtitleId, '');
    } else if (!getters.isFirstSubtitle && getters.secondarySubtitleId === id) {
      commit(m.setSecondarySubtitleId, '');
    }
  },
  async [a.deleteSubtitlesByUuid]({ state, dispatch }: any, storedSubtitleItems: SubtitleControlListItem[]) {
    storedSubtitleItems.map(({ id }) => {
      dispatch(`${id}/${subActions.delete}`);
      dispatch(a.removeSubtitle, id);
    });
    return removeSubtitleItemsFromList(storedSubtitleItems, state.playlistId, state.mediaItemId);
  },
  async [a.changePrimarySubtitle]({ dispatch, commit, getters }: any, id: string) {
    let primary = id;
    let secondary = getters.secondarySubtitleId;
    if (id === secondary) secondary = '';
    commit(m.setPrimarySubtitleId, primary);
    commit(m.setSecondarySubtitleId, secondary);
    dispatch(a.storeSelectedSubtitle, [primary, secondary]);
    if (id) await dispatch(`${id}/${subActions.load}`);
  },
  async [a.changeSecondarySubtitle]({ dispatch, commit, getters }: any, id: string) {
    let primary = getters.primarySubtitleId;
    let secondary = id;
    if (id === primary) primary = '';
    commit(m.setPrimarySubtitleId, primary);
    commit(m.setSecondarySubtitleId, secondary);
    dispatch(a.storeSelectedSubtitle, [primary, secondary]);
    if (id) await dispatch(`${id}/${subActions.load}`);
  },
  async [a.storeSelectedSubtitle]({ state }: any, ids: string[]) {
    const { allSubtitles, playlistId, mediaItemId } = state;
    const subtitles = ids.map(id => {
      if (allSubtitles[id]) {
        const { hash, source } = allSubtitles[id];
        return { hash, source };
      }
    });
    storeSelectedSubtitles(subtitles as SelectedSubtitle[], playlistId, mediaItemId);
  },
  async [a.storeSubtitle](context: any, id: string) { },
  async [a.uploadSubtitle](context: any, id: string) { },
  async [a.startAISelection]({ getters, dispatch }: any) {
    unwatch = store.watch(
      (state: any, getters: any) => getters.list.map(({ id, type, source, language }: any) => ({ id, type, source, language })),
      () => dispatch(a.checkSubtitleList),
    );
  },
  [a.checkSubtitleList]({ getters, dispatch }: any) {
    const { list } = getters as { list: SubtitleControlListItem[] };
    if (list.length) {
      const { primaryLanguage, secondaryLanguage } = getters;
      if (!primarySelectionComplete || !secondarySelectionComplete) {
        const hasPrimaryLanguage = list
          .find(({ language }) => language === primaryLanguage);
        const hasSecondaryLanguage = list
          .find(({ language }) => language === secondaryLanguage);
        if (hasPrimaryLanguage) {
          dispatch(a.changePrimarySubtitle, hasPrimaryLanguage.id);
          primarySelectionComplete = true;
          if (hasSecondaryLanguage) {
            dispatch(a.changeSecondarySubtitle, hasSecondaryLanguage.id);
            secondarySelectionComplete = true;
          }
        } else if (hasSecondaryLanguage) {
          if (primarySelectionComplete) {
            dispatch(a.changeSecondarySubtitle, hasSecondaryLanguage.id);
            secondarySelectionComplete = true;
          } else {
            dispatch(a.changePrimarySubtitle, hasSecondaryLanguage.id);
            dispatch(a.changeSecondarySubtitle, '');
            primarySelectionComplete = true;
            secondarySelectionComplete = true;
          }
        } else {
          dispatch(a.changePrimarySubtitle, '');
          dispatch(a.changeSecondarySubtitle, '');
        }
        if (primarySelectionComplete && secondarySelectionComplete) dispatch(a.stopAISelection);
      }
    }
  },
  async [a.stopAISelection]() {
    if (typeof unwatch === 'function') unwatch();
  },
  async [a.getCues]({ dispatch, getters }: any, time?: number) {
    const firstSub = {
      cues: [],
      subPlayResX: 720,
      subPlayResY: 405,
    };
    const secondSub = {
      cues: [],
      subPlayResX: 720,
      subPlayResY: 405,
    }
    if (getters.primarySubtitleId) {
      try {
        const dialogues = await dispatch(`${getters.primarySubtitleId}/${subActions.getDialogues}`, time);
        firstSub.cues = dialogues;
      } catch (error) {
        log.error('SubtitleManager', error);
      }
    }

    if (getters.enabledSecondarySub && getters.secondarySubtitleId) {
      try {
        const dialogues = await dispatch(`${getters.secondarySubtitleId}/${subActions.getDialogues}`, time);
        secondSub.cues = dialogues;
      } catch (error) {
        log.error('SubtitleManager', error);
      }
    }
    return [firstSub, secondSub];
  },
  async [a.updatePlayedTime]({ state, dispatch, getters }: any, times: { start: number, end: number }) {
    if (times.start !== times.end) {
      const actions: Promise<any>[] = [];
      const { primarySubtitleId, secondarySubtitleId } = state;
      const bubbleId = `${Date.now()}-${Math.random()}`;
      if (primarySubtitleId) actions.push(
        dispatch(`${primarySubtitleId}/${subActions.updatePlayedTime}`, times)
          .then((playedTime: number) => {
            if (playedTime >= getters.duration * 0.6) {
              addBubble(SUBTITLE_UPLOAD, { id: `${SUBTITLE_UPLOAD}-${bubbleId}`});
              dispatch(`${primarySubtitleId}/${subActions.upload}`).then((result: boolean) => {
                const bubbleType = result ? UPLOAD_SUCCESS : UPLOAD_FAILED;
                addBubble(bubbleType, { id: `${bubbleType}-${bubbleId}` });
              });
            }
          })
      );
      if (secondarySubtitleId) actions.push(
        dispatch(`${secondarySubtitleId}/${subActions.updatePlayedTime}`, times)
          .then((playedTime: number) => {
            if (playedTime >= getters.duration * 0.6) {
              addBubble(SUBTITLE_UPLOAD, { id: `${SUBTITLE_UPLOAD}-${bubbleId}`});
              dispatch(`${secondarySubtitleId}/${subActions.upload}`).then((result: boolean) => {
                const bubbleType = result ? UPLOAD_SUCCESS : UPLOAD_FAILED;
                addBubble(bubbleType, { id: `${bubbleType}-${bubbleId}` });
              });
            }
          })
      );
      return Promise.all(actions);
    }
  },
  async [a.manualUploadAllSubtitles]({ state, dispatch }: any) {
    if (navigator.onLine) {
      addBubble(SUBTITLE_UPLOAD);
      const actions: Promise<any>[] = [];
      const { primarySubtitleId, secondarySubtitleId } = state;
      if (primarySubtitleId) actions.push(dispatch(`${primarySubtitleId}/${subActions.manualUpload}`));
      if (secondarySubtitleId) actions.push(dispatch(`${secondarySubtitleId}/${subActions.manualUpload}`));
      return Promise.all(actions)
        .then((result: boolean[]) => {
          addBubble(result.every(res => res) ? UPLOAD_SUCCESS : UPLOAD_FAILED);
        });
    } else {
      addBubble(UPLOAD_FAILED);
    }
  },
  [a.setGlobalDelay]({ commit }: any, delta: any) {
    commit(m.setGlobalDelay, delta);
  },
};

export default {
  state,
  getters,
  mutations,
  actions,
};<|MERGE_RESOLUTION|>--- conflicted
+++ resolved
@@ -277,14 +277,15 @@
   async [a.addLocalSubtitlesWithSelect]({ state, dispatch, getters }: any, paths: string[]) {
     let selectedHash = paths[0];
     const { playlistId, mediaItemId } = state;
-<<<<<<< HEAD
     // tempoary solution, need db validation schema to ensure data consistent
     if (playlistId && mediaItemId) {
       return Promise.all(
         paths.map(async (path: string, i: number) => {
           const g = new LocalGenerator(path);
           if (i === 0) {
-            selectedHash = await g.getHash();
+            try {
+              selectedHash = await g.getHash();
+            } catch (ex) {}
           }
           return dispatch(a.addSubtitle, {
             generator: g,
@@ -298,15 +299,6 @@
           dispatch(a.changePrimarySubtitle, sub.id);
         } else if (sub && !getters.isFirstSubtitle) {
           dispatch(a.changeSecondarySubtitle, sub.id);
-=======
-    return Promise.all(
-      paths.map(async (path: string, i: number) => {
-        const g = new LocalGenerator(path);
-        if (i === 0) {
-          try {
-            selectedHash = await g.getHash();
-          } catch (ex) {}
->>>>>>> 1d848759
         }
       });
     }
