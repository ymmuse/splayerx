--- conflicted
+++ resolved
@@ -8,21 +8,20 @@
 import { existsSync } from 'fs';
 import store from '@/store';
 import { SubtitleManager as m } from '@/store/mutationTypes';
-<<<<<<< HEAD
-import { SubtitleManager as a, newSubtitle as subActions, Subtitle as legacyActions, AudioTranslate as atActions } from '@/store/actionTypes';
-import { SubtitleControlListItem, Type, EntityGenerator, Entity } from '@/interfaces/ISubtitle';
-import { ISubtitleStream, TranscriptInfo, searchForLocalList, retrieveEmbeddedList, fetchOnlineList, OnlineGenerator, LocalGenerator, EmbeddedGenerator } from '@/services/subtitle';
-=======
-import { SubtitleManager as a, newSubtitle as subActions, Subtitle as legacyActions } from '@/store/actionTypes';
+import {
+  SubtitleManager as a,
+  newSubtitle as subActions,
+  Subtitle as legacyActions,
+  AudioTranslate as atActions,
+} from '@/store/actionTypes';
 import {
   SubtitleControlListItem, Type, IEntityGenerator, Entity,
 } from '@/interfaces/ISubtitle';
 import {
   ISubtitleStream, TranscriptInfo,
   searchForLocalList, retrieveEmbeddedList, fetchOnlineList,
-  OnlineGenerator, LocalGenerator, EmbeddedGenerator,
+  OnlineGenerator, LocalGenerator, EmbeddedGenerator, TranslatedGenerator,
 } from '@/services/subtitle';
->>>>>>> ef5438be
 import { generateHints, calculatedName } from '@/libs/utils';
 import { log } from '@/libs/Log';
 import SubtitleModule from './Subtitle';
@@ -39,12 +38,7 @@
   LOCAL_SUBTITLE_REMOVED,
 } from '../../helpers/notificationcodes';
 import { LanguageCode } from '@/libs/language';
-<<<<<<< HEAD
-import { existsSync } from 'fs';
-import { TranslatedGenerator } from '@/services/subtitle/loaders/translated';
 import { AudioTranslateBubbleOrigin } from './AudioTranslate';
-=======
->>>>>>> ef5438be
 
 const sortOfTypes = {
   local: 0,
@@ -238,29 +232,6 @@
         [primaryLanguage, secondaryLanguage],
       ).length
     );
-<<<<<<< HEAD
-    if (preference && !needRefreshing) {
-      try {
-        await Promise.race([
-          dispatch(a.addDatabaseSubtitles, {
-            storedList: preference.list,
-            selected: preference.selected,
-            playlistId, mediaItemId,
-          }),
-          new Promise((resolve, reject) => setTimeout(() => reject('timeout'), 10000)),
-        ]);
-      } catch (error) {
-        console.error(error);
-      } finally {
-        commit(m.setIsRefreshing, false);
-        dispatch(legacyActions.UPDATE_SUBTITLE_TYPE, true);
-        dispatch(a.stopAISelection);
-      }
-    } else if (!preference && needRefreshing) {
-      return dispatch(a.refreshSubtitles, { playlistId, mediaItemId, noOnline: !getters.privacyAgreement });
-    } else if (preference && needRefreshing) {
-      return dispatch(a.addDatabaseSubtitles, {
-=======
 
     if (hasStoredSubtitles && !languageHasChanged && preference) {
       return Promise.race([
@@ -282,7 +253,6 @@
 
     if (hasStoredSubtitles && preference) {
       await dispatch(a.addDatabaseSubtitles, {
->>>>>>> ef5438be
         storedList: preference.list,
         selected: preference.selected,
         playlistId,
@@ -319,105 +289,33 @@
         dispatch(legacyActions.UPDATE_SUBTITLE_TYPE, true);
       });
   },
-<<<<<<< HEAD
-  async [a.refreshSubtitles](
-    { state, getters, dispatch, commit }: any,
-    args: { playlistId: number, mediaItemId: string, noOnline: boolean },
-  ) {
-    const { playlistId, mediaItemId } = args || state;
+  async [a.refreshSubtitles]({
+    state, getters, dispatch, commit,
+  }: any) {
+    const { playlistId, mediaItemId } = state;
+    const {
+      originSrc, isTranslating,
+      primaryLanguage, secondaryLanguage,
+      privacyAgreement,
+    } = getters;
     // 如果当前有翻译任务
-    if (getters.isTranslating) {
-      dispatch(atActions.AUDIO_TRANSLATE_SHOW_BUBBLE, AudioTranslateBubbleOrigin.OtherAIButtonClick);
+    if (isTranslating) {
+      dispatch(
+        atActions.AUDIO_TRANSLATE_SHOW_BUBBLE,
+        AudioTranslateBubbleOrigin.OtherAIButtonClick,
+      );
       dispatch(atActions.AUDIO_TRANSLATE_BUBBLE_CALLBACK, () => {
         // TODO 如果开启了第二字幕
         dispatch(a.changePrimarySubtitle, '');
         dispatch(a.refreshSubtitles);
       });
-      return;
-    }
-=======
-  async [a.refreshSubtitles]({
-    state, getters, dispatch, commit,
-  }: any) {
-    const { playlistId, mediaItemId } = state;
-    const {
-      originSrc,
-      primaryLanguage, secondaryLanguage,
-      privacyAgreement,
-    } = getters;
+      return false;
+    }
     const list = getters.list as SubtitleControlListItem[];
-
->>>>>>> ef5438be
     primarySelectionComplete = false;
     secondarySelectionComplete = false;
     commit(m.setIsRefreshing, true);
     dispatch(a.startAISelection);
-<<<<<<< HEAD
-    const { list } = getters as { list: SubtitleControlListItem[] };
-    const { originSrc, primaryLanguage, secondaryLanguage } = getters;
-    let onlinePromise = new Promise((resolve) => resolve());
-    /** do not serach online subtitles if extension is not one of mkv, ts, avi and mp4 */
-    let online = args && args.noOnline ? false : ['mkv', 'avi', 'ts', 'mp4'].includes(extname(originSrc).slice(1));
-    if (online && !getters.privacyAgreement) online = !!(await privacyConfirm());
-    if (online) {
-      addBubble(ONLINE_LOADING);
-      const hints = generateHints(originSrc);
-      onlinePromise = Promise.all([
-        fetchOnlineListWithErrorHandling(originSrc, primaryLanguage, hints),
-        fetchOnlineListWithErrorHandling(originSrc, secondaryLanguage, hints),
-      ]).then((resultsList) => {
-        const results = flatten(resultsList);
-        const newSubtitlesToAdd: TranscriptInfo[] = [];
-        const oldSubtitlesToDel: SubtitleControlListItem[] = [];
-        const oldSubtitles = [...(getters as { list: SubtitleControlListItem[] }).list];
-        // 将Translated类型的都删除掉
-        oldSubtitlesToDel.push(...remove(oldSubtitles, ({ type }) => type === Type.Translated));
-        oldSubtitlesToDel.push(...remove(oldSubtitles, ({ type, language }) => type === Type.Online && language !== primaryLanguage && language !== secondaryLanguage));
-        oldSubtitlesToDel.push(...remove(oldSubtitles, ({ type, hash }) => type === Type.Online && !results.find(({ transcriptIdentity }) => transcriptIdentity === hash)));
-        newSubtitlesToAdd.push(...results.filter(({ transcriptIdentity }) => !oldSubtitles.find(({ id }) => id === transcriptIdentity)));
-        return { delete: oldSubtitlesToDel, add: newSubtitlesToAdd };
-      }).then((result) => {
-        const primaryResults = result.add.filter((info: TranscriptInfo) => info.languageCode === primaryLanguage);
-        const secondaryResults = result.add.filter((info: TranscriptInfo) => info.languageCode === secondaryLanguage);
-        const isPrimaryResultsFromES = primaryResults.every((info: TranscriptInfo) => info.tagsList.length > 0 && info.tagsList.indexOf('ES'));
-        const isSecondaryResultsFromES = secondaryResults.every((info: TranscriptInfo) => info.tagsList.length > 0 && info.tagsList.indexOf('ES'));
-        // 出现AI按钮的情况
-        // 1. 在线字幕tags都是ES(模糊搜索)
-        // 2. 没有在线字幕
-        if (primaryResults.length  === 0 || isPrimaryResultsFromES) {
-          dispatch(a.addSubtitle, { generator: new TranslatedGenerator(null, primaryLanguage), playlistId, mediaItemId });
-        }
-        if (secondaryLanguage && (secondaryResults.length  === 0 || isSecondaryResultsFromES)) {
-          dispatch(a.addSubtitle, { generator: new TranslatedGenerator(null, secondaryLanguage), playlistId, mediaItemId });
-        }
-        dispatch(a.addOnlineSubtitles, { transcriptInfoList: result.add, playlistId, mediaItemId })
-          .then(() => dispatch(a.deleteSubtitlesByUuid, result.delete))
-      });
-    }
-    /** whether to search embedded subtitles */
-    const embedded = list.some(({ type }) => type === Type.Embedded);
-    if (embedded) retrieveEmbeddedList(originSrc).then((streams) => dispatch(a.addEmbeddedSubtitles, { streams, playlistId, mediaItemId }));
-    try {
-      await Promise.race([
-        Promise.all([
-          onlinePromise,
-          dispatch(a.addLocalSubtitles, { paths: await searchForLocalList(originSrc), playlistId, mediaItemId }),
-        ]),
-        new Promise((resolve, reject) => setTimeout(() => reject(new Error('timeout')), 10000)),
-      ]);
-      dispatch(a.stopAISelection);
-      storeSubtitleLanguage([primaryLanguage, secondaryLanguage], playlistId, mediaItemId);
-      const list = getters.list.filter((sub: SubtitleControlListItem) => sub.type !== Type.Translated);
-      addSubtitleItemsToList(list, playlistId, mediaItemId);
-      dispatch(a.checkLocalSubtitles);
-    } catch (ex) {
-      console.error(ex);
-    } finally {
-      dispatch(a.checkSubtitleList);
-      commit(m.setIsRefreshing, false);
-      dispatch(legacyActions.UPDATE_SUBTITLE_TYPE, true);
-    }
-=======
     const onlineNeeded = privacyAgreement ? true : await privacyConfirm();
     const onlinePromise = onlineNeeded
       ? dispatch(a.refreshOnlineSubtitles, true)
@@ -440,7 +338,8 @@
         dispatch(legacyActions.UPDATE_SUBTITLE_TYPE, true);
       });
   },
-  async [a.refreshOnlineSubtitles]({ getters, dispatch }: any, bubble?: boolean) {
+  async [a.refreshOnlineSubtitles]({ getters, dispatch, state }: any, bubble?: boolean) {
+    const { playlistId, mediaItemId } = state;
     const {
       originSrc,
       primaryLanguage, secondaryLanguage,
@@ -458,6 +357,9 @@
       const newSubtitlesToAdd: TranscriptInfo[] = [];
       const oldSubtitlesToDel: SubtitleControlListItem[] = [];
       const oldSubtitles = [...(getters as { list: SubtitleControlListItem[] }).list];
+
+      // 将Translated类型的都删除掉
+      const translatedSubs = remove(oldSubtitles, ({ type }) => type === Type.Translated);
       // delete subtitles not matching the current language preference
       const wrongLanguageSubs = remove(
         oldSubtitles,
@@ -475,16 +377,42 @@
           && !results.find(({ transcriptIdentity }) => transcriptIdentity === hash)
         ),
       );
-      oldSubtitles.push(...wrongLanguageSubs, ...notExistedOldSubs);
+      oldSubtitles.push(...translatedSubs, ...wrongLanguageSubs, ...notExistedOldSubs);
       // add subtitles not existed in the old subtitles
       const notExistedNewSubs = results
         .filter(({ transcriptIdentity }) => !oldSubtitles
           .find(({ id }) => id === transcriptIdentity));
       newSubtitlesToAdd.push(...notExistedNewSubs);
       return { delete: oldSubtitlesToDel, add: newSubtitlesToAdd };
-    }).then(result => dispatch(a.addOnlineSubtitles, result.add)
-      .then(() => dispatch(a.deleteSubtitlesByUuid, result.delete)));
->>>>>>> ef5438be
+    }).then((result) => {
+      const primaryResults = result.add
+        .filter((info: TranscriptInfo) => info.languageCode === primaryLanguage);
+      const secondaryResults = result.add
+        .filter((info: TranscriptInfo) => info.languageCode === secondaryLanguage);
+      const isPrimaryResultsFromES = primaryResults
+        .every((info: TranscriptInfo) => info.tagsList.length > 0 && info.tagsList.indexOf('ES'));
+      const isSecondaryResultsFromES = secondaryResults
+        .every((info: TranscriptInfo) => info.tagsList.length > 0 && info.tagsList.indexOf('ES'));
+      // 出现AI按钮的情况
+      // 1. 在线字幕tags都是ES(模糊搜索)
+      // 2. 没有在线字幕
+      if (primaryResults.length === 0 || isPrimaryResultsFromES) {
+        dispatch(a.addSubtitle, {
+          generator: new TranslatedGenerator(null, primaryLanguage),
+          playlistId,
+          mediaItemId,
+        });
+      }
+      if (secondaryLanguage && (secondaryResults.length === 0 || isSecondaryResultsFromES)) {
+        dispatch(a.addSubtitle, {
+          generator: new TranslatedGenerator(null, secondaryLanguage),
+          playlistId,
+          mediaItemId,
+        });
+      }
+      dispatch(a.addOnlineSubtitles, result.add)
+        .then(() => dispatch(a.deleteSubtitlesByUuid, result.delete));
+    });
   },
   [a.checkLocalSubtitles]({ dispatch, getters }: any) {
     const list = getters.list as SubtitleControlListItem[];
@@ -546,23 +474,25 @@
     );
   },
   async [a.addOnlineSubtitles]({ dispatch, state }: any, transcriptInfoList: TranscriptInfo[]) {
+    const { playlistId, mediaItemId } = state;
     return Promise.all(
-<<<<<<< HEAD
       transcriptInfoList.map((info: TranscriptInfo) => {
         if (info.tagsList.length > 0 && info.tagsList.indexOf('AI')) {
           // 如果在线字幕有AI标签，就使用TranslatedGenerator
-          dispatch(a.addSubtitle, { generator: new TranslatedGenerator(info), playlistId, mediaItemId });
+          dispatch(a.addSubtitle, {
+            generator: new TranslatedGenerator(info),
+            playlistId,
+            mediaItemId,
+          });
         } else {
-          dispatch(a.addSubtitle, { generator: new OnlineGenerator(info), playlistId, mediaItemId });
+          dispatch(a.addSubtitle, {
+            generator: new OnlineGenerator(info),
+            playlistId,
+            mediaItemId,
+          });
         }
-      })
-=======
-      transcriptInfoList.map((info: TranscriptInfo) => dispatch(a.addSubtitle, {
-        generator: new OnlineGenerator(info),
-        playlistId: state.playlistId,
-        mediaItemId: state.mediaItemId,
-      })),
->>>>>>> ef5438be
+        return info;
+      }),
     );
   },
   async [a.addDatabaseSubtitles]({ getters, dispatch }: any, options: AddDatabaseSubtitlesOptions) {
@@ -663,40 +593,30 @@
     commit(m.setPrimarySubtitleId, primary);
     if (state.allSubtitles[primary]) commit(m.setPrimaryDelay, state.allSubtitles[primary].delay);
     commit(m.setSecondarySubtitleId, secondary);
-<<<<<<< HEAD
-    if (state.allSubtitles[secondary]) commit(m.setSecondaryDelay, state.allSubtitles[secondary].delay);
+    if (state.allSubtitles[secondary]) {
+      commit(m.setSecondaryDelay, state.allSubtitles[secondary].delay);
+    }
     if (state[id] && state[id].type !== Type.Translated) {
       dispatch(a.storeSelectedSubtitle, [primary, secondary]);
     }
-    if (id) await dispatch(`${id}/${subActions.load}`);
-=======
-    if (state.allSubtitles[secondary]) {
-      commit(m.setSecondaryDelay, state.allSubtitles[secondary].delay);
-    }
-    dispatch(a.storeSelectedSubtitle, [primary, secondary]);
     if (id && store.hasModule(id)) await dispatch(`${id}/${subActions.load}`);
->>>>>>> ef5438be
-  },
-  async [a.changeSecondarySubtitle]({ dispatch, commit, getters, state }: any, id: string) {
+  },
+  async [a.changeSecondarySubtitle]({
+    dispatch, commit, getters, state,
+  }: any, id: string) {
     let primary = getters.primarySubtitleId;
     const secondary = id;
     if (id && id === primary) primary = '';
     commit(m.setPrimarySubtitleId, primary);
     if (state.allSubtitles[primary]) commit(m.setPrimaryDelay, state.allSubtitles[primary].delay);
     commit(m.setSecondarySubtitleId, secondary);
-<<<<<<< HEAD
-    if (state.allSubtitles[secondary]) commit(m.setSecondaryDelay, state.allSubtitles[secondary].delay);
+    if (state.allSubtitles[secondary]) {
+      commit(m.setSecondaryDelay, state.allSubtitles[secondary].delay);
+    }
     if (state[id] && state[id].type !== Type.Translated) {
       dispatch(a.storeSelectedSubtitle, [primary, secondary]);
     }
-    if (id) await dispatch(`${id}/${subActions.load}`);
-=======
-    if (state.allSubtitles[secondary]) {
-      commit(m.setSecondaryDelay, state.allSubtitles[secondary].delay);
-    }
-    dispatch(a.storeSelectedSubtitle, [primary, secondary]);
     if (id && store.hasModule(id)) await dispatch(`${id}/${subActions.load}`);
->>>>>>> ef5438be
   },
   async [a.storeSelectedSubtitle]({ state }: any, ids: string[]) {
     const { allSubtitles, playlistId, mediaItemId } = state;
