--- conflicted
+++ resolved
@@ -512,15 +512,10 @@
       commit(m.setSecondarySubtitleId, '');
     }
   },
-<<<<<<< HEAD
   async [a.deleteSubtitlesByUuid]({ state, dispatch }: any, subtitles: SubtitleControlListItem[]) {
     subtitles.forEach(({ id }) => {
+      if (store.hasModule(id)) dispatch(`${id}/${subActions.delete}`);
       dispatch(`${id}/${subActions.delete}`);
-=======
-  async [a.deleteSubtitlesByUuid]({ state, dispatch }: any, storedSubtitleItems: SubtitleControlListItem[]) {
-    storedSubtitleItems.map(({ id }) => {
-      if (store.hasModule(id)) dispatch(`${id}/${subActions.delete}`);
->>>>>>> 2e1ae2a2
       dispatch(a.removeSubtitle, id);
     });
     return removeSubtitleItemsFromList(subtitles, state.playlistId, state.mediaItemId);
@@ -621,13 +616,8 @@
       cues: [],
       subPlayResX: 720,
       subPlayResY: 405,
-<<<<<<< HEAD
     };
-    if (getters.primarySubtitleId) {
-=======
-    }
     if (getters.primarySubtitleId && store.hasModule(getters.primarySubtitleId)) {
->>>>>>> 2e1ae2a2
       try {
         const { metadata = {}, dialogues = [] } = await dispatch(`${getters.primarySubtitleId}/${subActions.getDialogues}`, time);
         firstSub.cues = dialogues;
@@ -640,7 +630,9 @@
       }
     }
 
-    if (getters.enabledSecondarySub && getters.secondarySubtitleId && store.hasModule(getters.secondarySubtitleId)) {
+    if (getters.enabledSecondarySub
+      && getters.secondarySubtitleId
+      && store.hasModule(getters.secondarySubtitleId)) {
       try {
         const { metadata = {}, dialogues = [] } = await dispatch(`${getters.secondarySubtitleId}/${subActions.getDialogues}`, time);
         secondSub.cues = dialogues;
@@ -662,8 +654,7 @@
     if (times.start !== times.end) {
       const { primarySubtitleId, secondarySubtitleId } = state;
       const bubbleId = `${Date.now()}-${Math.random()}`;
-<<<<<<< HEAD
-      if (primarySubtitleId) {
+      if (primarySubtitleId && store.hasModule(primarySubtitleId)) {
         actions.push(
           dispatch(`${primarySubtitleId}/${subActions.updatePlayedTime}`, times)
             .then((playedTime: number) => {
@@ -677,7 +668,7 @@
             }),
         );
       }
-      if (secondarySubtitleId) {
+      if (secondarySubtitleId && store.hasModule(secondarySubtitleId)) {
         actions.push(
           dispatch(`${secondarySubtitleId}/${subActions.updatePlayedTime}`, times)
             .then((playedTime: number) => {
@@ -691,33 +682,6 @@
             }),
         );
       }
-=======
-      if (primarySubtitleId && store.hasModule(primarySubtitleId)) actions.push(
-        dispatch(`${primarySubtitleId}/${subActions.updatePlayedTime}`, times)
-          .then((playedTime: number) => {
-            if (playedTime >= getters.duration * 0.6) {
-              addBubble(SUBTITLE_UPLOAD, { id: `${SUBTITLE_UPLOAD}-${bubbleId}`});
-              dispatch(`${primarySubtitleId}/${subActions.upload}`).then((result: boolean) => {
-                const bubbleType = result ? UPLOAD_SUCCESS : UPLOAD_FAILED;
-                addBubble(bubbleType, { id: `${bubbleType}-${bubbleId}` });
-              });
-            }
-          })
-      );
-      if (secondarySubtitleId && store.hasModule(secondarySubtitleId)) actions.push(
-        dispatch(`${secondarySubtitleId}/${subActions.updatePlayedTime}`, times)
-          .then((playedTime: number) => {
-            if (playedTime >= getters.duration * 0.6) {
-              addBubble(SUBTITLE_UPLOAD, { id: `${SUBTITLE_UPLOAD}-${bubbleId}`});
-              dispatch(`${secondarySubtitleId}/${subActions.upload}`).then((result: boolean) => {
-                const bubbleType = result ? UPLOAD_SUCCESS : UPLOAD_FAILED;
-                addBubble(bubbleType, { id: `${bubbleType}-${bubbleId}` });
-              });
-            }
-          })
-      );
-      return Promise.all(actions);
->>>>>>> 2e1ae2a2
     }
     return Promise.all(actions);
   },
