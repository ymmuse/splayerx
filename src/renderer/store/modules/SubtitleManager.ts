--- conflicted
+++ resolved
@@ -131,17 +131,11 @@
     if (subtitle) subtitle.delay = delayInSeconds;
   },
 };
-<<<<<<< HEAD
-// TODO playlistId -> playListId @yyf
-type AddDatabaseSubtitlesOptions = {
-  storedList: IStoredSubtitleItem[];
-=======
 interface IAddSubtitlesOptions<SourceType> {
   mediaHash: string,
   source: SourceType[];
 }
 interface IAddDatabaseSubtitlesOptions extends IAddSubtitlesOptions<IStoredSubtitleItem> {
->>>>>>> 0b2cfdbd
   selected?: {
     primary?: SelectedSubtitle;
     secondary?: SelectedSubtitle;
@@ -302,7 +296,7 @@
       primaryLanguage, secondaryLanguage,
       privacyAgreement,
     } = getters;
-<<<<<<< HEAD
+    const { mediaHash } = state;
     // 如果当前有翻译任务
     if (isTranslating) {
       dispatch(atActions.AUDIO_TRANSLATE_SHOW_BUBBLE, AudioTranslateBubbleOrigin.Refresh);
@@ -311,11 +305,6 @@
       });
       return false;
     }
-    const list = getters.list as SubtitleControlListItem[];
-=======
-    const { mediaHash } = state;
-
->>>>>>> 0b2cfdbd
     primarySelectionComplete = false;
     secondarySelectionComplete = false;
     commit(m.setIsRefreshing, true);
@@ -327,7 +316,7 @@
     return Promise.race([
       Promise.all([
         onlinePromise,
-        dispatch(a.addLocalSubtitles, await searchForLocalList(originSrc)),
+        dispatch(a.addLocalSubtitles, { mediaHash, source: await searchForLocalList(originSrc) }),
       ]),
       new Promise((resolve, reject) => setTimeout(() => reject(new Error('timeout')), 10000)),
     ])
@@ -341,15 +330,10 @@
         dispatch(legacyActions.UPDATE_SUBTITLE_TYPE, true);
       });
   },
-<<<<<<< HEAD
-  async [a.refreshOnlineSubtitles]({ getters, dispatch, state }: any, bubble?: boolean) {
-    const { playlistId, mediaItemId } = state;
-=======
   async [a.refreshOnlineSubtitles](
     { getters, dispatch }: any,
     { mediaHash, bubble }: { mediaHash: string, bubble: boolean },
   ) {
->>>>>>> 0b2cfdbd
     const {
       originSrc,
       primaryLanguage, secondaryLanguage,
@@ -388,7 +372,6 @@
       // add subtitles not existed in the old subtitles
       const notExistedNewSubs = results
         .filter(({ transcriptIdentity }) => !oldSubtitles
-<<<<<<< HEAD
           .find(({ hash }) => hash === transcriptIdentity));
       // 计算是不是手动添加AI按钮
       let addPrimaryAIButton = false;
@@ -447,28 +430,17 @@
     }).then((result) => {
       if (result.addPrimaryAIButton) {
         dispatch(a.addSubtitle, {
-          generator: new TranslatedGenerator(null, primaryLanguage),
-          playlistId,
-          mediaItemId,
+          generator: new TranslatedGenerator(null, primaryLanguage), mediaHash,
         });
       }
       if (result.addSecondaryAIButton) {
         dispatch(a.addSubtitle, {
-          generator: new TranslatedGenerator(null, secondaryLanguage),
-          playlistId,
-          mediaItemId,
+          generator: new TranslatedGenerator(null, secondaryLanguage), mediaHash,
         });
       }
-      dispatch(a.addOnlineSubtitles, result.add)
+      dispatch(a.addOnlineSubtitles, { mediaHash, source: result.add })
         .then(() => dispatch(a.deleteSubtitlesByUuid, result.delete));
     });
-=======
-          .find(({ id }) => id === transcriptIdentity));
-      newSubtitlesToAdd.push(...notExistedNewSubs);
-      return { delete: oldSubtitlesToDel, add: newSubtitlesToAdd };
-    }).then(result => dispatch(a.addOnlineSubtitles, { mediaHash, source: result.add })
-      .then(() => dispatch(a.deleteSubtitlesByUuid, result.delete)));
->>>>>>> 0b2cfdbd
   },
   [a.checkLocalSubtitles]({ dispatch, getters }: any) {
     const list = getters.list as SubtitleControlListItem[];
@@ -532,40 +504,25 @@
       })),
     ).then(subtitles => addSubtitleItemsToList(subtitles, mediaHash));
   },
-<<<<<<< HEAD
-  async [a.addOnlineSubtitles]({ dispatch, state }: any, transcriptInfoList: TranscriptInfo[]) {
-    const { playlistId, mediaItemId } = state;
-    return Promise.all(
-      transcriptInfoList.map((info: TranscriptInfo) => {
-        if (info.tagsList.length > 0 && info.tagsList.indexOf('AI') > -1) {
-          // 如果在线字幕有AI标签，就使用TranslatedGenerator
-          dispatch(a.addSubtitle, {
-            generator: new TranslatedGenerator(info),
-            playlistId,
-            mediaItemId,
-          });
-        } else {
-          dispatch(a.addSubtitle, {
-            generator: new OnlineGenerator(info),
-            playlistId,
-            mediaItemId,
-          });
-        }
-        return info;
-      }),
-    );
-=======
   async [a.addOnlineSubtitles](
     { dispatch }: any,
     { mediaHash, source }: IAddSubtitlesOptions<TranscriptInfo>,
   ) {
     return Promise.all(
-      source.map((info: TranscriptInfo) => dispatch(a.addSubtitle, {
-        generator: new OnlineGenerator(info),
-        mediaHash,
-      })),
+      source.map((info: TranscriptInfo) => {
+        if (info.tagsList.length > 0 && info.tagsList.indexOf('AI') > -1) {
+          // 如果在线字幕有AI标签，就使用TranslatedGenerator
+          return dispatch(a.addSubtitle, {
+            generator: new TranslatedGenerator(info),
+            mediaHash,
+          });
+        }
+        return dispatch(a.addSubtitle, {
+          generator: new OnlineGenerator(info),
+          mediaHash,
+        });
+      }),
     ).then(subtitles => addSubtitleItemsToList(subtitles, mediaHash));
->>>>>>> 0b2cfdbd
   },
   async [a.addDatabaseSubtitles](
     { getters, dispatch }: any,
