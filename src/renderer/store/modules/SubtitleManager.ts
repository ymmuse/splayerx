--- conflicted
+++ resolved
@@ -454,14 +454,10 @@
     commit(m.setPrimarySubtitleId, primary);
     if (state.allSubtitles[primary]) commit(m.setPrimaryDelay, state.allSubtitles[primary].delay);
     commit(m.setSecondarySubtitleId, secondary);
-<<<<<<< HEAD
+    if (state.allSubtitles[secondary]) commit(m.setSecondaryDelay, state.allSubtitles[secondary].delay);
     if (state[id] && state[id].type !== Type.Translated) {
       dispatch(a.storeSelectedSubtitle, [primary, secondary]);
     }
-=======
-    if (state.allSubtitles[secondary]) commit(m.setSecondaryDelay, state.allSubtitles[secondary].delay);
-    dispatch(a.storeSelectedSubtitle, [primary, secondary]);
->>>>>>> 479dcf55
     if (id) await dispatch(`${id}/${subActions.load}`);
   },
   async [a.changeSecondarySubtitle]({ dispatch, commit, getters, state }: any, id: string) {
@@ -471,14 +467,10 @@
     commit(m.setPrimarySubtitleId, primary);
     if (state.allSubtitles[primary]) commit(m.setPrimaryDelay, state.allSubtitles[primary].delay);
     commit(m.setSecondarySubtitleId, secondary);
-<<<<<<< HEAD
+    if (state.allSubtitles[secondary]) commit(m.setSecondaryDelay, state.allSubtitles[secondary].delay);
     if (state[id] && state[id].type !== Type.Translated) {
       dispatch(a.storeSelectedSubtitle, [primary, secondary]);
     }
-=======
-    if (state.allSubtitles[secondary]) commit(m.setSecondaryDelay, state.allSubtitles[secondary].delay);
-    dispatch(a.storeSelectedSubtitle, [primary, secondary]);
->>>>>>> 479dcf55
     if (id) await dispatch(`${id}/${subActions.load}`);
   },
   async [a.storeSelectedSubtitle]({ state }: any, ids: string[]) {
