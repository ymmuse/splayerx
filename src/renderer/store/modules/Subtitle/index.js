--- conflicted
+++ resolved
@@ -302,14 +302,10 @@
   [subtitleActions.UPDATE_SUBTITLE_TYPE]({ commit }, delta) {
     commit(subtitleMutations.SUBTITLE_TYPE_UPDATE, delta);
   },
-<<<<<<< HEAD
-  [subtitleActions.UPDATE_ENABLED_SECONDARY_SUBTITLE]({ commit, rootGetters }, delta) {
-=======
   [subtitleActions.UPDATE_SUBTITLE_SETTINGS_TYPE]({ commit }, delta) {
     commit(subtitleMutations.SUBTITLE_SETTINGS_TYPE_UPDATE, delta);
   },
   [subtitleActions.UPDATE_ENABLED_SECONDARY_SUBTITLE]({ commit }, delta) {
->>>>>>> 038c434e
     commit(subtitleMutations.SECONDARY_SUBTITLE_ENABLED_UPDATE, delta);
     if (rootGetters.secondarySubtitleId) store.dispatch(realSubtitleActions.changeSecondarySubtitle, '');
   },
