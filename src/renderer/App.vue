--- conflicted
+++ resolved
@@ -17,30 +17,8 @@
     mainDispatchProxy(actionType, actionPayload) {
       this.$store.dispatch(actionType, actionPayload);
     },
-<<<<<<< HEAD
-    mounted() {
-      this.$electron.ipcRenderer.on('mainCommit', (event, commitType, commitPayload) => {
-        this.mainCommitProxy(commitType, commitPayload);
-      });
-      this.$electron.ipcRenderer.on('mainDispatch', (event, actionType, actionPayload) => {
-        this.mainDispatchProxy(actionType, actionPayload);
-      });
-      this.$electron.ipcRenderer.send('windowInit');
-      this.$electron.ipcRenderer.on('thumbnail-saved', (event, src) => {
-        this.$bus.$emit('set-thumbnail-src', src);
-      });
-      this.$electron.ipcRenderer.on('play-file-with-url', (event, url) => {
-        this.openUrlFile(url);
-      });
-      drag(this.$el);
-      this.$ga.event('app', 'mounted');
-      setInterval(() => {
-        this.$ga.event('app', 'heartbeat');
-      }, 1500000); // keep alive every 25 min.
-=======
     handleWindowSizeChange(windowSize) {
       this.$store.commit('windowSize', windowSize);
->>>>>>> 64e85e3e
     },
   },
   mounted() {
@@ -53,6 +31,9 @@
     this.$electron.ipcRenderer.send('windowInit');
     this.$electron.ipcRenderer.on('thumbnail-saved', (event, src) => {
       this.$bus.$emit('set-thumbnail-src', src);
+    });
+    this.$electron.ipcRenderer.on('play-file-with-url', (event, url) => {
+      this.openUrlFile(url);
     });
     drag(this.$el);
     this.$ga.event('app', 'mounted');
