<template>
  <div id="app" class="application">
    <router-view></router-view>
    <!--lyctest-->
    <UpdaterProgressIndicator> </UpdaterProgressIndicator>
    <!--lyctest-->
      <UpdaterNotification></UpdaterNotification>
  </div>
</template>

<script>
  import drag from '@/helpers/drag';
  import UpdaterProgressIndicator from './components/UpdaterView/UpdaterProgressIndicator.vue';
  import UpdaterNotification from './components/UpdaterView/UpdaterNotification.vue';
  export default {
    name: 'splayer',
    // -> for test todo need delete lyctest
    components: {
      UpdaterProgressIndicator,
      UpdaterNotification,
    },
    // <-for test todo need delete lyctest
    methods: {
      mainCommitProxy(commitType, commitPayload) {
        this.$store.commit(commitType, commitPayload);
      },
      mainDispatchProxy(actionType, actionPayload) {
        this.$store.dispatch(actionType, actionPayload);
      },
    },
    mounted() {
      /* eslint-disable no-unused-vars */
      this.$electron.ipcRenderer.on('mainCommit', (event, commitType, commitPayload) => {
        this.mainCommitProxy(commitType, commitPayload);
      });
      this.$electron.ipcRenderer.on('mainDispatch', (event, actionType, actionPayload) => {
        this.mainDispatchProxy(actionType, actionPayload);
      });
      this.$electron.ipcRenderer.send('windowInit');
      this.$el.style.fontFamily = process.platform;

<<<<<<< HEAD
      drag(this.$el);
=======
      this.$ga.event('app', 'mounted');
>>>>>>> b95f691f
    },
  };
</script>

<style lang="scss">
// global scss
@import url('~@/css/style.scss');

</style><|MERGE_RESOLUTION|>--- conflicted
+++ resolved
@@ -38,12 +38,8 @@
       });
       this.$electron.ipcRenderer.send('windowInit');
       this.$el.style.fontFamily = process.platform;
-
-<<<<<<< HEAD
       drag(this.$el);
-=======
       this.$ga.event('app', 'mounted');
->>>>>>> b95f691f
     },
   };
 </script>
