--- conflicted
+++ resolved
@@ -1,8 +1,3 @@
-<<<<<<< HEAD
-import { IMediaStorable, AITaskInfo } from '@/interfaces/IMediaStorable';
-import CacheFile, { cacheFile as cacheFileInstance } from '../../libs/CacheFile';
-=======
->>>>>>> ef5438be
 import { join } from 'path';
 import { IMediaStorable } from '@/interfaces/IMediaStorable';
 import CacheFile, { cacheFile as cacheFileInstance } from '@/libs/CacheFile';
