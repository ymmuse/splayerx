import { IPlayInfoStorable } from "@/interfaces/IPlayInfoStorable";
import { info, data } from "@/libs/DataBase";
import { MediaItem, PlaylistItem } from "@/interfaces/IDB";
import { VIDEO_OBJECT_STORE_NAME, RECENT_OBJECT_STORE_NAME } from "@/constants";

export default class PlayInfoStorageService implements IPlayInfoStorable {
  /**
   * @description 更新video播放的信息
<<<<<<< HEAD
   * @author tanghaixiang@xindong.com
   * @date 2019-06-11
   * @param {number} videoID
=======
   * @author tanghaixiang
   * @param {string} videoID
>>>>>>> 50bfa46d
   * @param {MediaItem} data
   * @returns {Promise<boolean>} 返回布尔值, 是否成功更新
   */
  async updateMediaItemBy(videoID: number, data: MediaItem): Promise<boolean> {
    let value = null;
    try {
      value = await info.getValueByKey(VIDEO_OBJECT_STORE_NAME, videoID)
    } catch (error) {
      return false;
    }
    if (value) {
      try {
        await info.update(VIDEO_OBJECT_STORE_NAME, videoID, { ...value, ...data } as MediaItem);
        return true;
      } catch (error) {
        return false;
      }
    }
    return false;
  }
  /**
   * @description 更新最近播放列表
<<<<<<< HEAD
   * @author tanghaixiang@xindong.com
   * @date 2019-06-11
   * @param {number} playListID
=======
   * @author tanghaixiang
   * @param {string} playListID
>>>>>>> 50bfa46d
   * @param {PlaylistItem} data
   * @returns {Promise<boolean>} 返回布尔值, 是否成功更新
   */
  async updateRecentPlayedBy(playListID: number, data: PlaylistItem): Promise<boolean> {
    try {
      let playList = await info.getValueByKey(RECENT_OBJECT_STORE_NAME, playListID)
      await info.update(RECENT_OBJECT_STORE_NAME, playList.id, { ...playList, ...data } as PlaylistItem);
      return true;
    } catch (error) {
      return false;
    }

  }

  /**
   * @description 删除播放列表
<<<<<<< HEAD
   * @author tanghaixiang@xindong.com
   * @date 2019-06-11
   * @param {number} playListID
=======
   * @author tanghaixiang
   * @param {string} playListID
>>>>>>> 50bfa46d
   * @returns {Promise<boolean>} 返回布尔值, 是否成功更新
   */
  async deleteRecentPlayedBy(playListID: number): Promise<boolean> {
    try {
      const { items } = await info.getValueByKey(RECENT_OBJECT_STORE_NAME, playListID);
      for (const item of items) {
        try {
          await info.delete(VIDEO_OBJECT_STORE_NAME, item);
        } catch(err) {}
      }
      await info.delete(RECENT_OBJECT_STORE_NAME, playListID);
      return true;
    } catch (error) {
      return false;
    }
  }
  async getAllRecentPlayed(): Promise<PlaylistItem[]> {
    const results = await info.getAll('recent-played');
    return results.sort((a: PlaylistItem, b: PlaylistItem) => b.lastOpened - a.lastOpened);
  }
}


export const playInfoStorageService = new PlayInfoStorageService()<|MERGE_RESOLUTION|>--- conflicted
+++ resolved
@@ -6,14 +6,8 @@
 export default class PlayInfoStorageService implements IPlayInfoStorable {
   /**
    * @description 更新video播放的信息
-<<<<<<< HEAD
-   * @author tanghaixiang@xindong.com
-   * @date 2019-06-11
+   * @author tanghaixiang
    * @param {number} videoID
-=======
-   * @author tanghaixiang
-   * @param {string} videoID
->>>>>>> 50bfa46d
    * @param {MediaItem} data
    * @returns {Promise<boolean>} 返回布尔值, 是否成功更新
    */
@@ -36,14 +30,8 @@
   }
   /**
    * @description 更新最近播放列表
-<<<<<<< HEAD
-   * @author tanghaixiang@xindong.com
-   * @date 2019-06-11
+   * @author tanghaixiang
    * @param {number} playListID
-=======
-   * @author tanghaixiang
-   * @param {string} playListID
->>>>>>> 50bfa46d
    * @param {PlaylistItem} data
    * @returns {Promise<boolean>} 返回布尔值, 是否成功更新
    */
@@ -60,14 +48,8 @@
 
   /**
    * @description 删除播放列表
-<<<<<<< HEAD
-   * @author tanghaixiang@xindong.com
-   * @date 2019-06-11
+   * @author tanghaixiang
    * @param {number} playListID
-=======
-   * @author tanghaixiang
-   * @param {string} playListID
->>>>>>> 50bfa46d
    * @returns {Promise<boolean>} 返回布尔值, 是否成功更新
    */
   async deleteRecentPlayedBy(playListID: number): Promise<boolean> {
