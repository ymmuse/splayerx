import {
  Entity, SubtitleControlListItem, IEntityGenerator, Type, Format, IOrigin,
} from '@/interfaces/ISubtitle';
import { LanguageCode } from '@/libs/language';
import { SelectedSubtitle, IStoredSubtitleItem } from '@/interfaces/ISubtitleStorage';
import { SubtitleDataBase } from './db';

import Sagi from '@/libs/sagi';
import { loadLocalFile } from '@/services/subtitle/utils';
import { embeddedSrcLoader, IEmbeddedOrigin } from '@/services/subtitle/loaders/embedded';
import {
  cacheEmbeddedSubtitle, cacheLocalSubtitle, cacheOnlineSubtitle,
  isCachedSubtitle,
  addNewSourceToDb,
} from './file';

const db = new SubtitleDataBase();

export async function storeSubtitle(subtitle: Entity) {
<<<<<<< HEAD
  const {
    source, hash, format, language,
  } = subtitle;
  if (format !== Format.Unknown) {
    return db.addSubtitle({
      source, format, language, hash,
    });
  }
  return undefined;
=======
  if (subtitle) {
    const {
      source, hash, format, language,
    } = subtitle;
    if (source && hash && format && language) {
      db.addSubtitle({
        source, format, language, hash,
      });
    }
  }
>>>>>>> 17640b67
}
export async function removeSubtitle(subtitle: Entity) {
  if (subtitle) {
    const { hash, source } = subtitle;
    if (hash && source) db.removeSubtitle({ hash, source });
  }
}
export async function updateSubtitle(subtitle: Entity) {
  if (subtitle) {
    const {
      hash, source, format, language,
    } = subtitle;
    if (source && hash && format && language) {
      db.updateSubtitle({
        hash, source, format, language,
      });
    }
  }
}
export function retrieveSubtitlePreference(mediaHash: string = '') {
  return db.retrieveSubtitlePreference(mediaHash);
}
export function retrieveStoredSubtitleList(mediaHash: string = '') {
  return db.retrieveSubtitleList(mediaHash);
}
export function addSubtitleItemsToList(
  subtitles: SubtitleControlListItem[] = [],
  mediaHash: string = '',
) {
  const storedSubtitles = subtitles
    .filter(s => s && s.hash && s.source && s.type)
    .map(({
      hash, type, source, delay,
    }) => ({
      hash, type, source, delay,
    }));
  return db.addSubtitleItemsToList(mediaHash, storedSubtitles);
}
export function updateSubtitleList(
  subtitles: SubtitleControlListItem[] = [],
  mediaHash: string = '',
) {
  const subtitlesToUpdate = subtitles
    .filter(s => s && s.hash && s.source && s.type)
    .map(({
      hash, type, source, delay,
    }) => ({
      hash, type, source, delay,
    }));
  return db.updateSubtitleList(mediaHash, subtitlesToUpdate);
}
export function removeSubtitleItemsFromList(
  subtitles: SubtitleControlListItem[] = [],
  mediaHash: string = '',
) {
  const storedSubtitles = subtitles
    .filter(s => s && s.hash && s.source && s.type)
    .map(({
      hash, type, source, delay,
    }) => ({
      hash, type, source, delay,
    }));
  return db.removeSubtitleItemsFromList(mediaHash, storedSubtitles);
}
export function storeSubtitleLanguage(
  languageCodes: LanguageCode[] = [LanguageCode.Default, LanguageCode.Default],
  mediaHash: string = '',
) {
  return db.storeSubtitleLanguage(mediaHash, languageCodes);
}
export function storeSelectedSubtitles(
  subs: SelectedSubtitle[] = [],
  mediaHash: string = '',
) {
  return db.storeSelectedSubtitles(mediaHash, subs);
}
export function retrieveSelectedSubtitles(mediaHash: string = '') {
  return db.retrieveSelectedSubtitles(mediaHash);
}

export class DatabaseGenerator implements IEntityGenerator {
  private type: Type;

  public async getType() { return this.type; }

  private format: Format;

  public async getFormat() { return this.format; }

  private language: LanguageCode = LanguageCode.Default;

  public async getLanguage() { return this.language; }

  private sources: IOrigin[];

  public async getSource() {
    const cachedSubtitle = this.sources.find(isCachedSubtitle);
    if (cachedSubtitle) return cachedSubtitle;
    return this.sources[0];
  }

  private storedSource: IOrigin;

  public async getStoredSource() { return this.storedSource; }

  public async getPayload() {
    const { type, source } = await this.getSource();
    switch (type) {
      case Type.Embedded: {
        const { source } = await this.getSource() as IEmbeddedOrigin;
        const embeddedSrc = await embeddedSrcLoader(
          source.videoSrc,
          source.streamIndex,
          this.format,
        );
        return loadLocalFile(embeddedSrc);
      }
      case Type.Local:
        return loadLocalFile(source as string);
      case Type.Online:
        return Sagi.getTranscript({ transcriptIdentity: source as string, startTime: 0 });
      default:
        throw new Error(`Unexpected subtitle type ${type}.`);
    }
  }

  private hash: string;

  public async getHash() {
    return this.hash;
  }

  private delayInSeconds: number;

  public async getDelay() {
    return this.delayInSeconds;
  }

  public static async from(storedSubtitleItem: IStoredSubtitleItem) {
    const { hash, type, delay } = storedSubtitleItem;
    const storedSubtitle = await db.retrieveSubtitle(hash);
    if (storedSubtitle) {
      const newGenerator = new DatabaseGenerator();
      newGenerator.storedSource = {
        type,
        source: storedSubtitleItem.source,
      };
      const { source, format, language } = storedSubtitle;
      newGenerator.type = type;
      newGenerator.format = format;
      newGenerator.language = language;
      newGenerator.sources = source;
      newGenerator.hash = hash;
      newGenerator.delayInSeconds = delay || 0;
      return newGenerator;
    }
    return undefined;
  }
}

export async function cacheSubtitle(subtitle: Entity) {
  switch (subtitle.type) {
    case Type.Embedded:
      return cacheEmbeddedSubtitle(subtitle)
        .then(source => addNewSourceToDb(subtitle, source));
    case Type.Local:
      return cacheLocalSubtitle(subtitle)
        .then(source => addNewSourceToDb(subtitle, source));
    case Type.Translated:
    case Type.Online: {
      const newOnlineSource = await cacheOnlineSubtitle(subtitle);
      if (newOnlineSource) return addNewSourceToDb(subtitle, newOnlineSource);
      break;
    }
    default:
      throw new Error(`Unexpected subtitle type ${subtitle.type}.`);
  }
  return undefined;
}<|MERGE_RESOLUTION|>--- conflicted
+++ resolved
@@ -17,28 +17,16 @@
 const db = new SubtitleDataBase();
 
 export async function storeSubtitle(subtitle: Entity) {
-<<<<<<< HEAD
-  const {
-    source, hash, format, language,
-  } = subtitle;
-  if (format !== Format.Unknown) {
-    return db.addSubtitle({
-      source, format, language, hash,
-    });
-  }
-  return undefined;
-=======
   if (subtitle) {
     const {
       source, hash, format, language,
     } = subtitle;
-    if (source && hash && format && language) {
+    if (source && hash && language && format && format !== Format.Unknown) {
       db.addSubtitle({
         source, format, language, hash,
       });
     }
   }
->>>>>>> 17640b67
 }
 export async function removeSubtitle(subtitle: Entity) {
   if (subtitle) {
