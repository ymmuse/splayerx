--- conflicted
+++ resolved
@@ -15,12 +15,8 @@
   private origin: OnlineOrigin;
   private language: LanguageCode;
   readonly ranking: number;
-<<<<<<< HEAD
+  private delayInSeconds: number;
   constructor(transcriptInfo: TranscriptInfo.AsObject) {
-=======
-  private delayInSeconds: number;
-  constructor(transcriptInfo: TranscriptInfo) {
->>>>>>> 479dcf55
     this.origin = {
       type: Type.Online,
       source: transcriptInfo.transcriptIdentity
