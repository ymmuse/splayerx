--- conflicted
+++ resolved
@@ -252,11 +252,11 @@
     (this.allChannels.get('customized') as channelInfo).channels = (this.allChannels.get('customized') as channelInfo).channels.filter(item => item.channel !== channel);
   }
 
-<<<<<<< HEAD
   public updateCustomizedChannelStyle(channel: string, style: number): void {
     const editChannel = (this.allChannels.get('customized') as channelInfo).channels.find(item => item.channel === channel);
     if (editChannel) editChannel.style = style;
-=======
+  }
+
   public async addTemporaryChannel(info: channelDetails): Promise<void> {
     if (this.generalChannels.concat(this.educationalChannels).includes(info.url)) { // 已适配站点
       await this.setChannelAvailable(calcCurrentChannel(info.url), true);
@@ -264,7 +264,6 @@
       (this.allChannels.get('temporary') as channelInfo).channels.push(info);
       await this.setChannelAvailable(info.channel, true);
     }
->>>>>>> b7e93218
   }
 }
 
