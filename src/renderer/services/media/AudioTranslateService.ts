/*
 * @Author: tanghaixiang@xindong.com
 * @Date: 2019-06-20 18:03:14
 * @Last Modified by: tanghaixiang@xindong.com
<<<<<<< HEAD
 * @Last Modified time: 2019-10-15 09:58:12
=======
 * @Last Modified time: 2019-10-16 15:18:53
>>>>>>> e9d53b27
 */

// @ts-ignore
import { ipcRenderer, Event } from 'electron';
import { EventEmitter } from 'events';
import { isNaN } from 'lodash';
import {
  StreamingTranslationResponse,
} from 'sagi-api/translation/v1/translation_pb';
import { AITaskInfo } from '@/interfaces/IMediaStorable';
import sagi from '@/libs/sagi';
import MediaStorageService, { mediaStorageService } from '../storage/MediaStorageService';
import { TranscriptInfo } from '../subtitle';
import { Stream } from '@/plugins/mediaTasks/mediaInfoQueue';
import { isAccountEnabled } from '@/helpers/featureSwitch';
import { getClientUUID } from '@/../shared/utils';
import { log } from '@/libs/Log';

type JobData = {
  audioId: string,
  audioInfo?: Stream,
  mediaHash: string,
  videoSrc: string,
  audioLanguageCode: string,
  targetLanguageCode: string,
}

declare interface AudioTranslateService { // eslint-disable-line
  on(event: 'grab', listener: (time: number) => void): this;
  on(event: 'grabCompleted', listener: () => void): this;
  on(event: 'error', listener: (error: Error) => void): this;
  on(event: 'task', listener: (taskInfo: AITaskInfo) => void): this;
  on(event: 'transcriptInfo', listener: (transcriptInfo: TranscriptInfo) => void): this;
  on(event: 'skip-audio', listener: () => void): this;
  on(event: 'grab-audio', listener: () => void): this;
}

class AudioTranslateService extends EventEmitter {
  public mediaHash: string;

  public videoSrc: string;

  public audioId: number;

  public audioLanguageCode: string;

  public targetLanguageCode: string;

  public streamClient: any; // eslint-disable-line

  public taskInfo?: AITaskInfo;

  public audioInfo?: Stream;

  public loopTimer: NodeJS.Timer;

  public timeoutTimer: NodeJS.Timer;

  private mediaStorageService: MediaStorageService;

  // loop task 3次超时 才算超时
  // 如果3次内正常收到，就重置
  private loopTimeoutCount: number;

  public constructor(mediaStorageService: MediaStorageService) {
    super();
    this.mediaStorageService = mediaStorageService;
    this.ipcCallBack = this.ipcCallBack.bind(this);
  }

  public ipcCallBack(event: Event, {
    time, end, error, result,
  }: {
    time?: Buffer, end?: boolean, error?: Error, result?: StreamingTranslationResponse.AsObject
  }) {
    if (end) {
      this.emit('grabCompleted');
    } else if (result) {
      log.debug('audiotranslate', result);
      this.handleMainCallBack(result);
    } else if (error) {
      this.emit('error', error);
      this.stop();
    } else if (time) {
      this.emit('grab', time);
    }
  }

  public stop() {
    this.removeAllListeners();
    this.clearJob();
    ipcRenderer.send('grab-audio-stop');
  }

  public startJob(data: JobData): AudioTranslateService {
    // 计算audioID
    const audioId = Number(data.audioId) - 1;
    this.audioId = isNaN(audioId) ? -1 : audioId;
    // 保存本次任务信息
    this.mediaHash = data.mediaHash;
    this.videoSrc = data.videoSrc;
    this.audioLanguageCode = data.audioLanguageCode;
    this.targetLanguageCode = data.targetLanguageCode;
    this.audioInfo = data.audioInfo;
    getClientUUID().then((uuid: string) => {
      ipcRenderer.send('grab-audio', {
        mediaHash: this.mediaHash,
        videoSrc: this.videoSrc,
        audioLanguageCode: this.audioLanguageCode,
        targetLanguageCode: this.targetLanguageCode,
        audioId: this.audioId,
        audioInfo: this.audioInfo,
        uuid,
        agent: navigator.userAgent,
      });
    });
    ipcRenderer.removeListener('grab-audio-update', this.ipcCallBack);
    ipcRenderer.on('grab-audio-update', this.ipcCallBack);
    return this;
  }

  private async handleMainCallBack( // eslint-disable-line complexity
    result: StreamingTranslationResponse.AsObject,
  ) {
    const enabled = await isAccountEnabled();
    if (result && result.taskinfo) {
      this.taskInfo = {
        mediaHash: this.mediaHash,
        audioLanguageCode: this.audioLanguageCode,
        targetLanguage: this.targetLanguageCode,
        ...result.taskinfo,
      };
      this.emit('task', this.taskInfo);
      this.emit('skip-audio');
      this.loopTask(this.taskInfo);
    } else if (result && result.transcriptResult) {
      // get Transcript Info
      // return hash to render
      this.emit('transcriptInfo', result.transcriptResult);
      this.emit('skip-audio');
      this.clearJob();
    } else if (result && result.error && result.error.code === 9100) {
      this.emit('grab-audio');
      ipcRenderer.send('grab-audio-continue');
    } else if (enabled && result && result.error && result.error.code === 16) {
      // return forbidden to render
      this.emit('error', new Error('forbidden'));
      this.stop();
    } else if (enabled && result && result.error && result.error.code === 7) {
      // return no permission to render
      this.emit('error', new Error('permission'));
      this.stop();
    } else if (result && result.error) {
      // return error to render
      this.emit('error', result.error);
      this.stop();
    }
  }

  private loopTask(taskInfo: AITaskInfo) {
    const taskId = taskInfo.taskId;
    let delay = Math.ceil((taskInfo.estimateTime / 2));
    // 延迟查询task进度，如果延迟超多10秒，就10秒之后去查询
    delay = delay > 10 ? 10 * 1000 : delay * 1000;
    if (this.loopTimer) {
      clearTimeout(this.loopTimer);
    }
    this.loopTimer = setTimeout(async () => {
      try {
        const res = await sagi.streamingTranslationTask(taskId);
        const result = res && res.toObject();
        if (result && res.hasTranscriptinfo()) {
          this.emit('transcriptInfo', result.transcriptinfo);
          this.clearJob();
        } else if (result && res.hasTaskinfo() && result.taskinfo) {
          this.taskInfo = {
            audioLanguageCode: this.audioLanguageCode,
            targetLanguage: this.targetLanguageCode,
            mediaHash: this.mediaHash,
            ...result.taskinfo,
          };
          this.emit('task', this.taskInfo);
          // 3次超时内得到返回，重置超时次数
          this.loopTimeoutCount = 3;
          this.loopTask(this.taskInfo);
        } else if (result && res.hasError()) {
          this.emit('error', result.error);
          this.stop();
        }
      } catch (error) {
        if (error && error.message === 'time out' && this.loopTimeoutCount > 0 && this.taskInfo) {
          this.loopTimeoutCount -= 1;
          this.loopTask(this.taskInfo);
        } else {
          this.emit('error', error);
          this.stop();
        }
      }
    }, delay);
  }

  public clearJob() {
    if (this.loopTimer) {
      clearTimeout(this.loopTimer);
    }
  }

  public saveTask() {
    const { mediaHash } = this;
    if (this.taskInfo) {
      this.mediaStorageService.setAsyncTaskInfo(mediaHash, this.taskInfo);
    }
  }
}
export default AudioTranslateService;

export const audioTranslateService = new AudioTranslateService(mediaStorageService);<|MERGE_RESOLUTION|>--- conflicted
+++ resolved
@@ -2,11 +2,7 @@
  * @Author: tanghaixiang@xindong.com
  * @Date: 2019-06-20 18:03:14
  * @Last Modified by: tanghaixiang@xindong.com
-<<<<<<< HEAD
- * @Last Modified time: 2019-10-15 09:58:12
-=======
- * @Last Modified time: 2019-10-16 15:18:53
->>>>>>> e9d53b27
+ * @Last Modified time: 2019-10-24 16:25:43
  */
 
 // @ts-ignore
