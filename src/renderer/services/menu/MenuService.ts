import { ipcRenderer, remote, MenuItem } from 'electron';
import { recentPlayService } from '../media/RecentPlayService';
import { browsingHistory } from '../browsing/BrowsingHistoryService';

export default class MenuService {
  private menu?: Electron.Menu;

  public on(channel: string, callback: Function) {
    ipcRenderer.on(channel, callback);
  }

  public popupWinMenu() {
    ipcRenderer.send('popup-menu');
  }

  public updateLocale() {
    ipcRenderer.send('update-locale');
  }

  public updateRouteName(routeName: string) {
    ipcRenderer.send('update-route-name', routeName);
  }

  public updateMenuItemLabel(id: string, label: string) {
    ipcRenderer.send('update-label', id, label);
  }

  public updateMenuItemChecked(id: string, checked: boolean) {
    ipcRenderer.send('update-checked', id, checked);
  }

  public updateMenuItemEnabled(id: string, enabled: boolean) {
    ipcRenderer.send('update-enabled', id, enabled);
  }

  public updateFocusedWindow(isFocusedOnMain: boolean, isNewWindow: boolean) {
    ipcRenderer.send('update-focused-window', isFocusedOnMain, isNewWindow);
  }

  public resolveMute(state: boolean) {
    this.updateMenuItemChecked('audio.mute', state);
  }

  public async addRecentPlayItems() {
    const items = await recentPlayService.getMenuDisplayInfo();
    ipcRenderer.send('update-recent-play', items);
  }

  public async addBrowsingHistoryItems() {
    const items = await browsingHistory.getMenuDisplayInfo();
    ipcRenderer.send('update-browisng-history', items);
  }

  public addPrimarySub(menuItem: Electron.MenuItem) {
    ipcRenderer.send('update-primary-sub', menuItem);
  }

  public addSecondarySub(menuItem: Electron.MenuItem) {
    ipcRenderer.send('update-secondary-sub', menuItem);
  }

  public addAudioTrack(menuItem: Electron.MenuItem) {
    ipcRenderer.send('update-audio-track', menuItem);
  }

  public isMenuItemChecked(id: string): boolean {
    if (this.getMenuItemById(id)) return this.getMenuItemById(id).checked;
    return false;
  }

  private getMenuItemById(id: string): Electron.MenuItem {
    if (!this.menu) this.menu = remote.Menu.getApplicationMenu() as Electron.Menu;
    return this.menu.getMenuItemById(id);
  }
<<<<<<< HEAD

  public updateMenuByProfessinal(isProfessinal: boolean) {
    ipcRenderer.send('update-professinal-menu', isProfessinal);
  }
}
=======
}

export const menuService = new MenuService();
>>>>>>> 7a195b30
<|MERGE_RESOLUTION|>--- conflicted
+++ resolved
@@ -72,14 +72,10 @@
     if (!this.menu) this.menu = remote.Menu.getApplicationMenu() as Electron.Menu;
     return this.menu.getMenuItemById(id);
   }
-<<<<<<< HEAD
 
   public updateMenuByProfessinal(isProfessinal: boolean) {
     ipcRenderer.send('update-professinal-menu', isProfessinal);
   }
 }
-=======
-}
 
-export const menuService = new MenuService();
->>>>>>> 7a195b30
+export const menuService = new MenuService();