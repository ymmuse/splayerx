--- conflicted
+++ resolved
@@ -65,213 +65,6 @@
     "localSubtitleRemoved": {
       "title": "فشل تحميل الترجمة",
       "content": "تتم إزالة العنوان الفرعي المحلي أو إعادة تسميته."
-<<<<<<< HEAD
-		}
-	},
-	"loading": {
-		"content": "جارٍ تحميل الترجمات ...",
-		"title": ""
-	},
-	"msg": {
-		"audio": {
-			"decreaseAudioDelay": "تأخير الصوت",
-			"decreaseVolume": "خفض حجم",
-			"defaultAudioTrack": "افتراضي",
-			"increaseAudioDelay": "تأخير الصوت",
-			"increaseVolume": "ارفع على الصوت",
-			"mute": "كتم الصوت",
-			"name": "سمعي",
-			"switchAudioTrack": "تبديل المسار الصوتي"
-		},
-		"file": {
-			"clearHistory": "مسح سجل التشغيل",
-			"closeWindow": "أغلق النافذة",
-			"name": "ملف",
-			"open": "افتح…",
-			"openRecent": "فتح الأخيرة",
-			"openURL": "رابط مفتوح…",
-			"copy": "نسخة",
-			"paste": "معجون"
-		},
-		"help": {
-			"name": "مساعدة",
-			"splayerxHelp": "مساعدة",
-			"shortCuts": "قائمة الاختصارات"
-		},
-		"playback": {
-			"backwardL": "خطوة الى الوراء - 60s",
-			"backwardS": "خطوة الى الوراء - 5S",
-			"windowRotate": "تدوير 90 درجة",
-			"captureScreen": "التقاط الشاشة",
-			"captureVideoClip": "التقاط الفيديو كليب",
-			"decreasePlaybackSpeed": "تقليل سرعة التشغيل",
-			"forwardL": "خطوة إلى الأمام 60s",
-			"forwardS": "خطوة إلى الأمام 5s",
-			"fullScreen": "شاشة كاملة",
-			"increasePlaybackSpeed": "زيادة سرعة التشغيل",
-			"keepPlayingWindowFront": "تطفو عند اللعب",
-			"name": "تشغيل",
-			"pause": "وقفة",
-			"play": "لعب",
-			"resetSpeed": "إعادة ضبط سرعة التشغيل",
-			"singleCycle": "كرر مرة واحدة",
-			"snapShot": "لمحة"
-		},
-		"splayerx": {
-			"about": "حول SPlayer",
-			"feedback": "ردود الفعل",
-			"hide": "إخفاء",
-			"hideOthers": "إخفاء الآخرين",
-			"homepage": "موقع الكتروني",
-			"preferences": "تفضيلات",
-			"quit": "قم بإنهاء برنامج SPlayer"
-		},
-		"subtitle": {
-			"AITranslation": "تحديث الترجمة الذكية",
-			"decreaseSubtitleDelayL": "",
-			"decreaseSubtitleDelayS": "العنوان الفرعي تأخير -0.1s",
-			"disabledSecondarySub": "تعطيل الترجمة الثانوية",
-			"enabledSecondarySub": "تمكين الترجمة الثانوية",
-			"increaseSubtitleDelayL": "",
-			"increaseSubtitleDelayS": "العنوان الفرعي تأخير 0.1s",
-			"langEn": "الإنجليزية",
-			"langZhCN": "صينى",
-			"loadSubtitleFile": "تحميل ملف الترجمة ...",
-			"mainSubtitle": "الترجمة الأساسية",
-			"menuLoading": "جار التحميل ...",
-			"name": "عناوين فرعية",
-			"noSubtitle": "غير معثور عليه",
-			"notToShowSubtitle": "لا شيء",
-			"secondarySubtitle": "الترجمة الثانوية",
-			"size1": "صغير",
-			"size2": "اساسي",
-			"size3": "كبير",
-			"size4": "كبير جدا",
-			"style1": "نمط الفيلم",
-			"style2": "انمي ستايل",
-			"style3": "نمط الرجعية",
-			"style4": "النمط الياباني",
-			"style5": "الكلاسيكية الحديثة",
-			"subtitleSelect": "ترجمة",
-			"subtitleSize": "حجم الخط",
-			"subtitleStyle": "نوع الخط",
-			"uploadSelectedSubtitle": "تحميل العنوان الفرعي المحدد"
-		},
-		"titleName": "SPlayer",
-		"update": {
-			"message": "أعد تشغيل التطبيق الآن لتثبيت التحديث؟",
-			"no": "لا",
-			"title": "تحديث الحوار",
-			"updateInstalled": "قام بتثبيت التحديث بنجاح!",
-			"yes": "نعم فعلا"
-		},
-		"window": {
-			"bossKey": "مدرب مفتاح",
-			"doubleSize": "200٪",
-			"enterFullScreen": "أدخل ملء الشاشة",
-			"exitFullScreen": "الخروج من وضع ملئ للشاشة",
-			"halfSize": "50٪",
-			"maxmize": "تكبير",
-			"minimize": "خفض",
-			"name": "نافذة او شباك",
-			"originSize": "100٪"
-		}
-	},
-	"nextVideo": {
-		"nextInFolder": "التالي في المجلد",
-		"nextInPlaylist": "التالي في قائمة التشغيل"
-	},
-	"preferences": {
-		"general": {
-			"clearHistory": "قم دائمًا بمسح سجل التشغيل عند الخروج",
-			"reverseScrolling": "التمرير عكس الماوس",
-			"setDefault": "تعيين كمشغل الفيديو الافتراضي",
-			"setDefaultDescription": ".افتح جميع ملفات الفيديو باستخدام SPlayer",
-			"restoreSettings": "إعادة ضبط جميع المحتويات والإعدادات",
-			"restoreSettingsDescription": ".أعد التشغيل مع مسح جميع البيانات وذاكرة التخزين المؤقت",
-			"setButton": "تطبيق",
-			"relaunch": "إعادة بدء",
-			"displayLanguage": "عرض اللغة",
-			"generalSetting": "جنرال لواء",
-			"others": "الآخرين",
-			"switchDisplayLanguages": "تتحكم لغة العرض في اللغة التي تراها في SPlayer."
-		},
-		"privacy": {
-			"languageDescription": ".قم بتحميل بيانات مجهولة المصدر لجلب نتائج الترجمة باللغة التالية ، ولن يتم تضمين معلومات خصوصية",
-			"languagePriority": "تفضيل اللغات",
-			"none": "لا شيء",
-			"primary": "ابتدائي",
-			"privacyConfirm": "تمكين الترجمة الذكية",
-			"privacySetting": "ترجمة",
-			"secondary": "ثانوي",
-			"setAsDefault": "تعيين SPlayer كتطبيق افتراضي",
-			"settings": "الإعدادات"
-		}
-	},
-	"privacyBubble": {
-		"confirmDisable": {
-			"button": "إلغاء",
-			"partOne": "تأكيد ل",
-			"partTwo": "بيانات مجهولة و الترجمة الذكية.",
-			"underlinedContent": "تعطيل"
-		},
-		"masVersion": {
-			"agree": "مكن",
-			"content": "تحتاج وظيفة الترجمة الذكية إلى موافقتك على تحميل معلومات وسائط مجهولة على جانب الخادم ، ولن تتلقى نتائج الترجمة إذا كنت لا توافق. لا توجد معلومات الخصوصية سيتم جمعها.",
-			"disagree": "تعطيل"
-		},
-		"tryToDisable": {
-			"button": "حسنا",
-			"partOne": "يستخدم SPlayer بيانات مجهولة لتعزيز تجربة المستخدم. سيتم تعطيل الترجمة الذكية إذا كنت",
-			"partTwo": ".",
-			"underlinedContent": "تعارض"
-		}
-	},
-	"recentPlaylist": {
-		"folderSource": "مجلد",
-		"playing": "تلعب",
-		"playlistSource": "قائمة التشغيل"
-	},
-	"subtitle": {
-		"embedded": "تضمين",
-		"language": {
-			"ar": "عربى",
-			"de": "ألمانية",
-			"en": "الإنجليزية",
-			"es": "الأسبانية",
-			"fr": "الفرنسية",
-			"hi": "الهندية",
-			"it": "الإيطالي",
-			"ja": "اليابانية",
-			"ko": "الكورية",
-			"pt": "البرتغالية (البرتغال ، البرازيل)",
-			"ru": "الروسية",
-			"zh": "الصينية المبسطة)",
-			"zh-CN": "الصينية المبسطة)",
-			"zh-TW": "تقاليد صينية)"
-		}
-	},
-	"uploading": {
-		"content": "جارٍ تحميل العنوان الفرعي ...",
-		"title": ""
-	},
-	"uploadingFailed": {
-		"content": "يرجى المحاولة لاحقا.",
-		"title": "التحميل فشل"
-	},
-	"uploadingSuccess": {
-		"content": "تم تحميل العنوان الفرعي.",
-		"title": "تحميل النجاح"
-	},
-	"snapshotSuccess": {
-		"content": "لقطة بنجاح",
-		"title": ""
-	},
-	"snapshotFailed": {
-		"content": "يرجى المحاولة لاحقا.",
-		"title": " فشل لقطة"
-	}
-=======
     }
   },
   "loading": {
@@ -295,7 +88,9 @@
       "name": "ملف",
       "open": "افتح…",
       "openRecent": "فتح الأخيرة",
-      "openURL": "رابط مفتوح…"
+      "openURL": "رابط مفتوح…",
+      "copy": "نسخة",
+      "paste": "معجون"
     },
     "help": {
       "name": "مساعدة",
@@ -475,5 +270,4 @@
     "content": "يرجى المحاولة لاحقا.",
     "title": " فشل لقطة"
   }
->>>>>>> 64e85e3e
 }