{
<<<<<<< HEAD
  "msg": {
    "titleName": "SPlayer",
    "file": {
      "name": "ファイル",
      "open": "ファイルを開く…",
      "openURL": "URLから開く…",
      "openRecent": "最近使用した項目を開く",
      "clearHistory": "プレイ履歴をクリア",
      "closeWindow": "閉じる"
    },
    "playback": {
      "name": "プレイ",
      "fullScreen": "ズーム/フルスクリーンを解除",
      "keepPlayingWindowFront": "再生時に最前面に表示",
      "increasePlaybackSpeed": "再生速度の増加",
      "decreasePlaybackSpeed": "再生速度の低下",
      "resetSpeed": "重置播放速度",
      "captureScreen": "スクリンショット",
      "captureVideoClip": "トリム",
      "play": "プレイ",
      "pause": "停止",
      "forwardS": "進む +5s",
      "backwardS": "戻る -5s",
      "forwardL": "進む +60s",
      "backwardL": "戻る -60s",
      "windowRotate": "90° 回転",
      "singleCycle": "リピート"
    },
    "audio": {
      "name": "オ−ディオ",
      "increaseAudioDelay": "オ−ディオディレイ",
      "decreaseAudioDelay": "オ−ディオディレイ",
      "mute": "ミュート",
      "switchAudioTrack": "オーディオトラック",
      "defaultAudioTrack": "デフォルト",
      "increaseVolume": "音量を上げる",
      "decreaseVolume": "音量を下げる"
    },
    "subtitle": {
      "name": "字幕",
      "subtitleSelect": "翻訳",
      "AITranslation": "トランスレーション結果を再読込",
      "menuLoading": "ローディング ...",
      "loadSubtitleFile": "字幕ファイルを開く…",
      "mainSubtitle": "第一字幕",
      "langZhCN": "中文",
      "langEn": "英文",
      "notToShowSubtitle": "なし",
      "noSubtitle": "見つかりませんでした",
      "secondarySubtitle": "第二字幕",
      "subtitleStyle": "字幕スタイル",
      "style1": "映画スタイル",
      "style2": "アニメスタイル",
      "style3": "クラシックスタイル",
      "style4": "ニッポンスタイル",
      "style5": "モダンクラシック",
      "subtitleSize": "字幕サイズ",
      "size1": "小",
      "size2": "通常",
      "size3": "大",
      "size4": "最大",
      "uploadSelectedSubtitle": "字幕をアップロード",
      "increaseSubtitleDelayS": "字幕ディレイ +0.1s",
      "decreaseSubtitleDelayS": "字幕ディレイ -0.1s",
      "increaseSubtitleDelayL": "字幕ディレイ +0.5s",
      "decreaseSubtitleDelayL": "字幕ディレイ -0.5s",
      "enabledSecondarySub": "第二字幕を開く",
      "disabledSecondarySub": "第二字幕を閉じる"
    },
    "window": {
      "name": "ウィンドウ",
      "minimize": "最小化",
      "enterFullScreen": "フルスクリーン",
      "exitFullScreen": "フルスクリーンを解除",
      "bossKey": "ボスキー",
      "originSize": "100%",
      "doubleSize": "200%",
      "maxmize": "最大化",
      "halfSize": "50%"
    },
    "help": {
      "name": "ヘルプ",
      "splayerxHelp": "ヘルプ"
    },
    "splayerx": {
      "about": "SPlayerについて",
      "preferences": "環境設定",
      "homepage": "ホームページ",
      "feedback": "フィードバック",
      "hide": "SPlayerを隠す",
      "hideOthers": "その他を隠す",
      "quit": "SPlayerを終了"
    },
    "update": {
      "title": "更新就绪",
      "message": "更新已就绪，是否现在重启?",
      "yes": "更新",
      "no": "暂不更新",
      "updateInstalled": "播放器已更新至最新版本!"
    }
  },
  "css": {
    "titleFontSize": {
      "fontSize": "21px"
    },
    "versionFontSize": {
      "fontSize": "14px"
    }
  },
  "preferences": {
    "general": {
      "others": "その他",
      "generalSetting": "通常設定",
      "displayLanguage": "言語表示",
      "clearHistory": "終了時にプレイ履歴を削除",
      "switchDisplayLanguages": "SPlayerの言語表示を修正。"
    },
    "privacy": {
      "privacySetting": "翻訳設定",
      "none": "なし",
      "settings": "設定",
      "privacyConfirm": "プライバシーとSmart Translationに許可",
      "setAsDefault": "SPlayerをデフォルトにする",
      "languagePriority": "言語の優先順位",
      "languageDescription": "ビデオ再生時、SPlayerは以下の順番で通訳結果を推薦します。",
      "primary": "ファースト",
      "secondary": "セカンド"
    }
  },
  "advance": {
    "rateTitle": "再生速度",
    "subMenu": "字幕設定",
    "audioMenu": "オーディオ",
    "fontSize": "文字サイズ",
    "fontStyle": "文字スタイル",
    "subDelay": "字幕ディレイ",
    "fontItems": [
      "小",
      "通常",
      "大",
      "最大"
    ],
    "audioDelay": "オディオディレイ",
    "changeTrack": "オディオトラック",
    "chosenTrack": "デフォルト",
    "track": "トラック"
  },
  "errorFile": {
    "fileNonExist": {
      "title": "ファイルが見つかりませんでした。",
      "content": "プライリストから削除する。"
    },
    "emptyFolder": {
      "title": "エラー",
      "content": "再生できるファイルが見つかりませんでした。"
    },
    "addNoVideo": {
      "title": "追加錯誤",
      "content": "再生できるファイルが見つかりませんでした。"
    },
    "default": {
      "title": "エラー",
      "content": "ビデオタイプが再生できません。"
    },
    "loadFailed": {
=======
	"advance": {
		"audioDelay": "オディオディレイ",
		"audioMenu": "オーディオ",
		"changeTrack": "オディオトラック",
		"chosenTrack": "デフォルト",
		"fontItems": [
			"小",
			"通常",
			"大",
			"最大"
		],
		"fontSize": "文字サイズ",
		"fontStyle": "文字スタイル",
		"rateTitle": "再生速度",
		"subDelay": "字幕ディレイ",
		"subMenu": "字幕設定",
		"track": "トラック"
	},
	"css": {
		"titleFontSize": {
			"fontSize": "21px"
		},
		"versionFontSize": {
			"fontSize": "14px"
		}
	},
	"errorFile": {
		"addNoVideo": {
			"content": "再生できるファイルが見つかりませんでした。",
			"title": "追加錯誤"
		},
		"default": {
			"content": "ビデオタイプが再生できません。",
			"title": "エラー"
		},
		"emptyFolder": {
			"content": "再生できるファイルが見つかりませんでした。",
			"title": "エラー"
		},
		"fileNonExist": {
			"content": "プライリストから削除する。",
			"title": "ファイルが見つかりませんでした。"
		},
		"loadFailed": {
			"content": "字幕タイプが読み込めません。",
			"title": "字幕読み込みエラー"
		},
		"offLine": {
			"content": "ネットワークをお確かめの上、もう一度お試し下さい。",
			"title": "ネットワーク接続エラー"
		},
		"timeout": {
			"content": "ネットワークディレイもしくはサーバーエラー。",
			"title": "リクエストタイムアウト"
    },
    "localSubtitleRemoved": {
>>>>>>> 723ef54e
      "title": "字幕読み込みエラー",
      "content": "ローカル字幕が削除または名前変更されました。"
		}
	},
	"loading": {
		"content": "翻訳の読み込み ...",
		"title": ""
	},
	"msg": {
		"audio": {
			"decreaseAudioDelay": "オ−ディオディレイ",
			"decreaseVolume": "音量を下げる",
			"defaultAudioTrack": "デフォルト",
			"increaseAudioDelay": "オ−ディオディレイ",
			"increaseVolume": "音量を上げる",
			"mute": "ミュート",
			"name": "オ−ディオ",
			"switchAudioTrack": "オーディオトラック"
		},
		"file": {
			"clearHistory": "プレイ履歴をクリア",
			"closeWindow": "閉じる",
			"name": "ファイル",
			"open": "ファイルを開く…",
			"openRecent": "最近使用した項目を開く",
			"openURL": "URLから開く…"
		},
		"help": {
			"name": "ヘルプ",
			"splayerxHelp": "ヘルプ"
		},
		"playback": {
			"backwardL": "戻る -60s",
			"backwardS": "戻る -5s",
			"captureScreen": "スクリンショット",
			"captureVideoClip": "トリム",
			"decreasePlaybackSpeed": "再生速度の低下",
			"forwardL": "進む +60s",
			"forwardS": "進む +5s",
			"fullScreen": "ズーム/フルスクリーンを解除",
			"increasePlaybackSpeed": "再生速度の増加",
			"keepPlayingWindowFront": "再生時に最前面に表示",
			"name": "プレイ",
			"pause": "停止",
			"play": "プレイ",
			"resetSpeed": "重置播放速度",
			"singleCycle": "リピート"
		},
		"splayerx": {
			"about": "SPlayerについて",
			"feedback": "フィードバック",
			"hide": "SPlayerを隠す",
			"hideOthers": "その他を隠す",
			"homepage": "ホームページ",
			"preferences": "環境設定",
			"quit": "SPlayerを終了"
		},
		"subtitle": {
			"AITranslation": "トランスレーション結果を再読込",
			"decreaseSubtitleDelayL": "字幕ディレイ -0.5s",
			"decreaseSubtitleDelayS": "字幕ディレイ -0.1s",
			"disabledSecondarySub": "第二字幕を閉じる",
			"enabledSecondarySub": "第二字幕を開く",
			"increaseSubtitleDelayL": "字幕ディレイ +0.5s",
			"increaseSubtitleDelayS": "字幕ディレイ +0.1s",
			"langEn": "英文",
			"langZhCN": "中文",
			"loadSubtitleFile": "字幕ファイルを開く…",
			"mainSubtitle": "第一字幕",
			"menuLoading": "ローディング ...",
			"name": "字幕",
			"noSubtitle": "見つかりませんでした",
			"notToShowSubtitle": "なし",
			"secondarySubtitle": "第二字幕",
			"size1": "小",
			"size2": "通常",
			"size3": "大",
			"size4": "最大",
			"style1": "映画スタイル",
			"style2": "アニメスタイル",
			"style3": "クラシックスタイル",
			"style4": "ニッポンスタイル",
			"style5": "モダンクラシック",
			"subtitleSelect": "翻訳",
			"subtitleSize": "字幕サイズ",
			"subtitleStyle": "字幕スタイル",
			"uploadSelectedSubtitle": "字幕をアップロード"
		},
		"titleName": "SPlayer",
		"update": {
			"message": "更新已就绪，是否现在重启?",
			"no": "暂不更新",
			"title": "更新就绪",
			"updateInstalled": "播放器已更新至最新版本!",
			"yes": "更新"
		},
		"window": {
			"bossKey": "ボスキー",
			"doubleSize": "200%",
			"enterFullScreen": "フルスクリーン",
			"exitFullScreen": "フルスクリーンを解除",
			"halfSize": "50%",
			"maxmize": "最大化",
			"minimize": "最小化",
			"name": "ウィンドウ",
			"originSize": "100%"
		}
	},
	"nextVideo": {
		"nextInFolder": "ホルダー中の次のビデオ",
		"nextInPlaylist": "プレイリスト中の次のビデオ"
	},
	"preferences": {
		"general": {
			"clearHistory": "終了時にプレイ履歴を削除",
			"displayLanguage": "言語表示",
			"generalSetting": "通常設定",
			"others": "その他",
			"switchDisplayLanguages": "SPlayerの言語表示を修正。"
		},
		"privacy": {
			"languageDescription": "ビデオ再生時、SPlayerは以下の順番で通訳結果を推薦します。",
			"languagePriority": "言語の優先順位",
			"none": "なし",
			"primary": "ファースト",
			"privacyConfirm": "プライバシーとSmart Translationに許可",
			"privacySetting": "翻訳設定",
			"secondary": "セカンド",
			"setAsDefault": "SPlayerをデフォルトにする",
			"settings": "設定"
		}
	},
	"privacyBubble": {
		"confirmDisable": {
			"button": "取り消し",
			"partOne": "確認",
			"partTwo": "プライバシーとSmart Translation。",
			"underlinedContent": "禁止"
		},
		"masVersion": {
			"agree": "許可",
			"content": "Smart Translationを使用するには無記名メディア情報をアップロードし、それ以外の場合は翻訳できません。個人情報を収集することはありません。",
			"disagree": "解除"
		},
		"tryToDisable": {
			"button": "確定",
			"partOne": "SPlayerがより良いサービスを提供するため，プライバシーに許可する。",
			"partTwo": "プライバシーを解除するとSmart Translationの使用ができなくなる。",
			"underlinedContent": "禁止"
		}
	},
	"recentPlaylist": {
		"folderSource": "ホルダー",
		"playing": "再生中",
		"playlistSource": "プレイリスト"
	},
	"subtitle": {
		"embedded": "埋め込み式",
		"language": {
			"ar": "サウジアラビア語",
			"de": "ドイツ語",
			"en": "英語",
			"es": "スペイン語",
			"fr": "フランス語",
			"hi": "ヒンディー語",
			"it": "イタリア語",
			"ja": "日本語",
			"ko": "韓国語",
			"pt": "スペイン語（ポルトガル、ブラジル）",
			"ru": "ロシア語",
			"zh": "中国語（簡体字）",
			"zh-CN": "中国語（簡体字）",
			"zh-TW": "中国語（繁体字）"
		}
	},
	"uploading": {
		"content": "アップロードしています...",
		"title": ""
	},
	"uploadingFailed": {
		"content": "後でお試しください。",
		"title": "アップロードに失敗しました"
	},
	"uploadingSuccess": {
		"content": "字幕がアップロードされました。",
		"title": "アップロードに成功しました"
	}
}<|MERGE_RESOLUTION|>--- conflicted
+++ resolved
@@ -1,171 +1,4 @@
 {
-<<<<<<< HEAD
-  "msg": {
-    "titleName": "SPlayer",
-    "file": {
-      "name": "ファイル",
-      "open": "ファイルを開く…",
-      "openURL": "URLから開く…",
-      "openRecent": "最近使用した項目を開く",
-      "clearHistory": "プレイ履歴をクリア",
-      "closeWindow": "閉じる"
-    },
-    "playback": {
-      "name": "プレイ",
-      "fullScreen": "ズーム/フルスクリーンを解除",
-      "keepPlayingWindowFront": "再生時に最前面に表示",
-      "increasePlaybackSpeed": "再生速度の増加",
-      "decreasePlaybackSpeed": "再生速度の低下",
-      "resetSpeed": "重置播放速度",
-      "captureScreen": "スクリンショット",
-      "captureVideoClip": "トリム",
-      "play": "プレイ",
-      "pause": "停止",
-      "forwardS": "進む +5s",
-      "backwardS": "戻る -5s",
-      "forwardL": "進む +60s",
-      "backwardL": "戻る -60s",
-      "windowRotate": "90° 回転",
-      "singleCycle": "リピート"
-    },
-    "audio": {
-      "name": "オ−ディオ",
-      "increaseAudioDelay": "オ−ディオディレイ",
-      "decreaseAudioDelay": "オ−ディオディレイ",
-      "mute": "ミュート",
-      "switchAudioTrack": "オーディオトラック",
-      "defaultAudioTrack": "デフォルト",
-      "increaseVolume": "音量を上げる",
-      "decreaseVolume": "音量を下げる"
-    },
-    "subtitle": {
-      "name": "字幕",
-      "subtitleSelect": "翻訳",
-      "AITranslation": "トランスレーション結果を再読込",
-      "menuLoading": "ローディング ...",
-      "loadSubtitleFile": "字幕ファイルを開く…",
-      "mainSubtitle": "第一字幕",
-      "langZhCN": "中文",
-      "langEn": "英文",
-      "notToShowSubtitle": "なし",
-      "noSubtitle": "見つかりませんでした",
-      "secondarySubtitle": "第二字幕",
-      "subtitleStyle": "字幕スタイル",
-      "style1": "映画スタイル",
-      "style2": "アニメスタイル",
-      "style3": "クラシックスタイル",
-      "style4": "ニッポンスタイル",
-      "style5": "モダンクラシック",
-      "subtitleSize": "字幕サイズ",
-      "size1": "小",
-      "size2": "通常",
-      "size3": "大",
-      "size4": "最大",
-      "uploadSelectedSubtitle": "字幕をアップロード",
-      "increaseSubtitleDelayS": "字幕ディレイ +0.1s",
-      "decreaseSubtitleDelayS": "字幕ディレイ -0.1s",
-      "increaseSubtitleDelayL": "字幕ディレイ +0.5s",
-      "decreaseSubtitleDelayL": "字幕ディレイ -0.5s",
-      "enabledSecondarySub": "第二字幕を開く",
-      "disabledSecondarySub": "第二字幕を閉じる"
-    },
-    "window": {
-      "name": "ウィンドウ",
-      "minimize": "最小化",
-      "enterFullScreen": "フルスクリーン",
-      "exitFullScreen": "フルスクリーンを解除",
-      "bossKey": "ボスキー",
-      "originSize": "100%",
-      "doubleSize": "200%",
-      "maxmize": "最大化",
-      "halfSize": "50%"
-    },
-    "help": {
-      "name": "ヘルプ",
-      "splayerxHelp": "ヘルプ"
-    },
-    "splayerx": {
-      "about": "SPlayerについて",
-      "preferences": "環境設定",
-      "homepage": "ホームページ",
-      "feedback": "フィードバック",
-      "hide": "SPlayerを隠す",
-      "hideOthers": "その他を隠す",
-      "quit": "SPlayerを終了"
-    },
-    "update": {
-      "title": "更新就绪",
-      "message": "更新已就绪，是否现在重启?",
-      "yes": "更新",
-      "no": "暂不更新",
-      "updateInstalled": "播放器已更新至最新版本!"
-    }
-  },
-  "css": {
-    "titleFontSize": {
-      "fontSize": "21px"
-    },
-    "versionFontSize": {
-      "fontSize": "14px"
-    }
-  },
-  "preferences": {
-    "general": {
-      "others": "その他",
-      "generalSetting": "通常設定",
-      "displayLanguage": "言語表示",
-      "clearHistory": "終了時にプレイ履歴を削除",
-      "switchDisplayLanguages": "SPlayerの言語表示を修正。"
-    },
-    "privacy": {
-      "privacySetting": "翻訳設定",
-      "none": "なし",
-      "settings": "設定",
-      "privacyConfirm": "プライバシーとSmart Translationに許可",
-      "setAsDefault": "SPlayerをデフォルトにする",
-      "languagePriority": "言語の優先順位",
-      "languageDescription": "ビデオ再生時、SPlayerは以下の順番で通訳結果を推薦します。",
-      "primary": "ファースト",
-      "secondary": "セカンド"
-    }
-  },
-  "advance": {
-    "rateTitle": "再生速度",
-    "subMenu": "字幕設定",
-    "audioMenu": "オーディオ",
-    "fontSize": "文字サイズ",
-    "fontStyle": "文字スタイル",
-    "subDelay": "字幕ディレイ",
-    "fontItems": [
-      "小",
-      "通常",
-      "大",
-      "最大"
-    ],
-    "audioDelay": "オディオディレイ",
-    "changeTrack": "オディオトラック",
-    "chosenTrack": "デフォルト",
-    "track": "トラック"
-  },
-  "errorFile": {
-    "fileNonExist": {
-      "title": "ファイルが見つかりませんでした。",
-      "content": "プライリストから削除する。"
-    },
-    "emptyFolder": {
-      "title": "エラー",
-      "content": "再生できるファイルが見つかりませんでした。"
-    },
-    "addNoVideo": {
-      "title": "追加錯誤",
-      "content": "再生できるファイルが見つかりませんでした。"
-    },
-    "default": {
-      "title": "エラー",
-      "content": "ビデオタイプが再生できません。"
-    },
-    "loadFailed": {
-=======
 	"advance": {
 		"audioDelay": "オディオディレイ",
 		"audioMenu": "オーディオ",
@@ -222,7 +55,6 @@
 			"title": "リクエストタイムアウト"
     },
     "localSubtitleRemoved": {
->>>>>>> 723ef54e
       "title": "字幕読み込みエラー",
       "content": "ローカル字幕が削除または名前変更されました。"
 		}
@@ -257,6 +89,7 @@
 		"playback": {
 			"backwardL": "戻る -60s",
 			"backwardS": "戻る -5s",
+      "windowRotate": "90° 回転",
 			"captureScreen": "スクリンショット",
 			"captureVideoClip": "トリム",
 			"decreasePlaybackSpeed": "再生速度の低下",
