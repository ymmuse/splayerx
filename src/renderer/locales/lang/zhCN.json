--- conflicted
+++ resolved
@@ -65,213 +65,6 @@
     "localSubtitleRemoved": {
       "title": "字幕加载失败",
       "content": "本地字幕文件被删除或已改名。"
-<<<<<<< HEAD
-		}
-	},
-	"loading": {
-		"content": "正在匹配智能翻译结果 ...",
-		"title": ""
-	},
-	"msg": {
-		"audio": {
-			"decreaseAudioDelay": "音频延迟",
-			"decreaseVolume": "降低音量",
-			"defaultAudioTrack": "默认",
-			"increaseAudioDelay": "音频延迟",
-			"increaseVolume": "提高音量",
-			"mute": "静音",
-			"name": "音频",
-			"switchAudioTrack": "切换音轨"
-		},
-		"file": {
-			"clearHistory": "清空播放记录",
-			"closeWindow": "关闭",
-			"name": "文件",
-			"open": "打开文件…",
-			"openRecent": "打开最近播放",
-			"openURL": "打开 URL…",
-			"copy": "复制",
-			"paste": "粘贴"
-		},
-		"help": {
-			"name": "帮助",
-			"splayerxHelp": "帮助",
-			"shortCuts": "快捷键列表"
-		},
-		"playback": {
-			"backwardL": "后退 -60s",
-			"backwardS": "后退 -5s",
-			"windowRotate": "旋转 90°",
-			"captureScreen": "截图",
-			"captureVideoClip": "截取视频片段",
-			"decreasePlaybackSpeed": "减缓播放速度",
-			"forwardL": "前进 +60s",
-			"forwardS": "前进 +5s",
-			"fullScreen": "全屏/退出全屏",
-			"increasePlaybackSpeed": "加快播放速度",
-			"keepPlayingWindowFront": "播放时保持在前",
-			"name": "播放",
-			"pause": "暂停",
-			"play": "播放",
-			"resetSpeed": "重置播放速度",
-			"singleCycle": "循环单个文件",
-			"snapShot": "截图"
-		},
-		"splayerx": {
-			"about": "关于射手影音",
-			"feedback": "反馈",
-			"hide": "隐藏射手影音",
-			"hideOthers": "隐藏其他",
-			"homepage": "网站",
-			"preferences": "偏好设置",
-			"quit": "退出射手影音"
-		},
-		"subtitle": {
-			"AITranslation": "重新加载翻译结果",
-			"decreaseSubtitleDelayL": "",
-			"decreaseSubtitleDelayS": "字幕延时 -0.1s",
-			"disabledSecondarySub": "关闭第二字幕",
-			"enabledSecondarySub": "启用第二字幕",
-			"increaseSubtitleDelayL": "",
-			"increaseSubtitleDelayS": "字幕延时 +0.1s",
-			"langEn": "英文",
-			"langZhCN": "中文",
-			"loadSubtitleFile": "加载字幕文件…",
-			"mainSubtitle": "第一字幕",
-			"menuLoading": "正在匹配翻译结果 ...",
-			"name": "字幕",
-			"noSubtitle": "暂未找到翻译结果",
-			"notToShowSubtitle": "无",
-			"secondarySubtitle": "第二字幕",
-			"size1": "小",
-			"size2": "标准",
-			"size3": "大",
-			"size4": "超大",
-			"style1": "电影风格",
-			"style2": "动漫风格",
-			"style3": "复古风格",
-			"style4": "日系风格",
-			"style5": "现代经典",
-			"subtitleSelect": "翻译",
-			"subtitleSize": "字幕尺寸",
-			"subtitleStyle": "字幕样式",
-			"uploadSelectedSubtitle": "上传所选字幕"
-		},
-		"titleName": "SPlayer",
-		"update": {
-			"message": "更新已就绪，是否现在重启?",
-			"no": "暂不更新",
-			"title": "更新就绪",
-			"updateInstalled": "播放器已更新至最新版本!",
-			"yes": "更新"
-		},
-		"window": {
-			"bossKey": "老板键",
-			"doubleSize": "200%",
-			"enterFullScreen": "进入全屏",
-			"exitFullScreen": "退出全屏",
-			"halfSize": "50%",
-			"maxmize": "最大化",
-			"minimize": "最小化",
-			"name": "窗口",
-			"originSize": "100%"
-		}
-	},
-	"nextVideo": {
-		"nextInFolder": "文件夹中下一视频",
-		"nextInPlaylist": "播放列表中下一视频"
-	},
-	"preferences": {
-		"general": {
-			"clearHistory": "退出时自动清空播放记录",
-			"reverseScrolling": "鼠标滚轮反向",
-			"setDefault": "设为默认播放器",
-			"setDefaultDescription": "所有视频文件都自动使用SPlayer打开。",
-			"restoreSettings": "抹掉所有内容和设置",
-			"restoreSettingsDescription": "删除所有本地数据和缓存文件并重启应用。",
-			"setButton": "应用",
-			"relaunch": "重启",
-			"displayLanguage": "显示语言",
-			"generalSetting": "通用设置",
-			"others": "其他",
-			"switchDisplayLanguages": "您可以在此修改射手影音播放器菜单、对话框中的显示语言。"
-		},
-		"privacy": {
-			"languageDescription": "按以下语言提供翻译结果，翻译需上传匿名信息但不会包含任何隐私数据。",
-			"languagePriority": "选择翻译语言",
-			"none": "无",
-			"primary": "首要语言",
-			"privacyConfirm": "启用智能翻译",
-			"privacySetting": "智能翻译",
-			"secondary": "次要语言",
-			"setAsDefault": "将SPlayer设为默认播放器",
-			"settings": "设置"
-		}
-	},
-	"privacyBubble": {
-		"confirmDisable": {
-			"button": "取消",
-			"partOne": "确认",
-			"partTwo": "匿名信息和智能翻译。",
-			"underlinedContent": "禁用"
-		},
-		"masVersion": {
-			"agree": "启用",
-			"content": "智能翻译功能需要您同意通过匿名方式上传媒体信息至服务端，否则将无法使用该功能获取翻译结果，我们不会收集关于您个人的隐私信息。",
-			"disagree": "禁用"
-		},
-		"tryToDisable": {
-			"button": "确定",
-			"partOne": "射手影音使用匿名信息以提供更好服务，",
-			"partTwo": "匿名信息会导致智能翻译无法使用。",
-			"underlinedContent": "禁用"
-		}
-	},
-	"recentPlaylist": {
-		"folderSource": "文件夹",
-		"playing": "正在播放",
-		"playlistSource": "播放列表"
-	},
-	"subtitle": {
-		"embedded": "内嵌",
-		"language": {
-			"ar": "阿拉伯语",
-			"de": "德语",
-			"en": "英语",
-			"es": "西班牙语",
-			"fr": "法语",
-			"hi": "印地语",
-			"it": "意大利语",
-			"ja": "日语",
-			"ko": "韩语",
-			"pt": "葡萄牙语（葡萄牙、巴西）",
-			"ru": "俄语",
-			"zh": "中文（简体）",
-			"zh-CN": "中文（简体）",
-			"zh-TW": "中文（繁体）"
-		}
-	},
-	"uploading": {
-		"content": "字幕正在上传中 ...",
-		"title": ""
-	},
-	"uploadingFailed": {
-		"content": "请稍后重试。",
-		"title": "上传失败"
-	},
-	"uploadingSuccess": {
-		"content": "字幕已成功上传。",
-		"title": "上传成功"
-	},
-	"snapshotSuccess": {
-		"content": "截图成功",
-		"title": ""
-	},
-	"snapshotFailed": {
-		"content": "请稍后重试。",
-		"title": "截图失败"
-	}
-=======
     }
   },
   "loading": {
@@ -295,7 +88,9 @@
       "name": "文件",
       "open": "打开文件…",
       "openRecent": "打开最近播放",
-      "openURL": "打开 URL…"
+      "openURL": "打开 URL…",
+      "copy": "复制",
+      "paste": "粘贴"
     },
     "help": {
       "name": "帮助",
@@ -475,5 +270,4 @@
     "content": "请稍后重试。",
     "title": "截图失败"
   }
->>>>>>> 64e85e3e
 }