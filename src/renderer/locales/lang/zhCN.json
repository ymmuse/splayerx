--- conflicted
+++ resolved
@@ -1,68 +1,4 @@
 {
-<<<<<<< HEAD
-	"advance": {
-		"audioDelay": "音频延迟",
-		"audioMenu": "音频选项",
-		"changeTrack": "切换轨道",
-		"chosenTrack": "默认",
-		"fontItems": [
-			"小",
-			"中",
-			"大",
-			"超大"
-		],
-		"fontSize": "字体大小",
-		"fontStyle": "字体样式",
-		"rateTitle": "播放速度",
-		"subDelay": "字幕延迟",
-		"subMenu": "字幕设置",
-		"track": "音轨"
-	},
-	"css": {
-		"titleFontSize": {
-			"fontSize": "21px"
-		},
-		"versionFontSize": {
-			"fontSize": "14px"
-		}
-	},
-	"errorFile": {
-		"addNoVideo": {
-			"content": "未找到可播放文件。",
-			"title": "添加错误"
-		},
-		"default": {
-			"content": "暂不支持该文件类型。",
-			"title": "打开错误"
-		},
-		"emptyFolder": {
-			"content": "未找到可播放文件。",
-			"title": "打开错误"
-		},
-		"fileNonExist": {
-			"content": "将从列表中移除此项目。",
-			"title": "未找到文件"
-		},
-		"playlistNonExist": {
-			"content": "该条记录已被移除。",
-			"title": "文件未找到"
-		},
-		"fileNonExistInPlaylist": {
-			"content": "已从列表中移除。",
-			"title": "部分文件未找到"
-		},
-		"loadFailed": {
-			"content": "暂不支持该字幕类型。",
-			"title": "未能加载字幕"
-		},
-		"offLine": {
-			"content": "建议您检查网络状况后重试。",
-			"title": "未能连接网络"
-		},
-		"timeout": {
-			"content": "网络延迟或云端异常。",
-			"title": "网络请求超时"
-=======
   "advance": {
     "audioDelay": "音频延迟",
     "audioMenu": "音频选项",
@@ -101,6 +37,14 @@
       "content": "将从列表中移除此项目。",
       "title": "未找到文件"
     },
+    "playlistNonExist": {
+			"content": "该条记录已被移除。",
+			"title": "文件未找到"
+		},
+		"fileNonExistInPlaylist": {
+			"content": "已从列表中移除。",
+			"title": "部分文件未找到"
+		},
     "loadFailed": {
       "content": "暂不支持该字幕类型。",
       "title": "未能加载字幕"
@@ -112,7 +56,6 @@
     "timeout": {
       "content": "网络延迟或云端异常。",
       "title": "网络请求超时"
->>>>>>> 46ebbcc4
     },
     "localSubtitleRemoved": {
       "title": "字幕加载失败",
