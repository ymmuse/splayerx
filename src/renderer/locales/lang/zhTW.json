{
<<<<<<< HEAD
  "msg": {
    "titleName": "SPlayer",
    "file": {
      "name": "文件",
      "open": "打開文件…",
      "openURL": "打開 URL…",
      "openRecent": "打開最近播放",
      "clearHistory": "清空播放記錄",
      "closeWindow": "關閉"
    },
    "playback": {
      "name": "播放",
      "fullScreen": "全屏/退出全屏",
      "keepPlayingWindowFront": "播放時保持在前",
      "increasePlaybackSpeed": "加快播放速度",
      "decreasePlaybackSpeed": "減緩播放速度",
      "resetSpeed": "重置播放速度",
      "captureScreen": "截圖",
      "captureVideoClip": "截取視頻片段",
      "play": "播放",
      "pause": "暫停",
      "forwardS": "前進 +5s",
      "backwardS": "後退 -5s",
      "forwardL": "前進 +60s",
      "backwardL": "後退 -60s",
      "windowRotate": "旋轉 90°",
      "singleCycle": "循環單個文件"
    },
    "audio": {
      "name": "音頻",
      "increaseAudioDelay": "音頻延遲",
      "decreaseAudioDelay": "音頻延遲",
      "mute": "靜音",
      "switchAudioTrack": "切換音軌",
      "defaultAudioTrack": "默認",
      "increaseVolume": "提高音量",
      "decreaseVolume": "降低音量"
    },
    "subtitle": {
      "name": "字幕",
      "subtitleSelect": "翻譯",
      "AITranslation": "重新加載翻譯結果",
      "menuLoading": "正在匹配翻譯結果 ...",
      "loadSubtitleFile": "加載字幕文件…",
      "mainSubtitle": "第一字幕",
      "langZhCN": "中文",
      "langEn": "英文",
      "notToShowSubtitle": "無",
      "noSubtitle": "暫未找到翻譯結果",
      "secondarySubtitle": "第二字幕",
      "subtitleStyle": "字幕樣式",
      "style1": "電影風格",
      "style2": "動漫風格",
      "style3": "復古風格",
      "style4": "日系風格",
      "style5": "現代經典",
      "subtitleSize": "字幕尺寸",
      "size1": "小",
      "size2": "標準",
      "size3": "大",
      "size4": "超大",
      "uploadSelectedSubtitle": "上傳所選字幕",
      "increaseSubtitleDelayS": "字幕延時 +0.1s",
      "decreaseSubtitleDelayS": "字幕延時 -0.1s",
      "enabledSecondarySub": "啟用第二字幕",
      "disabledSecondarySub": "關閉第二字幕"
    },
    "window": {
      "name": "窗口",
      "minimize": "最小化",
      "enterFullScreen": "進入全屏",
      "exitFullScreen": "退出全屏",
      "bossKey": "老板鍵",
      "originSize": "100%",
      "doubleSize": "200%",
      "maxmize": "最大化",
      "halfSize": "50%"
    },
    "help": {
      "name": "幫助",
      "splayerxHelp": "幫助"
    },
    "splayerx": {
      "about": "關於射手影音",
      "preferences": "偏好設置",
      "homepage": "網站",
      "feedback": "反饋",
      "hide": "隱藏射手影音",
      "hideOthers": "隱藏其他",
      "quit": "退出射手影音"
    },
    "update": {
      "title": "更新就緒",
      "message": "更新已就緒，是否現在重啟?",
      "yes": "更新",
      "no": "暫不更新",
      "updateInstalled": "播放器已更新至最新版本!"
    }
  },
  "css": {
    "titleFontSize": {
      "fontSize": "21px"
    },
    "versionFontSize": {
      "fontSize": "14px"
    }
  },
  "preferences": {
    "general": {
      "others": "其他",
      "generalSetting": "通用設置",
      "displayLanguage": "顯示語言",
      "clearHistory": "退出時自動清空播放記錄",
      "switchDisplayLanguages": "您可以在此修改射手影音播放器菜單、對話框中的顯示語言。"
    },
    "privacy": {
      "privacySetting": "智能翻譯",
      "none": "無",
      "settings": "設置",
      "privacyConfirm": "啟用匿名信息和智能翻譯",
      "setAsDefault": "將SPlayer設為默認播放器",
      "languagePriority": "語言優先級",
      "languageDescription": "在您觀賞影片時，射手影音會為您推送以下語言的翻譯結果。",
      "primary": "首要語言",
      "secondary": "次要語言"
    }
  },
  "advance": {
    "rateTitle": "播放速度",
    "subMenu": "字幕設置",
    "audioMenu": "音頻選項",
    "fontSize": "字體大小",
    "fontStyle": "字體樣式",
    "subDelay": "字幕延遲",
    "fontItems": [
      "小",
      "中",
      "大",
      "超大"
    ],
    "audioDelay": "音頻延遲",
    "changeTrack": "切換軌道",
    "chosenTrack": "默認",
    "track": "音軌"
  },
  "errorFile": {
    "fileNonExist": {
      "title": "未找到文件",
      "content": "將從列表中移除此項目。"
    },
    "emptyFolder": {
      "title": "打開錯誤",
      "content": "未找到可播放文件。"
    },
    "addNoVideo": {
      "title": "添加錯誤",
      "content": "未找到可播放文件。"
    },
    "default": {
      "title": "打開錯誤",
      "content": "暫不支持該文件類型。"
    },
    "loadFailed": {
      "title": "未能加載字幕",
      "content": "暫不支持該字幕類型。"
    },
    "offLine": {
      "title": "未能連接網絡",
      "content": "建議您檢查網絡狀況後重試。"
    },
    "timeout": {
      "title": "網絡請求超時",
      "content": "網絡延遲或雲端異常。"
    }
  },
  "loading": {
    "title": "",
    "content": "正在智能匹配翻譯結果 ..."
  },
  "uploading": {
    "title": "",
    "content": "字幕正在上傳中 ..."
  },
  "uploadingSuccess": {
    "title": "上傳成功",
    "content": "字幕已成功上傳。"
  },
  "uploadingFailed": {
    "title": "上傳失敗",
    "content": "請稍後重試。"
  },
  "privacyBubble": {
    "masVersion": {
      "content": "智能翻譯功能需要您同意通過匿名方式上傳媒體信息至服務端，否則將無法使用該功能獲取翻譯結果，我們不會收集關於您個人的隱私信息。",
      "agree": "啟用",
      "disagree": "禁用"
    },
    "tryToDisable": {
      "partOne": "射手影音使用匿名信息以提供更好服務，",
      "partTwo": "匿名信息會導致智能翻譯無法使用。",
      "underlinedContent": "禁用",
      "button": "確定"
    },
    "confirmDisable": {
      "partOne": "確認",
      "partTwo": "匿名信息和智能翻譯。",
      "underlinedContent": "禁用",
      "button": "取消"
    }
  },
  "recentPlaylist": {
    "folderSource": "文件夾",
    "playlistSource": "播放列表",
    "playing": "正在播放"
  },
  "nextVideo": {
    "nextInFolder": "文件夾中下一視頻",
    "nextInPlaylist": "播放列表中下一視頻"
  },
  "subtitle": {
    "embedded": "內嵌",
    "language": {
      "zh": "中文 (簡體)",
      "zh-CN": "中文 (簡體)",
      "zh-TW": "中文 (繁體)",
      "en": "英文",
      "es": "西班牙文",
      "ja": "日文",
      "fr": "法文",
      "ko": "韓文",
      "pt": "葡萄牙文 (葡萄牙、巴西)",
      "ar": "阿拉伯文",
      "de": "德文",
      "ru": "俄文",
      "hi": "北印度文",
      "it": "義大利文"
    }
  }
=======
	"advance": {
		"audioDelay": "音頻延遲",
		"audioMenu": "音頻選項",
		"changeTrack": "切換軌道",
		"chosenTrack": "默認",
		"fontItems": [
			"小",
			"中",
			"大",
			"超大"
		],
		"fontSize": "字體大小",
		"fontStyle": "字體樣式",
		"rateTitle": "播放速度",
		"subDelay": "字幕延遲",
		"subMenu": "字幕設置",
		"track": "音軌"
	},
	"css": {
		"titleFontSize": {
			"fontSize": "21px"
		},
		"versionFontSize": {
			"fontSize": "14px"
		}
	},
	"errorFile": {
		"addNoVideo": {
			"content": "未找到可播放文件。",
			"title": "添加錯誤"
		},
		"default": {
			"content": "暫不支持該文件類型。",
			"title": "打開錯誤"
		},
		"emptyFolder": {
			"content": "未找到可播放文件。",
			"title": "打開錯誤"
		},
		"fileNonExist": {
			"content": "將從列表中移除此項目。",
			"title": "未找到文件"
		},
		"loadFailed": {
			"content": "暫不支持該字幕類型。",
			"title": "未能加載字幕"
		},
		"offLine": {
			"content": "建議您檢查網絡狀況後重試。",
			"title": "未能連接網絡"
		},
		"timeout": {
			"content": "網絡延遲或雲端異常。",
			"title": "網絡請求超時"
    },
    "localSubtitleRemoved": {
      "title": "字幕加載失敗",
      "content": "本地字幕文件被刪除或已改名。"
		}
	},
	"loading": {
		"content": "正在智能匹配翻譯結果 ...",
		"title": ""
	},
	"msg": {
		"audio": {
			"decreaseAudioDelay": "音頻延遲",
			"decreaseVolume": "降低音量",
			"defaultAudioTrack": "默認",
			"increaseAudioDelay": "音頻延遲",
			"increaseVolume": "提高音量",
			"mute": "靜音",
			"name": "音頻",
			"switchAudioTrack": "切換音軌"
		},
		"file": {
			"clearHistory": "清空播放記錄",
			"closeWindow": "關閉",
			"name": "文件",
			"open": "打開文件…",
			"openRecent": "打開最近播放",
			"openURL": "打開 URL…"
		},
		"help": {
			"name": "幫助",
			"splayerxHelp": "幫助"
		},
		"playback": {
			"backwardL": "後退 -60s",
			"backwardS": "後退 -5s",
			"captureScreen": "截圖",
			"captureVideoClip": "截取視頻片段",
			"decreasePlaybackSpeed": "減緩播放速度",
			"forwardL": "前進 +60s",
			"forwardS": "前進 +5s",
			"fullScreen": "全屏/退出全屏",
			"increasePlaybackSpeed": "加快播放速度",
			"keepPlayingWindowFront": "播放時保持在前",
			"name": "播放",
			"pause": "暫停",
			"play": "播放",
			"resetSpeed": "重置播放速度",
			"singleCycle": "循環單個文件"
		},
		"splayerx": {
			"about": "關於射手影音",
			"feedback": "反饋",
			"hide": "隱藏射手影音",
			"hideOthers": "隱藏其他",
			"homepage": "網站",
			"preferences": "偏好設置",
			"quit": "退出射手影音"
		},
		"subtitle": {
			"AITranslation": "重新加載翻譯結果",
			"decreaseSubtitleDelayL": "",
			"decreaseSubtitleDelayS": "字幕延時 -0.1s",
			"disabledSecondarySub": "關閉第二字幕",
			"enabledSecondarySub": "啟用第二字幕",
			"increaseSubtitleDelayL": "",
			"increaseSubtitleDelayS": "字幕延時 +0.1s",
			"langEn": "英文",
			"langZhCN": "中文",
			"loadSubtitleFile": "加載字幕文件…",
			"mainSubtitle": "第一字幕",
			"menuLoading": "正在匹配翻譯結果 ...",
			"name": "字幕",
			"noSubtitle": "暫未找到翻譯結果",
			"notToShowSubtitle": "無",
			"secondarySubtitle": "第二字幕",
			"size1": "小",
			"size2": "標準",
			"size3": "大",
			"size4": "超大",
			"style1": "電影風格",
			"style2": "動漫風格",
			"style3": "復古風格",
			"style4": "日系風格",
			"style5": "現代經典",
			"subtitleSelect": "翻譯",
			"subtitleSize": "字幕尺寸",
			"subtitleStyle": "字幕樣式",
			"uploadSelectedSubtitle": "上傳所選字幕"
		},
		"titleName": "SPlayer",
		"update": {
			"message": "更新已就緒，是否現在重啟?",
			"no": "暫不更新",
			"title": "更新就緒",
			"updateInstalled": "播放器已更新至最新版本!",
			"yes": "更新"
		},
		"window": {
			"bossKey": "老板鍵",
			"doubleSize": "200%",
			"enterFullScreen": "進入全屏",
			"exitFullScreen": "退出全屏",
			"halfSize": "50%",
			"maxmize": "最大化",
			"minimize": "最小化",
			"name": "窗口",
			"originSize": "100%"
		}
	},
	"nextVideo": {
		"nextInFolder": "文件夾中下一視頻",
		"nextInPlaylist": "播放列表中下一視頻"
	},
	"preferences": {
		"general": {
			"clearHistory": "退出時自動清空播放記錄",
			"displayLanguage": "顯示語言",
			"generalSetting": "通用設置",
			"others": "其他",
			"switchDisplayLanguages": "您可以在此修改射手影音播放器菜單、對話框中的顯示語言。"
		},
		"privacy": {
			"languageDescription": "在您觀賞影片時，射手影音會為您推送以下語言的翻譯結果。",
			"languagePriority": "語言優先級",
			"none": "無",
			"primary": "首要語言",
			"privacyConfirm": "啟用匿名信息和智能翻譯",
			"privacySetting": "智能翻譯",
			"secondary": "次要語言",
			"setAsDefault": "將SPlayer設為默認播放器",
			"settings": "設置"
		}
	},
	"privacyBubble": {
		"confirmDisable": {
			"button": "取消",
			"partOne": "確認",
			"partTwo": "匿名信息和智能翻譯。",
			"underlinedContent": "禁用"
		},
		"masVersion": {
			"agree": "啟用",
			"content": "智能翻譯功能需要您同意通過匿名方式上傳媒體信息至服務端，否則將無法使用該功能獲取翻譯結果，我們不會收集關於您個人的隱私信息。",
			"disagree": "禁用"
		},
		"tryToDisable": {
			"button": "確定",
			"partOne": "射手影音使用匿名信息以提供更好服務，",
			"partTwo": "匿名信息會導致智能翻譯無法使用。",
			"underlinedContent": "禁用"
		}
	},
	"recentPlaylist": {
		"folderSource": "文件夾",
		"playing": "正在播放",
		"playlistSource": "播放列表"
	},
	"subtitle": {
		"embedded": "內嵌",
		"language": {
			"ar": "阿拉伯文",
			"de": "德文",
			"en": "英文",
			"es": "西班牙文",
			"fr": "法文",
			"hi": "北印度文",
			"it": "義大利文",
			"ja": "日文",
			"ko": "韓文",
			"pt": "葡萄牙文 (葡萄牙、巴西)",
			"ru": "俄文",
			"zh": "中文 (簡體)",
			"zh-CN": "中文 (簡體)",
			"zh-TW": "中文 (繁體)"
		}
	},
	"uploading": {
		"content": "字幕正在上傳中 ...",
		"title": ""
	},
	"uploadingFailed": {
		"content": "請稍後重試。",
		"title": "上傳失敗"
	},
	"uploadingSuccess": {
		"content": "字幕已成功上傳。",
		"title": "上傳成功"
	}
>>>>>>> 723ef54e
}<|MERGE_RESOLUTION|>--- conflicted
+++ resolved
@@ -1,244 +1,4 @@
 {
-<<<<<<< HEAD
-  "msg": {
-    "titleName": "SPlayer",
-    "file": {
-      "name": "文件",
-      "open": "打開文件…",
-      "openURL": "打開 URL…",
-      "openRecent": "打開最近播放",
-      "clearHistory": "清空播放記錄",
-      "closeWindow": "關閉"
-    },
-    "playback": {
-      "name": "播放",
-      "fullScreen": "全屏/退出全屏",
-      "keepPlayingWindowFront": "播放時保持在前",
-      "increasePlaybackSpeed": "加快播放速度",
-      "decreasePlaybackSpeed": "減緩播放速度",
-      "resetSpeed": "重置播放速度",
-      "captureScreen": "截圖",
-      "captureVideoClip": "截取視頻片段",
-      "play": "播放",
-      "pause": "暫停",
-      "forwardS": "前進 +5s",
-      "backwardS": "後退 -5s",
-      "forwardL": "前進 +60s",
-      "backwardL": "後退 -60s",
-      "windowRotate": "旋轉 90°",
-      "singleCycle": "循環單個文件"
-    },
-    "audio": {
-      "name": "音頻",
-      "increaseAudioDelay": "音頻延遲",
-      "decreaseAudioDelay": "音頻延遲",
-      "mute": "靜音",
-      "switchAudioTrack": "切換音軌",
-      "defaultAudioTrack": "默認",
-      "increaseVolume": "提高音量",
-      "decreaseVolume": "降低音量"
-    },
-    "subtitle": {
-      "name": "字幕",
-      "subtitleSelect": "翻譯",
-      "AITranslation": "重新加載翻譯結果",
-      "menuLoading": "正在匹配翻譯結果 ...",
-      "loadSubtitleFile": "加載字幕文件…",
-      "mainSubtitle": "第一字幕",
-      "langZhCN": "中文",
-      "langEn": "英文",
-      "notToShowSubtitle": "無",
-      "noSubtitle": "暫未找到翻譯結果",
-      "secondarySubtitle": "第二字幕",
-      "subtitleStyle": "字幕樣式",
-      "style1": "電影風格",
-      "style2": "動漫風格",
-      "style3": "復古風格",
-      "style4": "日系風格",
-      "style5": "現代經典",
-      "subtitleSize": "字幕尺寸",
-      "size1": "小",
-      "size2": "標準",
-      "size3": "大",
-      "size4": "超大",
-      "uploadSelectedSubtitle": "上傳所選字幕",
-      "increaseSubtitleDelayS": "字幕延時 +0.1s",
-      "decreaseSubtitleDelayS": "字幕延時 -0.1s",
-      "enabledSecondarySub": "啟用第二字幕",
-      "disabledSecondarySub": "關閉第二字幕"
-    },
-    "window": {
-      "name": "窗口",
-      "minimize": "最小化",
-      "enterFullScreen": "進入全屏",
-      "exitFullScreen": "退出全屏",
-      "bossKey": "老板鍵",
-      "originSize": "100%",
-      "doubleSize": "200%",
-      "maxmize": "最大化",
-      "halfSize": "50%"
-    },
-    "help": {
-      "name": "幫助",
-      "splayerxHelp": "幫助"
-    },
-    "splayerx": {
-      "about": "關於射手影音",
-      "preferences": "偏好設置",
-      "homepage": "網站",
-      "feedback": "反饋",
-      "hide": "隱藏射手影音",
-      "hideOthers": "隱藏其他",
-      "quit": "退出射手影音"
-    },
-    "update": {
-      "title": "更新就緒",
-      "message": "更新已就緒，是否現在重啟?",
-      "yes": "更新",
-      "no": "暫不更新",
-      "updateInstalled": "播放器已更新至最新版本!"
-    }
-  },
-  "css": {
-    "titleFontSize": {
-      "fontSize": "21px"
-    },
-    "versionFontSize": {
-      "fontSize": "14px"
-    }
-  },
-  "preferences": {
-    "general": {
-      "others": "其他",
-      "generalSetting": "通用設置",
-      "displayLanguage": "顯示語言",
-      "clearHistory": "退出時自動清空播放記錄",
-      "switchDisplayLanguages": "您可以在此修改射手影音播放器菜單、對話框中的顯示語言。"
-    },
-    "privacy": {
-      "privacySetting": "智能翻譯",
-      "none": "無",
-      "settings": "設置",
-      "privacyConfirm": "啟用匿名信息和智能翻譯",
-      "setAsDefault": "將SPlayer設為默認播放器",
-      "languagePriority": "語言優先級",
-      "languageDescription": "在您觀賞影片時，射手影音會為您推送以下語言的翻譯結果。",
-      "primary": "首要語言",
-      "secondary": "次要語言"
-    }
-  },
-  "advance": {
-    "rateTitle": "播放速度",
-    "subMenu": "字幕設置",
-    "audioMenu": "音頻選項",
-    "fontSize": "字體大小",
-    "fontStyle": "字體樣式",
-    "subDelay": "字幕延遲",
-    "fontItems": [
-      "小",
-      "中",
-      "大",
-      "超大"
-    ],
-    "audioDelay": "音頻延遲",
-    "changeTrack": "切換軌道",
-    "chosenTrack": "默認",
-    "track": "音軌"
-  },
-  "errorFile": {
-    "fileNonExist": {
-      "title": "未找到文件",
-      "content": "將從列表中移除此項目。"
-    },
-    "emptyFolder": {
-      "title": "打開錯誤",
-      "content": "未找到可播放文件。"
-    },
-    "addNoVideo": {
-      "title": "添加錯誤",
-      "content": "未找到可播放文件。"
-    },
-    "default": {
-      "title": "打開錯誤",
-      "content": "暫不支持該文件類型。"
-    },
-    "loadFailed": {
-      "title": "未能加載字幕",
-      "content": "暫不支持該字幕類型。"
-    },
-    "offLine": {
-      "title": "未能連接網絡",
-      "content": "建議您檢查網絡狀況後重試。"
-    },
-    "timeout": {
-      "title": "網絡請求超時",
-      "content": "網絡延遲或雲端異常。"
-    }
-  },
-  "loading": {
-    "title": "",
-    "content": "正在智能匹配翻譯結果 ..."
-  },
-  "uploading": {
-    "title": "",
-    "content": "字幕正在上傳中 ..."
-  },
-  "uploadingSuccess": {
-    "title": "上傳成功",
-    "content": "字幕已成功上傳。"
-  },
-  "uploadingFailed": {
-    "title": "上傳失敗",
-    "content": "請稍後重試。"
-  },
-  "privacyBubble": {
-    "masVersion": {
-      "content": "智能翻譯功能需要您同意通過匿名方式上傳媒體信息至服務端，否則將無法使用該功能獲取翻譯結果，我們不會收集關於您個人的隱私信息。",
-      "agree": "啟用",
-      "disagree": "禁用"
-    },
-    "tryToDisable": {
-      "partOne": "射手影音使用匿名信息以提供更好服務，",
-      "partTwo": "匿名信息會導致智能翻譯無法使用。",
-      "underlinedContent": "禁用",
-      "button": "確定"
-    },
-    "confirmDisable": {
-      "partOne": "確認",
-      "partTwo": "匿名信息和智能翻譯。",
-      "underlinedContent": "禁用",
-      "button": "取消"
-    }
-  },
-  "recentPlaylist": {
-    "folderSource": "文件夾",
-    "playlistSource": "播放列表",
-    "playing": "正在播放"
-  },
-  "nextVideo": {
-    "nextInFolder": "文件夾中下一視頻",
-    "nextInPlaylist": "播放列表中下一視頻"
-  },
-  "subtitle": {
-    "embedded": "內嵌",
-    "language": {
-      "zh": "中文 (簡體)",
-      "zh-CN": "中文 (簡體)",
-      "zh-TW": "中文 (繁體)",
-      "en": "英文",
-      "es": "西班牙文",
-      "ja": "日文",
-      "fr": "法文",
-      "ko": "韓文",
-      "pt": "葡萄牙文 (葡萄牙、巴西)",
-      "ar": "阿拉伯文",
-      "de": "德文",
-      "ru": "俄文",
-      "hi": "北印度文",
-      "it": "義大利文"
-    }
-  }
-=======
 	"advance": {
 		"audioDelay": "音頻延遲",
 		"audioMenu": "音頻選項",
@@ -328,7 +88,8 @@
 		},
 		"playback": {
 			"backwardL": "後退 -60s",
-			"backwardS": "後退 -5s",
+      "backwardS": "後退 -5s",
+      "windowRotate": "旋轉 90°",      
 			"captureScreen": "截圖",
 			"captureVideoClip": "截取視頻片段",
 			"decreasePlaybackSpeed": "減緩播放速度",
@@ -482,5 +243,4 @@
 		"content": "字幕已成功上傳。",
 		"title": "上傳成功"
 	}
->>>>>>> 723ef54e
 }