{
  "advance": {
    "audioDelay": "오디오 지연",
    "audioMenu": "오디오 설정",
    "changeTrack": "오디오 트랙",
    "chosenTrack": "태만",
    "fontItems": [
      "에스",
      "엠",
      "엘",
      "특대"
    ],
    "fontSize": "글자 크기",
    "fontStyle": "글꼴 스타일",
    "rateTitle": "재생 속도",
    "subDelay": "자막 지연",
    "subMenu": "자막 설정",
    "track": "선로"
  },
  "css": {
    "titleFontSize": {
      "fontSize": "21px"
    },
    "versionFontSize": {
      "fontSize": "14px"
    }
  },
  "errorFile": {
    "addNoVideo": {
      "content": "재생할 수있는 파일을 찾을 수 없습니다.",
      "title": "파일 추가 실패"
    },
    "default": {
      "content": "지원되지 않는 비디오 유형입니다.",
      "title": "열기 실패"
    },
    "emptyFolder": {
      "content": "재생할 수있는 파일을 찾을 수 없습니다.",
      "title": "열기 실패"
    },
    "fileNonExist": {
      "content": "목록에서 제거됩니다.",
      "title": "파일을 찾을 수 없음"
    },
    "playlistNonExist": {
      "content": "이 항목은 제거되었습니다.",
      "title": "파일을 찾을 수 없음"
    },
    "fileNonExistInPlaylist": {
      "content": "파일이 목록에서 제거됩니다.",
      "title": "일부 파일을 찾을 수 없습니다"
    },
    "loadFailed": {
      "content": "자막 유형이 지원되지 않습니다.",
      "title": "로드 자막 실패"
    },
    "offLine": {
      "content": "네트워크를 확인한 후 다시 시도하십시오.",
      "title": "네트워크 액세스 없음"
    },
    "timeout": {
      "content": "네트워크 지연 또는 서버 오류.",
      "title": "요청 시간 초과"
    },
    "localSubtitleRemoved": {
      "title": "로드 자막 실패",
      "content": "로컬 자막이 제거되거나 이름이 변경되었습니다."
<<<<<<< HEAD
		}
	},
	"loading": {
		"content": "번역로드 중 ...",
		"title": ""
	},
	"msg": {
		"audio": {
			"decreaseAudioDelay": "오디오 지연",
			"decreaseVolume": "볼륨 감소",
			"defaultAudioTrack": "태만",
			"increaseAudioDelay": "오디오 지연",
			"increaseVolume": "볼륨 높이기",
			"mute": "묵자",
			"name": "오디오",
			"switchAudioTrack": "오디오 트랙 전환"
		},
		"file": {
			"clearHistory": "재생 기록 지우기",
			"closeWindow": "창 닫기",
			"name": "파일",
			"open": "열다…",
			"openRecent": "열기 최근",
			"openURL": "URL 열기 ...",
			"copy": "복사",
			"paste": "붙여 넣기"
		},
		"help": {
			"name": "도움",
			"splayerxHelp": "도움",
			"shortCuts": "바로 가기 목록"
		},
		"playback": {
			"backwardL": "단계 뒤로 -60 년대",
			"backwardS": "스텝 뒤로 -5s",
			"windowRotate": "90도 회전",
			"captureScreen": "화면 캡처",
			"captureVideoClip": "비디오 클립 캡처",
			"decreasePlaybackSpeed": "재생 속도 감소",
			"forwardL": "60 초 앞으로",
			"forwardS": "1 단계 앞으로",
			"fullScreen": "전체 화면",
			"increasePlaybackSpeed": "재생 속도 향상",
			"keepPlayingWindowFront": "재생할 때 플로트",
			"name": "재생",
			"pause": "중지",
			"play": "놀이",
			"resetSpeed": "재생 속도 재설정",
			"singleCycle": "하나 반복",
			"snapShot": "스냅 샷"
		},
		"splayerx": {
			"about": "SPlayer 정보",
			"feedback": "피드백",
			"hide": "숨는 장소",
			"hideOthers": "다른 사람 숨기기",
			"homepage": "웹 사이트",
			"preferences": "환경 설정",
			"quit": "SPlayer 종료"
		},
		"subtitle": {
			"AITranslation": "스마트 번역 새로 고침",
			"decreaseSubtitleDelayL": "",
			"decreaseSubtitleDelayS": "자막 지연 -0.1s",
			"disabledSecondarySub": "보조 부제목 사용 중지",
			"enabledSecondarySub": "보조 부제목 사용",
			"increaseSubtitleDelayL": "",
			"increaseSubtitleDelayS": "자막 지연 0.1s",
			"langEn": "영어",
			"langZhCN": "중국말",
			"loadSubtitleFile": "자막 파일로드 중 ...",
			"mainSubtitle": "1 차 자막",
			"menuLoading": "로드 중 ...",
			"name": "자막",
			"noSubtitle": "찾을 수 없음",
			"notToShowSubtitle": "없음",
			"secondarySubtitle": "보조 부제목",
			"size1": "작은",
			"size2": "표준",
			"size3": "큰",
			"size4": "특대",
			"style1": "영화 스타일",
			"style2": "애니메이션 스타일",
			"style3": "복고풍 스타일",
			"style4": "일본식",
			"style5": "현대 클래식",
			"subtitleSelect": "번역",
			"subtitleSize": "글자 크기",
			"subtitleStyle": "글꼴 스타일",
			"uploadSelectedSubtitle": "선택한 부제목 업로드"
		},
		"titleName": "SPlayer",
		"update": {
			"message": "업데이트를 설치하려면 지금 앱을 다시 시작 하시겠습니까?",
			"no": "아니",
			"title": "업데이트 대화 상자",
			"updateInstalled": "업데이트가 성공적으로 설치되었습니다!",
			"yes": "예"
		},
		"window": {
			"bossKey": "보스 키",
			"doubleSize": "200 %",
			"enterFullScreen": "전체 화면으로 들어가기",
			"exitFullScreen": "전체 화면 나가기",
			"halfSize": "50 %",
			"maxmize": "줌",
			"minimize": "최소화",
			"name": "창문",
			"originSize": "100 %"
		}
	},
	"nextVideo": {
		"nextInFolder": "폴더에서 다음",
		"nextInPlaylist": "다음 재생 목록에서"
	},
	"preferences": {
		"general": {
			"clearHistory": "종료시 항상 재생 기록 지우기",
			"reverseScrolling": "마우스 스크롤 역전",
			"setDefault": "기본 동영상 플레이어로 설정",
			"setDefaultDescription": "SPlayer 로 모든 비디오 파일 열기.",
			"restoreSettings": "모든 콘텐츠 및 설정 지우기",
			"restoreSettingsDescription": "모든 로컬 데이터 및 캐시 파일을 삭제하고 다시 시작하십시오.",
			"setButton": "대다",
			"relaunch": "재시작",
			"displayLanguage": "표시 언어",
			"generalSetting": "일반",
			"others": "기타",
			"switchDisplayLanguages": "표시 언어는 SPlayer에 표시되는 언어를 제어합니다."
		},
		"privacy": {
			"languageDescription": "번역 결과를 다음 언어로 가져 오기 위해 익명 데이터를 업로드하면 개인 정보가 포함되지 않습니다.",
			"languagePriority": "언어 환경 설정",
			"none": "없음",
			"primary": "행성",
			"privacyConfirm": "스마트 번역 사용",
			"privacySetting": "번역",
			"secondary": "반성",
			"setAsDefault": "SPlayer를 기본 응용 프로그램으로 설정",
			"settings": "설정"
		}
	},
	"privacyBubble": {
		"confirmDisable": {
			"button": "취소",
			"partOne": "확인",
			"partTwo": "익명 데이터 및 스마트 번역.",
			"underlinedContent": "사용 안함"
		},
		"masVersion": {
			"agree": "사용",
			"content": "스마트 번역 기능은 익명의 미디어 정보를 서버 측에 업로드하는 데 동의해야하며 동의하지 않으면 번역 결과를받지 못합니다. 개인 정보가 수집되지 않습니다.",
			"disagree": "사용 안함"
		},
		"tryToDisable": {
			"button": "승인",
			"partOne": "SPlayer는 익명 데이터를 사용하여 사용자 경험을 향상시킵니다. 스마트 번역은 귀하가",
			"partTwo": ".",
			"underlinedContent": "동의하지 않는다"
		}
	},
	"recentPlaylist": {
		"folderSource": "폴더",
		"playing": "연주 중",
		"playlistSource": "재생 목록"
	},
	"subtitle": {
		"embedded": "깊숙이 박다",
		"language": {
			"ar": "아라비아 말",
			"de": "독일 사람",
			"en": "영어",
			"es": "스페인 사람",
			"fr": "프랑스 국민",
			"hi": "힌디 어",
			"it": "이탈리아 사람",
			"ja": "일본어",
			"ko": "한국어",
			"pt": "포르투갈어 (포르투갈, 브라질)",
			"ru": "러시아인",
			"zh": "중국어 간체)",
			"zh-CN": "중국어 간체)",
			"zh-TW": "중국 전통)"
		}
	},
	"uploading": {
		"content": "자막 업로드 중 ...",
		"title": ""
	},
	"uploadingFailed": {
		"content": "나중에 다시 시도 해주세요.",
		"title": "업로드 실패"
	},
	"uploadingSuccess": {
		"content": "부제목이 업로드되었습니다.",
		"title": "성공적으로 업로드"
	},
	"snapshotSuccess": {
		"content": "성공적인 스냅 샷",
		"title": ""
	},
	"snapshotFailed": {
		"content": "나중에 다시 시도 해주세요.",
		"title": "스냅 샷 실패"
	}
=======
    }
  },
  "loading": {
    "content": "번역로드 중 ...",
    "title": ""
  },
  "msg": {
    "audio": {
      "decreaseAudioDelay": "오디오 지연",
      "decreaseVolume": "볼륨 감소",
      "defaultAudioTrack": "태만",
      "increaseAudioDelay": "오디오 지연",
      "increaseVolume": "볼륨 높이기",
      "mute": "묵자",
      "name": "오디오",
      "switchAudioTrack": "오디오 트랙 전환"
    },
    "file": {
      "clearHistory": "재생 기록 지우기",
      "closeWindow": "창 닫기",
      "name": "파일",
      "open": "열다…",
      "openRecent": "열기 최근",
      "openURL": "URL 열기 ..."
    },
    "help": {
      "name": "도움",
      "splayerxHelp": "도움",
      "shortCuts": "바로 가기 목록"
    },
    "playback": {
      "backwardL": "단계 뒤로 -60 년대",
      "backwardS": "스텝 뒤로 -5s",
      "windowRotate": "시계 방향으로 90 ° 회전",
      "captureScreen": "화면 캡처",
      "captureVideoClip": "비디오 클립 캡처",
      "decreasePlaybackSpeed": "재생 속도 감소",
      "forwardL": "60 초 앞으로",
      "forwardS": "1 단계 앞으로",
      "fullScreen": "전체 화면",
      "increasePlaybackSpeed": "재생 속도 향상",
      "keepPlayingWindowFront": "재생할 때 플로트",
      "name": "재생",
      "pause": "중지",
      "play": "놀이",
      "resetSpeed": "재생 속도 재설정",
      "singleCycle": "하나 반복",
      "snapShot": "스냅 샷"
    },
    "splayerx": {
      "about": "SPlayer 정보",
      "feedback": "피드백",
      "hide": "숨는 장소",
      "hideOthers": "다른 사람 숨기기",
      "homepage": "웹 사이트",
      "preferences": "환경 설정",
      "quit": "SPlayer 종료"
    },
    "subtitle": {
      "AITranslation": "스마트 번역 새로 고침",
      "decreaseSubtitleDelayL": "",
      "decreaseSubtitleDelayS": "자막 지연 -0.1s",
      "disabledSecondarySub": "보조 부제목 사용 중지",
      "enabledSecondarySub": "보조 부제목 사용",
      "increaseSubtitleDelayL": "",
      "increaseSubtitleDelayS": "자막 지연 0.1s",
      "langEn": "영어",
      "langZhCN": "중국말",
      "loadSubtitleFile": "자막 파일로드 중 ...",
      "mainSubtitle": "1 차 자막",
      "menuLoading": "로드 중 ...",
      "name": "자막",
      "noSubtitle": "찾을 수 없음",
      "notToShowSubtitle": "없음",
      "secondarySubtitle": "보조 부제목",
      "size1": "작은",
      "size2": "표준",
      "size3": "큰",
      "size4": "특대",
      "style1": "영화 스타일",
      "style2": "애니메이션 스타일",
      "style3": "복고풍 스타일",
      "style4": "일본식",
      "style5": "현대 클래식",
      "subtitleSelect": "번역",
      "subtitleSize": "글자 크기",
      "subtitleStyle": "글꼴 스타일",
      "uploadSelectedSubtitle": "선택한 부제목 업로드"
    },
    "titleName": "SPlayer",
    "update": {
      "message": "업데이트를 설치하려면 지금 앱을 다시 시작 하시겠습니까?",
      "no": "아니",
      "title": "업데이트 대화 상자",
      "updateInstalled": "업데이트가 성공적으로 설치되었습니다!",
      "yes": "예"
    },
    "window": {
      "bossKey": "보스 키",
      "doubleSize": "200 %",
      "enterFullScreen": "전체 화면으로 들어가기",
      "exitFullScreen": "전체 화면 나가기",
      "halfSize": "50 %",
      "maxmize": "줌",
      "minimize": "최소화",
      "name": "창문",
      "originSize": "100 %"
    }
  },
  "nextVideo": {
    "nextInFolder": "폴더에서 다음",
    "nextInPlaylist": "다음 재생 목록에서"
  },
  "preferences": {
    "general": {
      "clearHistory": "종료시 항상 재생 기록 지우기",
      "reverseScrolling": "마우스 스크롤 역전",
      "setDefault": "기본 동영상 플레이어로 설정",
      "setDefaultDescription": "SPlayer 로 모든 비디오 파일 열기.",
      "restoreSettings": "모든 콘텐츠 및 설정 지우기",
      "restoreSettingsDescription": "모든 로컬 데이터 및 캐시 파일을 삭제하고 다시 시작하십시오.",
      "setButton": "대다",
      "relaunch": "재시작",
      "displayLanguage": "표시 언어",
      "generalSetting": "일반",
      "others": "기타",
      "switchDisplayLanguages": "표시 언어는 SPlayer에 표시되는 언어를 제어합니다."
    },
    "privacy": {
      "languageDescription": "번역 결과를 다음 언어로 가져 오기 위해 익명 데이터를 업로드하면 개인 정보가 포함되지 않습니다.",
      "languagePriority": "언어 환경 설정",
      "none": "없음",
      "primary": "행성",
      "privacyConfirm": "스마트 번역 사용",
      "privacySetting": "번역",
      "secondary": "반성",
      "setAsDefault": "SPlayer를 기본 응용 프로그램으로 설정",
      "settings": "설정"
    }
  },
  "privacyBubble": {
    "confirmDisable": {
      "button": "취소",
      "partOne": "확인",
      "partTwo": "익명 데이터 및 스마트 번역.",
      "underlinedContent": "사용 안함"
    },
    "masVersion": {
      "agree": "사용",
      "content": "스마트 번역 기능은 익명의 미디어 정보를 서버 측에 업로드하는 데 동의해야하며 동의하지 않으면 번역 결과를받지 못합니다. 개인 정보가 수집되지 않습니다.",
      "disagree": "사용 안함"
    },
    "tryToDisable": {
      "button": "승인",
      "partOne": "SPlayer는 익명 데이터를 사용하여 사용자 경험을 향상시킵니다. 스마트 번역은 귀하가",
      "partTwo": ".",
      "underlinedContent": "동의하지 않는다"
    }
  },
  "recentPlaylist": {
    "folderSource": "폴더",
    "playing": "연주 중",
    "playlistSource": "재생 목록"
  },
  "subtitle": {
    "embedded": "깊숙이 박다",
    "language": {
      "ar": "아라비아 말",
      "de": "독일 사람",
      "en": "영어",
      "es": "스페인 사람",
      "fr": "프랑스 국민",
      "hi": "힌디 어",
      "it": "이탈리아 사람",
      "ja": "일본어",
      "ko": "한국어",
      "pt": "포르투갈어 (포르투갈, 브라질)",
      "ru": "러시아인",
      "zh": "중국어 간체)",
      "zh-CN": "중국어 간체)",
      "zh-TW": "중국 전통)"
    }
  },
  "uploading": {
    "content": "자막 업로드 중 ...",
    "title": ""
  },
  "uploadingFailed": {
    "content": "나중에 다시 시도 해주세요.",
    "title": "업로드 실패"
  },
  "uploadingSuccess": {
    "content": "부제목이 업로드되었습니다.",
    "title": "성공적으로 업로드"
  },
  "snapshotSuccess": {
    "content": "성공적인 스냅 샷",
    "title": ""
  },
  "snapshotFailed": {
    "content": "나중에 다시 시도 해주세요.",
    "title": "스냅 샷 실패"
  }
>>>>>>> 64e85e3e
}<|MERGE_RESOLUTION|>--- conflicted
+++ resolved
@@ -65,213 +65,6 @@
     "localSubtitleRemoved": {
       "title": "로드 자막 실패",
       "content": "로컬 자막이 제거되거나 이름이 변경되었습니다."
-<<<<<<< HEAD
-		}
-	},
-	"loading": {
-		"content": "번역로드 중 ...",
-		"title": ""
-	},
-	"msg": {
-		"audio": {
-			"decreaseAudioDelay": "오디오 지연",
-			"decreaseVolume": "볼륨 감소",
-			"defaultAudioTrack": "태만",
-			"increaseAudioDelay": "오디오 지연",
-			"increaseVolume": "볼륨 높이기",
-			"mute": "묵자",
-			"name": "오디오",
-			"switchAudioTrack": "오디오 트랙 전환"
-		},
-		"file": {
-			"clearHistory": "재생 기록 지우기",
-			"closeWindow": "창 닫기",
-			"name": "파일",
-			"open": "열다…",
-			"openRecent": "열기 최근",
-			"openURL": "URL 열기 ...",
-			"copy": "복사",
-			"paste": "붙여 넣기"
-		},
-		"help": {
-			"name": "도움",
-			"splayerxHelp": "도움",
-			"shortCuts": "바로 가기 목록"
-		},
-		"playback": {
-			"backwardL": "단계 뒤로 -60 년대",
-			"backwardS": "스텝 뒤로 -5s",
-			"windowRotate": "90도 회전",
-			"captureScreen": "화면 캡처",
-			"captureVideoClip": "비디오 클립 캡처",
-			"decreasePlaybackSpeed": "재생 속도 감소",
-			"forwardL": "60 초 앞으로",
-			"forwardS": "1 단계 앞으로",
-			"fullScreen": "전체 화면",
-			"increasePlaybackSpeed": "재생 속도 향상",
-			"keepPlayingWindowFront": "재생할 때 플로트",
-			"name": "재생",
-			"pause": "중지",
-			"play": "놀이",
-			"resetSpeed": "재생 속도 재설정",
-			"singleCycle": "하나 반복",
-			"snapShot": "스냅 샷"
-		},
-		"splayerx": {
-			"about": "SPlayer 정보",
-			"feedback": "피드백",
-			"hide": "숨는 장소",
-			"hideOthers": "다른 사람 숨기기",
-			"homepage": "웹 사이트",
-			"preferences": "환경 설정",
-			"quit": "SPlayer 종료"
-		},
-		"subtitle": {
-			"AITranslation": "스마트 번역 새로 고침",
-			"decreaseSubtitleDelayL": "",
-			"decreaseSubtitleDelayS": "자막 지연 -0.1s",
-			"disabledSecondarySub": "보조 부제목 사용 중지",
-			"enabledSecondarySub": "보조 부제목 사용",
-			"increaseSubtitleDelayL": "",
-			"increaseSubtitleDelayS": "자막 지연 0.1s",
-			"langEn": "영어",
-			"langZhCN": "중국말",
-			"loadSubtitleFile": "자막 파일로드 중 ...",
-			"mainSubtitle": "1 차 자막",
-			"menuLoading": "로드 중 ...",
-			"name": "자막",
-			"noSubtitle": "찾을 수 없음",
-			"notToShowSubtitle": "없음",
-			"secondarySubtitle": "보조 부제목",
-			"size1": "작은",
-			"size2": "표준",
-			"size3": "큰",
-			"size4": "특대",
-			"style1": "영화 스타일",
-			"style2": "애니메이션 스타일",
-			"style3": "복고풍 스타일",
-			"style4": "일본식",
-			"style5": "현대 클래식",
-			"subtitleSelect": "번역",
-			"subtitleSize": "글자 크기",
-			"subtitleStyle": "글꼴 스타일",
-			"uploadSelectedSubtitle": "선택한 부제목 업로드"
-		},
-		"titleName": "SPlayer",
-		"update": {
-			"message": "업데이트를 설치하려면 지금 앱을 다시 시작 하시겠습니까?",
-			"no": "아니",
-			"title": "업데이트 대화 상자",
-			"updateInstalled": "업데이트가 성공적으로 설치되었습니다!",
-			"yes": "예"
-		},
-		"window": {
-			"bossKey": "보스 키",
-			"doubleSize": "200 %",
-			"enterFullScreen": "전체 화면으로 들어가기",
-			"exitFullScreen": "전체 화면 나가기",
-			"halfSize": "50 %",
-			"maxmize": "줌",
-			"minimize": "최소화",
-			"name": "창문",
-			"originSize": "100 %"
-		}
-	},
-	"nextVideo": {
-		"nextInFolder": "폴더에서 다음",
-		"nextInPlaylist": "다음 재생 목록에서"
-	},
-	"preferences": {
-		"general": {
-			"clearHistory": "종료시 항상 재생 기록 지우기",
-			"reverseScrolling": "마우스 스크롤 역전",
-			"setDefault": "기본 동영상 플레이어로 설정",
-			"setDefaultDescription": "SPlayer 로 모든 비디오 파일 열기.",
-			"restoreSettings": "모든 콘텐츠 및 설정 지우기",
-			"restoreSettingsDescription": "모든 로컬 데이터 및 캐시 파일을 삭제하고 다시 시작하십시오.",
-			"setButton": "대다",
-			"relaunch": "재시작",
-			"displayLanguage": "표시 언어",
-			"generalSetting": "일반",
-			"others": "기타",
-			"switchDisplayLanguages": "표시 언어는 SPlayer에 표시되는 언어를 제어합니다."
-		},
-		"privacy": {
-			"languageDescription": "번역 결과를 다음 언어로 가져 오기 위해 익명 데이터를 업로드하면 개인 정보가 포함되지 않습니다.",
-			"languagePriority": "언어 환경 설정",
-			"none": "없음",
-			"primary": "행성",
-			"privacyConfirm": "스마트 번역 사용",
-			"privacySetting": "번역",
-			"secondary": "반성",
-			"setAsDefault": "SPlayer를 기본 응용 프로그램으로 설정",
-			"settings": "설정"
-		}
-	},
-	"privacyBubble": {
-		"confirmDisable": {
-			"button": "취소",
-			"partOne": "확인",
-			"partTwo": "익명 데이터 및 스마트 번역.",
-			"underlinedContent": "사용 안함"
-		},
-		"masVersion": {
-			"agree": "사용",
-			"content": "스마트 번역 기능은 익명의 미디어 정보를 서버 측에 업로드하는 데 동의해야하며 동의하지 않으면 번역 결과를받지 못합니다. 개인 정보가 수집되지 않습니다.",
-			"disagree": "사용 안함"
-		},
-		"tryToDisable": {
-			"button": "승인",
-			"partOne": "SPlayer는 익명 데이터를 사용하여 사용자 경험을 향상시킵니다. 스마트 번역은 귀하가",
-			"partTwo": ".",
-			"underlinedContent": "동의하지 않는다"
-		}
-	},
-	"recentPlaylist": {
-		"folderSource": "폴더",
-		"playing": "연주 중",
-		"playlistSource": "재생 목록"
-	},
-	"subtitle": {
-		"embedded": "깊숙이 박다",
-		"language": {
-			"ar": "아라비아 말",
-			"de": "독일 사람",
-			"en": "영어",
-			"es": "스페인 사람",
-			"fr": "프랑스 국민",
-			"hi": "힌디 어",
-			"it": "이탈리아 사람",
-			"ja": "일본어",
-			"ko": "한국어",
-			"pt": "포르투갈어 (포르투갈, 브라질)",
-			"ru": "러시아인",
-			"zh": "중국어 간체)",
-			"zh-CN": "중국어 간체)",
-			"zh-TW": "중국 전통)"
-		}
-	},
-	"uploading": {
-		"content": "자막 업로드 중 ...",
-		"title": ""
-	},
-	"uploadingFailed": {
-		"content": "나중에 다시 시도 해주세요.",
-		"title": "업로드 실패"
-	},
-	"uploadingSuccess": {
-		"content": "부제목이 업로드되었습니다.",
-		"title": "성공적으로 업로드"
-	},
-	"snapshotSuccess": {
-		"content": "성공적인 스냅 샷",
-		"title": ""
-	},
-	"snapshotFailed": {
-		"content": "나중에 다시 시도 해주세요.",
-		"title": "스냅 샷 실패"
-	}
-=======
     }
   },
   "loading": {
@@ -295,7 +88,9 @@
       "name": "파일",
       "open": "열다…",
       "openRecent": "열기 최근",
-      "openURL": "URL 열기 ..."
+      "openURL": "URL 열기 ...",
+      "copy": "복사",
+      "paste": "붙여 넣기"
     },
     "help": {
       "name": "도움",
@@ -475,5 +270,4 @@
     "content": "나중에 다시 시도 해주세요.",
     "title": "스냅 샷 실패"
   }
->>>>>>> 64e85e3e
 }