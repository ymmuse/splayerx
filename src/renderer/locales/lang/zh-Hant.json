--- conflicted
+++ resolved
@@ -213,12 +213,9 @@
       "bilibili": "哔哩哔哩",
       "douyu": "斗鱼",
       "huya": "虎牙",
-<<<<<<< HEAD
-=======
       "qq": "腾讯視頻",
       "twitch": "Twitch",
       "youku": "优酷",
->>>>>>> f2de800f
       "youtube": "YouTube"
     },
     "edit": {
