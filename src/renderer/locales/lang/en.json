--- conflicted
+++ resolved
@@ -544,7 +544,6 @@
     "content": "Subtitle has been uploaded",
     "title": "Upload Successfully"
   },
-<<<<<<< HEAD
   "notificationMessage": {
     "subtitle": {
       "saveSuccess": {
@@ -571,7 +570,7 @@
   "deleteSubtitleBubble": {
     "content": "Translation has been deleted",
     "button": "Undo"
-=======
+  },
   "thumbnailGenerating": {
     "content": "Thumbnail Generating ...",
     "title": ""
@@ -583,7 +582,6 @@
   "thumbnailFailed": {
     "content": "Generate Failed",
     "title": ""
->>>>>>> 7a195b30
   },
   "snapshotSuccess": {
     "content": "Snapshot Successfully",
