--- conflicted
+++ resolved
@@ -582,13 +582,12 @@
       "errorNetwork": "Network Error. Please"
     }
   },
-<<<<<<< HEAD
   "exportForbiddenModal": {
     "title": "Upgrade to SPlayer Premium",
     "content": "Upgrade to export translations unlimitedly，and get access to more exclusive features。",
     "span": "Already Premium? Sign In Now.",
     "button": "Go Premium Now"
-=======
+  },
   "premiumModal": {
     "loading": {
       "content": "Processing，please wait a second …",
@@ -610,6 +609,5 @@
       "copied": "Copied",
       "button": "Back"
     }
->>>>>>> 86c8d4e0
   }
 }