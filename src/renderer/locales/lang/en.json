{
<<<<<<< HEAD
  "msg": {
    "titleName": "SPlayer",
    "file": {
      "name": "File",
      "open": "Open…",
      "openURL": "Open URL…",
      "openRecent": "Open Recent",
      "clearHistory": "Clear Playback History",
      "closeWindow": "Close Window"
    },
    "playback": {
      "name": "Playback",
      "fullScreen": "Full Screen",
      "keepPlayingWindowFront": "Float When Playing",
      "increasePlaybackSpeed": "Increase Playback Speed",
      "decreasePlaybackSpeed": "Decrease Playback Speed",
      "resetSpeed": "Reset Playback Speed",
      "captureScreen": "Capture Screen",
      "captureVideoClip": "Capture Video Clip",
      "play": "Play",
      "pause": "Pause",
      "forwardS": "Step Forward +5s",
      "backwardS": "Step Backward -5s",
      "forwardL": "Step Forward +60s",
      "backwardL": "Step Backward -60s",
      "windowRotate": "Rotate 90° Clockwise",
      "singleCycle": "Repeat One"
    },
    "audio": {
      "name": "Audio",
      "increaseAudioDelay": "Audio Delay",
      "decreaseAudioDelay": "Audio Delay",
      "mute": "Mute",
      "switchAudioTrack": "Switch Audio Track",
      "defaultAudioTrack": "Default",
      "increaseVolume": "Increase Volume",
      "decreaseVolume": "Decrease Volume"
    },
    "subtitle": {
      "name": "Subtitles",
      "subtitleSelect": "Translation",
      "AITranslation": "Reload Smart Translation",
      "loadSubtitleFile": "Load Subtitle File…",
      "menuLoading": "Loading ...",
      "langZhCN": "Chinese",
      "langEn": "English",
      "notToShowSubtitle": "None",
      "noSubtitle": "Not Found",
      "mainSubtitle": "Primary Subtitle",
      "secondarySubtitle": "Secondary Subtitle",
      "subtitleStyle": "Font Style",
      "style1": "Movie Style",
      "style2": "Anime Style",
      "style3": "Retro Style",
      "style4": "Japanese Style",
      "style5": "Modern Classic",
      "subtitleSize": "Font Size",
      "size1": "Small",
      "size2": "Standard",
      "size3": "Large",
      "size4": "Extra Large",
      "uploadSelectedSubtitle": "Upload Selected Subtitle",
      "increaseSubtitleDelayS": "Subtitle Delay +0.1s",
      "decreaseSubtitleDelayS": "Subtitle Delay -0.1s",
      "enabledSecondarySub": "Enable Secondary Subtitle",
      "disabledSecondarySub": "Disable Secondary Subtitle"
    },
    "window": {
      "name": "Window",
      "minimize": "Minimize",
      "enterFullScreen": "Enter Full Screen",
      "exitFullScreen": "Exit Full Screen",
      "bossKey": "Boss Key",
      "originSize": "100%",
      "doubleSize": "200%",
      "maxmize": "Zoom",
      "halfSize": "50%"
    },
    "help": {
      "name": "Help",
      "splayerxHelp": "Help"
    },
    "splayerx": {
      "about": "About SPlayer",
      "preferences": "Preferences",
      "homepage": "Website",
      "feedback": "Feedback",
      "hide": "Hide",
      "hideOthers": "Hide Others",
      "quit": "Quit SPlayer"
    },
    "update": {
      "title": "update dialog",
      "message": "Restart the app now to install update?",
      "yes": "yes",
      "no": "no",
      "updateInstalled": "has successfully installed update!"
    }
  },
  "css": {
    "titleFontSize": {
      "fontSize": "21px"
    },
    "versionFontSize": {
      "fontSize": "14px"
    }
  },
  "preferences": {
    "general": {
      "others": "Others",
      "generalSetting": "General",
      "displayLanguage": "Display Language",
      "clearHistory": "Always clear playback history on exit",
      "switchDisplayLanguages": "Display Language controls the language you see in SPlayer."
    },
    "privacy": {
      "privacySetting": "Translation",
      "none": "None",
      "settings": "Settings",
      "privacyConfirm": "Allow anonymous data / Smart Translation",
      "setAsDefault": "Set SPlayer as the Default Application",
      "languagePriority": "Language Priority",
      "languageDescription": "Find translation results in the following language sequence while the video is being played.",
      "primary": "Primary",
      "secondary": "Secondary"
    }
  },
  "advance": {
    "rateTitle": "Play Speed",
    "subMenu": "Subtitle Settings",
    "audioMenu": "Audio Settings",
    "fontSize": "Font Size",
    "fontStyle": "Font Style",
    "subDelay": "Subtitle Delay",
    "fontItems": [
      "S",
      "M",
      "L",
      "XL"
    ],
    "audioDelay": "Audio Delay",
    "changeTrack": "Audio Track",
    "chosenTrack": "Default",
    "track": "Track"
  },
  "errorFile": {
    "fileNonExist": {
      "title": "File Not Found",
      "content": "It will be removed from the list."
    },
    "emptyFolder": {
      "title": "Open Failed",
      "content": "Cannot find playable file."
    },
    "addNoVideo": {
      "title": "Add File Failed",
      "content": "Cannot find playable file."
    },
    "default": {
      "title": "Open Failed",
      "content": "Video type unsupported."
    },
    "loadFailed": {
=======
	"advance": {
		"audioDelay": "Audio Delay",
		"audioMenu": "Audio Settings",
		"changeTrack": "Audio Track",
		"chosenTrack": "Default",
		"fontItems": [
			"S",
			"M",
			"L",
			"XL"
		],
		"fontSize": "Font Size",
		"fontStyle": "Font Style",
		"rateTitle": "Play Speed",
		"subDelay": "Subtitle Delay",
		"subMenu": "Subtitle Settings",
		"track": "Track"
	},
	"css": {
		"titleFontSize": {
			"fontSize": "21px"
		},
		"versionFontSize": {
			"fontSize": "14px"
		}
	},
	"errorFile": {
		"addNoVideo": {
			"content": "Cannot find playable file.",
			"title": "Add File Failed"
		},
		"default": {
			"content": "Video type unsupported.",
			"title": "Open Failed"
		},
		"emptyFolder": {
			"content": "Cannot find playable file.",
			"title": "Open Failed"
		},
		"fileNonExist": {
			"content": "It will be removed from the list.",
			"title": "File Not Found"
		},
		"loadFailed": {
			"content": "Subtitle type unsupported.",
			"title": "Load Subtitle Failed"
		},
		"offLine": {
			"content": "Please check network and try again.",
			"title": "No Network Access"
		},
		"timeout": {
			"content": "Network delay or server error.",
			"title": "Request Timeout"
    },
    "localSubtitleRemoved": {
>>>>>>> 723ef54e
      "title": "Load Subtitle Failed",
      "content": "Local subtitle removed or renamed."
		}
	},
	"loading": {
		"content": "Loading Translations ...",
		"title": ""
	},
	"msg": {
		"audio": {
			"decreaseAudioDelay": "Audio Delay",
			"decreaseVolume": "Decrease Volume",
			"defaultAudioTrack": "Default",
			"increaseAudioDelay": "Audio Delay",
			"increaseVolume": "Increase Volume",
			"mute": "Mute",
			"name": "Audio",
			"switchAudioTrack": "Switch Audio Track"
		},
		"file": {
			"clearHistory": "Clear Playback History",
			"closeWindow": "Close Window",
			"name": "File",
			"open": "Open…",
			"openRecent": "Open Recent",
			"openURL": "Open URL…"
		},
		"help": {
			"name": "Help",
			"splayerxHelp": "Help"
		},
		"playback": {
			"backwardL": "Step Backward -60s",
			"backwardS": "Step Backward -5s",
			"captureScreen": "Capture Screen",
			"captureVideoClip": "Capture Video Clip",
			"decreasePlaybackSpeed": "Decrease Playback Speed",
			"forwardL": "Step Forward +60s",
			"forwardS": "Step Forward +5s",
			"fullScreen": "Full Screen",
			"increasePlaybackSpeed": "Increase Playback Speed",
			"keepPlayingWindowFront": "Float When Playing",
			"name": "Playback",
			"pause": "Pause",
			"play": "Play",
			"resetSpeed": "Reset Playback Speed",
			"singleCycle": "Repeat One"
		},
		"splayerx": {
			"about": "About SPlayer",
			"feedback": "Feedback",
			"hide": "Hide",
			"hideOthers": "Hide Others",
			"homepage": "Website",
			"preferences": "Preferences",
			"quit": "Quit SPlayer"
		},
		"subtitle": {
			"AITranslation": "Reload Smart Translation",
			"decreaseSubtitleDelayL": "",
			"decreaseSubtitleDelayS": "Subtitle Delay -0.1s",
			"disabledSecondarySub": "Disable Secondary Subtitle",
			"enabledSecondarySub": "Enable Secondary Subtitle",
			"increaseSubtitleDelayL": "",
			"increaseSubtitleDelayS": "Subtitle Delay +0.1s",
			"langEn": "English",
			"langZhCN": "Chinese",
			"loadSubtitleFile": "Load Subtitle File…",
			"mainSubtitle": "Primary Subtitle",
			"menuLoading": "Loading ...",
			"name": "Subtitles",
			"noSubtitle": "Not Found",
			"notToShowSubtitle": "None",
			"secondarySubtitle": "Secondary Subtitle",
			"size1": "Small",
			"size2": "Standard",
			"size3": "Large",
			"size4": "Extra Large",
			"style1": "Movie Style",
			"style2": "Anime Style",
			"style3": "Retro Style",
			"style4": "Japanese Style",
			"style5": "Modern Classic",
			"subtitleSelect": "Translation",
			"subtitleSize": "Font Size",
			"subtitleStyle": "Font Style",
			"uploadSelectedSubtitle": "Upload Selected Subtitle"
		},
		"titleName": "SPlayer",
		"update": {
			"message": "Restart the app now to install update?",
			"no": "no",
			"title": "update dialog",
			"updateInstalled": "has successfully installed update!",
			"yes": "yes"
		},
		"window": {
			"bossKey": "Boss Key",
			"doubleSize": "200%",
			"enterFullScreen": "Enter Full Screen",
			"exitFullScreen": "Exit Full Screen",
			"halfSize": "50%",
			"maxmize": "Zoom",
			"minimize": "Minimize",
			"name": "Window",
			"originSize": "100%"
		}
	},
	"nextVideo": {
		"nextInFolder": "Next in Folder",
		"nextInPlaylist": "Next in Playlist"
	},
	"preferences": {
		"general": {
			"clearHistory": "Always clear playback history on exit",
			"displayLanguage": "Display Language",
			"generalSetting": "General",
			"others": "Others",
			"switchDisplayLanguages": "Display Language controls the language you see in SPlayer."
		},
		"privacy": {
			"languageDescription": "Find translation results in the following language sequence while the video is being played.",
			"languagePriority": "Language Priority",
			"none": "None",
			"primary": "Primary",
			"privacyConfirm": "Allow anonymous data / Smart Translation",
			"privacySetting": "Translation",
			"secondary": "Secondary",
			"setAsDefault": "Set SPlayer as the Default Application",
			"settings": "Settings"
		}
	},
	"privacyBubble": {
		"confirmDisable": {
			"button": "CANCEL",
			"partOne": "Confirm to ",
			"partTwo": " anonymous data and Smart Translation.",
			"underlinedContent": "disable"
		},
		"masVersion": {
			"agree": "Enable",
			"content": "Smart Translation function needs your consent for uploading anonymous media info to the server  side, and you will not receive translation results if you disagree. There is no privacy information will be collected.",
			"disagree": "Disable"
		},
		"tryToDisable": {
			"button": "OK",
			"partOne": "SPlayer uses anonymous data to enhance user experience. Smart Translation will be disabled if you ",
			"partTwo": ".",
			"underlinedContent": "disagree"
		}
	},
	"recentPlaylist": {
		"folderSource": "Folder",
		"playing": "Playing",
		"playlistSource": "Playlist"
	},
	"subtitle": {
		"embedded": "Embed",
		"language": {
			"ar": "Arabic",
			"de": "German",
			"en": "English",
			"es": "Spanish",
			"fr": "French",
			"hi": "Hindi",
			"it": "Italian",
			"ja": "Japanese",
			"ko": "Korean",
			"pt": "Portuguese (Portugal, Brazil)",
			"ru": "Russian",
			"zh": "Chinese (Simplified)",
			"zh-CN": "Chinese (Simplified)",
			"zh-TW": "Chinese (Traditional)"
		}
	},
	"uploading": {
		"content": "Subtitle Uploading ...",
		"title": ""
	},
	"uploadingFailed": {
		"content": "Please try later.",
		"title": "Upload Failed"
	},
	"uploadingSuccess": {
		"content": "Subtitle has been uploaded.",
		"title": "Upload Successfully"
	}
}<|MERGE_RESOLUTION|>--- conflicted
+++ resolved
@@ -1,169 +1,4 @@
 {
-<<<<<<< HEAD
-  "msg": {
-    "titleName": "SPlayer",
-    "file": {
-      "name": "File",
-      "open": "Open…",
-      "openURL": "Open URL…",
-      "openRecent": "Open Recent",
-      "clearHistory": "Clear Playback History",
-      "closeWindow": "Close Window"
-    },
-    "playback": {
-      "name": "Playback",
-      "fullScreen": "Full Screen",
-      "keepPlayingWindowFront": "Float When Playing",
-      "increasePlaybackSpeed": "Increase Playback Speed",
-      "decreasePlaybackSpeed": "Decrease Playback Speed",
-      "resetSpeed": "Reset Playback Speed",
-      "captureScreen": "Capture Screen",
-      "captureVideoClip": "Capture Video Clip",
-      "play": "Play",
-      "pause": "Pause",
-      "forwardS": "Step Forward +5s",
-      "backwardS": "Step Backward -5s",
-      "forwardL": "Step Forward +60s",
-      "backwardL": "Step Backward -60s",
-      "windowRotate": "Rotate 90° Clockwise",
-      "singleCycle": "Repeat One"
-    },
-    "audio": {
-      "name": "Audio",
-      "increaseAudioDelay": "Audio Delay",
-      "decreaseAudioDelay": "Audio Delay",
-      "mute": "Mute",
-      "switchAudioTrack": "Switch Audio Track",
-      "defaultAudioTrack": "Default",
-      "increaseVolume": "Increase Volume",
-      "decreaseVolume": "Decrease Volume"
-    },
-    "subtitle": {
-      "name": "Subtitles",
-      "subtitleSelect": "Translation",
-      "AITranslation": "Reload Smart Translation",
-      "loadSubtitleFile": "Load Subtitle File…",
-      "menuLoading": "Loading ...",
-      "langZhCN": "Chinese",
-      "langEn": "English",
-      "notToShowSubtitle": "None",
-      "noSubtitle": "Not Found",
-      "mainSubtitle": "Primary Subtitle",
-      "secondarySubtitle": "Secondary Subtitle",
-      "subtitleStyle": "Font Style",
-      "style1": "Movie Style",
-      "style2": "Anime Style",
-      "style3": "Retro Style",
-      "style4": "Japanese Style",
-      "style5": "Modern Classic",
-      "subtitleSize": "Font Size",
-      "size1": "Small",
-      "size2": "Standard",
-      "size3": "Large",
-      "size4": "Extra Large",
-      "uploadSelectedSubtitle": "Upload Selected Subtitle",
-      "increaseSubtitleDelayS": "Subtitle Delay +0.1s",
-      "decreaseSubtitleDelayS": "Subtitle Delay -0.1s",
-      "enabledSecondarySub": "Enable Secondary Subtitle",
-      "disabledSecondarySub": "Disable Secondary Subtitle"
-    },
-    "window": {
-      "name": "Window",
-      "minimize": "Minimize",
-      "enterFullScreen": "Enter Full Screen",
-      "exitFullScreen": "Exit Full Screen",
-      "bossKey": "Boss Key",
-      "originSize": "100%",
-      "doubleSize": "200%",
-      "maxmize": "Zoom",
-      "halfSize": "50%"
-    },
-    "help": {
-      "name": "Help",
-      "splayerxHelp": "Help"
-    },
-    "splayerx": {
-      "about": "About SPlayer",
-      "preferences": "Preferences",
-      "homepage": "Website",
-      "feedback": "Feedback",
-      "hide": "Hide",
-      "hideOthers": "Hide Others",
-      "quit": "Quit SPlayer"
-    },
-    "update": {
-      "title": "update dialog",
-      "message": "Restart the app now to install update?",
-      "yes": "yes",
-      "no": "no",
-      "updateInstalled": "has successfully installed update!"
-    }
-  },
-  "css": {
-    "titleFontSize": {
-      "fontSize": "21px"
-    },
-    "versionFontSize": {
-      "fontSize": "14px"
-    }
-  },
-  "preferences": {
-    "general": {
-      "others": "Others",
-      "generalSetting": "General",
-      "displayLanguage": "Display Language",
-      "clearHistory": "Always clear playback history on exit",
-      "switchDisplayLanguages": "Display Language controls the language you see in SPlayer."
-    },
-    "privacy": {
-      "privacySetting": "Translation",
-      "none": "None",
-      "settings": "Settings",
-      "privacyConfirm": "Allow anonymous data / Smart Translation",
-      "setAsDefault": "Set SPlayer as the Default Application",
-      "languagePriority": "Language Priority",
-      "languageDescription": "Find translation results in the following language sequence while the video is being played.",
-      "primary": "Primary",
-      "secondary": "Secondary"
-    }
-  },
-  "advance": {
-    "rateTitle": "Play Speed",
-    "subMenu": "Subtitle Settings",
-    "audioMenu": "Audio Settings",
-    "fontSize": "Font Size",
-    "fontStyle": "Font Style",
-    "subDelay": "Subtitle Delay",
-    "fontItems": [
-      "S",
-      "M",
-      "L",
-      "XL"
-    ],
-    "audioDelay": "Audio Delay",
-    "changeTrack": "Audio Track",
-    "chosenTrack": "Default",
-    "track": "Track"
-  },
-  "errorFile": {
-    "fileNonExist": {
-      "title": "File Not Found",
-      "content": "It will be removed from the list."
-    },
-    "emptyFolder": {
-      "title": "Open Failed",
-      "content": "Cannot find playable file."
-    },
-    "addNoVideo": {
-      "title": "Add File Failed",
-      "content": "Cannot find playable file."
-    },
-    "default": {
-      "title": "Open Failed",
-      "content": "Video type unsupported."
-    },
-    "loadFailed": {
-=======
 	"advance": {
 		"audioDelay": "Audio Delay",
 		"audioMenu": "Audio Settings",
@@ -220,7 +55,6 @@
 			"title": "Request Timeout"
     },
     "localSubtitleRemoved": {
->>>>>>> 723ef54e
       "title": "Load Subtitle Failed",
       "content": "Local subtitle removed or renamed."
 		}
@@ -255,6 +89,7 @@
 		"playback": {
 			"backwardL": "Step Backward -60s",
 			"backwardS": "Step Backward -5s",
+      "windowRotate": "Rotate 90° Clockwise",
 			"captureScreen": "Capture Screen",
 			"captureVideoClip": "Capture Video Clip",
 			"decreasePlaybackSpeed": "Decrease Playback Speed",
