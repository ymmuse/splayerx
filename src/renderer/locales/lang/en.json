--- conflicted
+++ resolved
@@ -398,12 +398,9 @@
       "HDDescription": "Enable H/W Decoding will significantly reduce the CPU utilization. However, please deselect the option and {link} feedback to us if you have trouble playing videos.",
       "HDLink": "send",
       "switchDisplayLanguages": "Display Language controls the language you see in SPlayer.",
-<<<<<<< HEAD
-      "isDarkMode": "Browse in Dark Mode"
-=======
+      "isDarkMode": "Browse in Dark Mode",
       "snapshotPath": "Screenshots Folder",
       "select": "Select"
->>>>>>> 562c2312
     },
     "translate": {
       "languageDescription": "Upload anonymous data to fetch translation results in the following language,  no privacy information will be included.",
