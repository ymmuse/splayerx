--- conflicted
+++ resolved
@@ -581,7 +581,6 @@
     "content": "Subtitle has been uploaded",
     "title": "Upload Successfully"
   },
-<<<<<<< HEAD
   "cannotUpload": {
     "title": "",
     "content": "Unable to upload image-based subtitles"
@@ -589,7 +588,7 @@
   "cannotExport": {
     "title": "",
     "content": "Unable to export image-based subtitles"
-=======
+  },
   "bugUploading": {
     "content": "Submitting Report...",
     "title": ""
@@ -601,7 +600,6 @@
   "bugUploadSuccess": {
     "content": "Thank you for your support.",
     "title": "Submit Successfully"
->>>>>>> 11a4b4a5
   },
   "thumbnailGenerating": {
     "content": "Thumbnail Generating ...",
