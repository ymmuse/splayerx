{
<<<<<<< HEAD
	"advance": {
		"audioDelay": "Retraso auditivo",
		"audioMenu": "Configuraciones de audio",
		"changeTrack": "Pista de audio",
		"chosenTrack": "Defecto",
		"fontItems": [
			"S",
			"M",
			"L",
			"XL"
		],
		"fontSize": "Tamaño de fuente",
		"fontStyle": "Estilo de fuente",
		"rateTitle": "Velocidad de juego",
		"subDelay": "Retraso de subtítulos",
		"subMenu": "Ajustes de subtítulos",
		"track": "Pista"
	},
	"css": {
		"titleFontSize": {
			"fontSize": "21px"
		},
		"versionFontSize": {
			"fontSize": "14px"
		}
	},
	"errorFile": {
		"addNoVideo": {
			"content": "No se puede encontrar el archivo reproducible.",
			"title": "Agregar archivo fallido"
		},
		"default": {
			"content": "Tipo de video no soportado.",
			"title": "Error de apertura"
		},
		"emptyFolder": {
			"content": "No se puede encontrar el archivo reproducible.",
			"title": "Error de apertura"
		},
		"fileNonExist": {
			"content": "Será eliminado de la lista.",
			"title": "Archivo no encontrado"
		},
		"playlistNonExist": {
			"content": "Este elemento se ha eliminado.",
			"title": "Archivo no encontrado"
		},
		"fileNonExistInPlaylist": {
			"content": "Los archivos serán eliminados de la lista.",
			"title": "Archivos no encontrados"
		},
		"loadFailed": {
			"content": "Tipo de subtítulo no soportado.",
			"title": "Subtitulo de carga fallado"
		},
		"offLine": {
			"content": "Por favor, compruebe la red y vuelva a intentarlo.",
			"title": "Sin acceso a internet"
		},
		"timeout": {
			"content": "Retraso en la red o error del servidor.",
			"title": "Pide tiempo fuera"
=======
  "advance": {
    "audioDelay": "Retraso auditivo",
    "audioMenu": "Configuraciones de audio",
    "changeTrack": "Pista de audio",
    "chosenTrack": "Defecto",
    "fontItems": ["S", "M", "L", "XL"],
    "fontSize": "Tamaño de fuente",
    "fontStyle": "Estilo de fuente",
    "rateTitle": "Velocidad de juego",
    "subDelay": "Retraso de subtítulos",
    "subMenu": "Ajustes de subtítulos",
    "track": "Pista"
  },
  "css": {
    "titleFontSize": {
      "fontSize": "21px"
    },
    "versionFontSize": {
      "fontSize": "14px"
    }
  },
  "errorFile": {
    "addNoVideo": {
      "content": "No se puede encontrar el archivo reproducible.",
      "title": "Agregar archivo fallido"
    },
    "default": {
      "content": "Tipo de video no soportado.",
      "title": "Error de apertura"
    },
    "emptyFolder": {
      "content": "No se puede encontrar el archivo reproducible.",
      "title": "Error de apertura"
    },
    "fileNonExist": {
      "content": "Será eliminado de la lista.",
      "title": "Archivo no encontrado"
    },
    "loadFailed": {
      "content": "Tipo de subtítulo no soportado.",
      "title": "Subtitulo de carga fallado"
    },
    "offLine": {
      "content": "Por favor, compruebe la red y vuelva a intentarlo.",
      "title": "Sin acceso a internet"
    },
    "timeout": {
      "content": "Retraso en la red o error del servidor.",
      "title": "Pide tiempo fuera"
>>>>>>> 46ebbcc4
    },
    "localSubtitleRemoved": {
      "title": "Fallo en el subtítulo de carga",
      "content": "El subtítulo local se elimina o cambia de nombre."
    }
  },
  "loading": {
    "content": "Cargando Traducciones ...",
    "title": ""
  },
  "msg": {
    "audio": {
      "decreaseAudioDelay": "Retraso auditivo",
      "decreaseVolume": "Disminuir volumen",
      "defaultAudioTrack": "Defecto",
      "increaseAudioDelay": "Retraso auditivo",
      "increaseVolume": "Aumenta el volumen",
      "mute": "Mudo",
      "name": "Audio",
      "switchAudioTrack": "Cambiar la pista de audio"
    },
    "file": {
      "clearHistory": "Borrar historial de reproducción",
      "closeWindow": "Cerrar ventana",
      "name": "Expediente",
      "open": "Abierto…",
      "openRecent": "Recientemente abierto",
      "openURL": "Abrir URL ..."
    },
    "help": {
      "name": "Ayuda",
      "splayerxHelp": "Ayuda",
      "shortCuts": "Lista de accesos directos"
    },
    "playback": {
      "backwardL": "Paso atrás -60s",
      "backwardS": "Paso hacia atrás -5s",
      "windowRotate": "Girar 90 en sentido horario",
      "captureScreen": "Captura de pantalla",
      "captureVideoClip": "Captura de video clip",
      "decreasePlaybackSpeed": "Disminuir la velocidad de reproducción",
      "forwardL": "Step Forward 60s",
      "forwardS": "Paso adelante 5s",
      "fullScreen": "Pantalla Completa",
      "increasePlaybackSpeed": "Aumentar la velocidad de reproducción",
      "keepPlayingWindowFront": "Flotar al jugar",
      "name": "Reproducción",
      "pause": "pausa",
      "play": "Jugar",
      "resetSpeed": "Restablecer velocidad de reproducción",
      "singleCycle": "Repetir una",
      "snapShot": "Instantánea"
    },
    "splayerx": {
      "about": "Acerca de SPlayer",
      "feedback": "Realimentación",
      "hide": "Esconder",
      "hideOthers": "Esconder otros",
      "homepage": "sitio web",
      "preferences": "Preferencias",
      "quit": "Salir de SPlayer"
    },
    "subtitle": {
      "AITranslation": "Reload Smart Translation",
      "decreaseSubtitleDelayL": "",
      "decreaseSubtitleDelayS": "Subtitle Delay -0.1s",
      "disabledSecondarySub": "Desactivar Subtitulo Secundario",
      "enabledSecondarySub": "Habilitar subtítulos secundarios",
      "increaseSubtitleDelayL": "",
      "increaseSubtitleDelayS": "Subtitle Delay 0.1s",
      "langEn": "Inglés",
      "langZhCN": "chino",
      "loadSubtitleFile": "Cargar archivo de subtítulos ...",
      "mainSubtitle": "Subtitulo primario",
      "menuLoading": "Cargando ...",
      "name": "Subtítulos",
      "noSubtitle": "Extraviado",
      "notToShowSubtitle": "Ninguna",
      "secondarySubtitle": "Subtitulo secundario",
      "size1": "Pequeña",
      "size2": "Estándar",
      "size3": "Grande",
      "size4": "Extra grande",
      "style1": "Estilo de película",
      "style2": "Estilo anime",
      "style3": "Estilo retro",
      "style4": "Estilo japones",
      "style5": "Clásico moderno",
      "subtitleSelect": "Traducción",
      "subtitleSize": "Tamaño de fuente",
      "subtitleStyle": "Estilo de fuente",
      "uploadSelectedSubtitle": "Subir Subtítulo seleccionado"
    },
    "titleName": "SPlayer",
    "update": {
      "message": "¿Reiniciar la aplicación ahora para instalar la actualización?",
      "no": "No",
      "title": "diálogo de actualización",
      "updateInstalled": "ha instalado correctamente la actualización!",
      "yes": "Sí"
    },
    "window": {
      "bossKey": "Clave de jefe",
      "doubleSize": "200%",
      "enterFullScreen": "Ingrese a pantalla completa",
      "exitFullScreen": "Salir de pantalla completa",
      "halfSize": "50%",
      "maxmize": "Enfocar",
      "minimize": "Minimizar",
      "name": "Ventana",
      "originSize": "100%"
    }
  },
  "nextVideo": {
    "nextInFolder": "Siguiente en la carpeta",
    "nextInPlaylist": "Siguiente en Playlist"
  },
  "preferences": {
    "general": {
      "clearHistory": "Borrar siempre el historial de reproducción al salir",
      "reverseScrolling": "Desplazamiento inverso del ratón",
      "setDefault": "Establecer como el jugador por defecto",
      "setDefaultDescription": "Todos los formatos de video se abren automáticamente usando SPlayer.",
      "restoreSettings": "Borrar contenidos y ajustes",
      "restoreSettingsDescription": "Reinicie con todos los datos y cachés borrados.",
      "setButton": "Aplicar",
      "relaunch": "reiniciar",
      "displayLanguage": "Idioma de la pantalla",
      "generalSetting": "General",
      "others": "Otros",
      "switchDisplayLanguages": "Mostrar idioma controla el idioma que ves en SPlayer."
    },
    "privacy": {
      "languageDescription": "Cargue datos anónimos para obtener resultados de traducción en el siguiente idioma, no se incluirá información de privacidad.",
      "languagePriority": "Preferencia de idioma",
      "none": "Ninguna",
      "primary": "Primario",
      "privacyConfirm": "Habilitar la traducción inteligente",
      "privacySetting": "Traducción",
      "secondary": "Secundario",
      "setAsDefault": "Establecer SPlayer como la aplicación predeterminada",
      "settings": "Ajustes"
    }
  },
  "privacyBubble": {
    "confirmDisable": {
      "button": "Cancelar",
      "partOne": "Confirmar a",
      "partTwo": "Datos anónimos y traducción inteligente.",
      "underlinedContent": "Inhabilitar"
    },
    "masVersion": {
      "agree": "Habilitar",
      "content": "La función de traducción inteligente necesita su consentimiento para cargar información multimedia anónima en el lado del servidor, y no recibirá los resultados de la traducción si no está de acuerdo. No hay información de privacidad será recopilada.",
      "disagree": "Inhabilitar"
    },
    "tryToDisable": {
      "button": "De acuerdo",
      "partOne": "SPlayer utiliza datos anónimos para mejorar la experiencia del usuario. La traducción inteligente se desactivará si",
      "partTwo": ".",
      "underlinedContent": "discrepar"
    }
  },
  "recentPlaylist": {
    "folderSource": "Carpeta",
    "playing": "Jugando",
    "playlistSource": "Playlist"
  },
  "subtitle": {
    "embedded": "Empotrar",
    "language": {
      "ar": "Arábica",
      "de": "alemán",
      "en": "Inglés",
      "es": "español",
      "fr": "francés",
      "hi": "hindi",
      "it": "italiano",
      "ja": "japonés",
      "ko": "coreano",
      "pt": "Portugués (Portugal, Brasil)",
      "ru": "ruso",
      "zh": "Chino simplificado)",
      "zh-CN": "Chino simplificado)",
      "zh-TW": "Chino tradicional)"
    }
  },
  "uploading": {
    "content": "Subtitulo subiendo ...",
    "title": ""
  },
  "uploadingFailed": {
    "content": "Por favor intente mas tarde.",
    "title": "Subida fallida"
  },
  "uploadingSuccess": {
    "content": "Subtítulo ha sido subido.",
    "title": "Subir con éxito"
  },
  "snapshotSuccess": {
    "content": "Instantánea con éxito",
    "title": ""
  },
  "snapshotFailed": {
    "content": "por favor intente más tarde.",
    "title": "Instantánea fallada"
  }
}<|MERGE_RESOLUTION|>--- conflicted
+++ resolved
@@ -1,68 +1,4 @@
 {
-<<<<<<< HEAD
-	"advance": {
-		"audioDelay": "Retraso auditivo",
-		"audioMenu": "Configuraciones de audio",
-		"changeTrack": "Pista de audio",
-		"chosenTrack": "Defecto",
-		"fontItems": [
-			"S",
-			"M",
-			"L",
-			"XL"
-		],
-		"fontSize": "Tamaño de fuente",
-		"fontStyle": "Estilo de fuente",
-		"rateTitle": "Velocidad de juego",
-		"subDelay": "Retraso de subtítulos",
-		"subMenu": "Ajustes de subtítulos",
-		"track": "Pista"
-	},
-	"css": {
-		"titleFontSize": {
-			"fontSize": "21px"
-		},
-		"versionFontSize": {
-			"fontSize": "14px"
-		}
-	},
-	"errorFile": {
-		"addNoVideo": {
-			"content": "No se puede encontrar el archivo reproducible.",
-			"title": "Agregar archivo fallido"
-		},
-		"default": {
-			"content": "Tipo de video no soportado.",
-			"title": "Error de apertura"
-		},
-		"emptyFolder": {
-			"content": "No se puede encontrar el archivo reproducible.",
-			"title": "Error de apertura"
-		},
-		"fileNonExist": {
-			"content": "Será eliminado de la lista.",
-			"title": "Archivo no encontrado"
-		},
-		"playlistNonExist": {
-			"content": "Este elemento se ha eliminado.",
-			"title": "Archivo no encontrado"
-		},
-		"fileNonExistInPlaylist": {
-			"content": "Los archivos serán eliminados de la lista.",
-			"title": "Archivos no encontrados"
-		},
-		"loadFailed": {
-			"content": "Tipo de subtítulo no soportado.",
-			"title": "Subtitulo de carga fallado"
-		},
-		"offLine": {
-			"content": "Por favor, compruebe la red y vuelva a intentarlo.",
-			"title": "Sin acceso a internet"
-		},
-		"timeout": {
-			"content": "Retraso en la red o error del servidor.",
-			"title": "Pide tiempo fuera"
-=======
   "advance": {
     "audioDelay": "Retraso auditivo",
     "audioMenu": "Configuraciones de audio",
@@ -101,6 +37,14 @@
       "content": "Será eliminado de la lista.",
       "title": "Archivo no encontrado"
     },
+    "playlistNonExist": {
+			"content": "Este elemento se ha eliminado.",
+			"title": "Archivo no encontrado"
+		},
+		"fileNonExistInPlaylist": {
+			"content": "Los archivos serán eliminados de la lista.",
+			"title": "Archivos no encontrados"
+		},
     "loadFailed": {
       "content": "Tipo de subtítulo no soportado.",
       "title": "Subtitulo de carga fallado"
@@ -112,7 +56,6 @@
     "timeout": {
       "content": "Retraso en la red o error del servidor.",
       "title": "Pide tiempo fuera"
->>>>>>> 46ebbcc4
     },
     "localSubtitleRemoved": {
       "title": "Fallo en el subtítulo de carga",
