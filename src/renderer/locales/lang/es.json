{
  "advance": {
    "audioDelay": "Retraso auditivo",
    "audioMenu": "Configuraciones de audio",
    "changeTrack": "Pista de audio",
    "chosenTrack": "Defecto",
    "fontItems": [
      "S",
      "M",
      "L",
      "XL"
    ],
    "fontSize": "Tamaño de fuente",
    "fontStyle": "Estilo de fuente",
    "rateTitle": "Velocidad de juego",
    "subDelay": "Retraso de subtítulos",
    "subMenu": "Ajustes de subtítulos",
    "track": "Pista"
  },
  "css": {
    "titleFontSize": {
      "fontSize": "21px"
    },
    "versionFontSize": {
      "fontSize": "14px"
    }
  },
  "errorFile": {
    "addNoVideo": {
      "content": "No se puede encontrar el archivo reproducible.",
      "title": "Agregar archivo fallido"
    },
    "default": {
      "content": "Tipo de video no soportado.",
      "title": "Error de apertura"
    },
    "emptyFolder": {
      "content": "No se puede encontrar el archivo reproducible.",
      "title": "Error de apertura"
    },
    "fileNonExist": {
      "content": "Será eliminado de la lista.",
      "title": "Archivo no encontrado"
    },
    "playlistNonExist": {
      "content": "Este elemento se ha eliminado.",
      "title": "Archivo no encontrado"
    },
    "fileNonExistInPlaylist": {
      "content": "Los archivos serán eliminados de la lista.",
      "title": "Archivos no encontrados"
    },
    "loadFailed": {
      "content": "Tipo de subtítulo no soportado.",
      "title": "Subtitulo de carga fallado"
    },
    "offLine": {
      "content": "Por favor, compruebe la red y vuelva a intentarlo.",
      "title": "Sin acceso a internet"
    },
    "timeout": {
      "content": "Retraso en la red o error del servidor.",
      "title": "Pide tiempo fuera"
    },
    "localSubtitleRemoved": {
      "title": "Fallo en el subtítulo de carga",
      "content": "El subtítulo local se elimina o cambia de nombre."
<<<<<<< HEAD
		}
	},
	"loading": {
		"content": "Cargando Traducciones ...",
		"title": ""
	},
	"msg": {
		"audio": {
			"decreaseAudioDelay": "Retraso auditivo",
			"decreaseVolume": "Disminuir volumen",
			"defaultAudioTrack": "Defecto",
			"increaseAudioDelay": "Retraso auditivo",
			"increaseVolume": "Aumenta el volumen",
			"mute": "Mudo",
			"name": "Audio",
			"switchAudioTrack": "Cambiar la pista de audio"
		},
		"file": {
			"clearHistory": "Borrar historial de reproducción",
			"closeWindow": "Cerrar ventana",
			"name": "Expediente",
			"open": "Abierto…",
			"openRecent": "Recientemente abierto",
			"openURL": "Abrir URL ...",
			"copy": "Copia",
			"paste": "Pegar"
		},
		"help": {
			"name": "Ayuda",
			"splayerxHelp": "Ayuda",
			"shortCuts": "Lista de accesos directos"
		},
		"playback": {
			"backwardL": "Paso atrás -60s",
			"backwardS": "Paso hacia atrás -5s",
      		"windowRotate": "Girar 90 °",
			"captureScreen": "Captura de pantalla",
			"captureVideoClip": "Captura de video clip",
			"decreasePlaybackSpeed": "Disminuir la velocidad de reproducción",
			"forwardL": "Step Forward 60s",
			"forwardS": "Paso adelante 5s",
			"fullScreen": "Pantalla Completa",
			"increasePlaybackSpeed": "Aumentar la velocidad de reproducción",
			"keepPlayingWindowFront": "Flotar al jugar",
			"name": "Reproducción",
			"pause": "pausa",
			"play": "Jugar",
			"resetSpeed": "Restablecer velocidad de reproducción",
			"singleCycle": "Repetir una",
			"snapShot": "Instantánea"
		},
		"splayerx": {
			"about": "Acerca de SPlayer",
			"feedback": "Realimentación",
			"hide": "Esconder",
			"hideOthers": "Esconder otros",
			"homepage": "sitio web",
			"preferences": "Preferencias",
			"quit": "Salir de SPlayer"
		},
		"subtitle": {
			"AITranslation": "Reload Smart Translation",
			"decreaseSubtitleDelayL": "",
			"decreaseSubtitleDelayS": "Subtitle Delay -0.1s",
			"disabledSecondarySub": "Desactivar Subtitulo Secundario",
			"enabledSecondarySub": "Habilitar subtítulos secundarios",
			"increaseSubtitleDelayL": "",
			"increaseSubtitleDelayS": "Subtitle Delay 0.1s",
			"langEn": "Inglés",
			"langZhCN": "chino",
			"loadSubtitleFile": "Cargar archivo de subtítulos ...",
			"mainSubtitle": "Subtitulo primario",
			"menuLoading": "Cargando ...",
			"name": "Subtítulos",
			"noSubtitle": "Extraviado",
			"notToShowSubtitle": "Ninguna",
			"secondarySubtitle": "Subtitulo secundario",
			"size1": "Pequeña",
			"size2": "Estándar",
			"size3": "Grande",
			"size4": "Extra grande",
			"style1": "Estilo de película",
			"style2": "Estilo anime",
			"style3": "Estilo retro",
			"style4": "Estilo japones",
			"style5": "Clásico moderno",
			"subtitleSelect": "Traducción",
			"subtitleSize": "Tamaño de fuente",
			"subtitleStyle": "Estilo de fuente",
			"uploadSelectedSubtitle": "Subir Subtítulo seleccionado"
		},
		"titleName": "SPlayer",
		"update": {
			"message": "¿Reiniciar la aplicación ahora para instalar la actualización?",
			"no": "No",
			"title": "diálogo de actualización",
			"updateInstalled": "ha instalado correctamente la actualización!",
			"yes": "Sí"
		},
		"window": {
			"bossKey": "Clave de jefe",
			"doubleSize": "200%",
			"enterFullScreen": "Ingrese a pantalla completa",
			"exitFullScreen": "Salir de pantalla completa",
			"halfSize": "50%",
			"maxmize": "Enfocar",
			"minimize": "Minimizar",
			"name": "Ventana",
			"originSize": "100%"
		}
	},
	"nextVideo": {
		"nextInFolder": "Siguiente en la carpeta",
		"nextInPlaylist": "Siguiente en Playlist"
	},
	"preferences": {
		"general": {
			"clearHistory": "Borrar siempre el historial de reproducción al salir",
			"reverseScrolling": "Desplazamiento inverso del ratón",
			"setDefault": "Establecer como el jugador por defecto",
			"setDefaultDescription": "Todos los formatos de video se abren automáticamente usando SPlayer.",
			"restoreSettings": "Borrar contenidos y ajustes",
			"restoreSettingsDescription": "Reinicie con todos los datos y cachés borrados.",
			"setButton": "Aplicar",
			"relaunch": "reiniciar",
			"displayLanguage": "Idioma de la pantalla",
			"generalSetting": "General",
			"others": "Otros",
			"switchDisplayLanguages": "Mostrar idioma controla el idioma que ves en SPlayer."
		},
		"privacy": {
			"languageDescription": "Cargue datos anónimos para obtener resultados de traducción en el siguiente idioma, no se incluirá información de privacidad.",
			"languagePriority": "Preferencia de idioma",
			"none": "Ninguna",
			"primary": "Primario",
			"privacyConfirm": "Habilitar la traducción inteligente",
			"privacySetting": "Traducción",
			"secondary": "Secundario",
			"setAsDefault": "Establecer SPlayer como la aplicación predeterminada",
			"settings": "Ajustes"
		}
	},
	"privacyBubble": {
		"confirmDisable": {
			"button": "Cancelar",
			"partOne": "Confirmar a",
			"partTwo": "Datos anónimos y traducción inteligente.",
			"underlinedContent": "Inhabilitar"
		},
		"masVersion": {
			"agree": "Habilitar",
			"content": "La función de traducción inteligente necesita su consentimiento para cargar información multimedia anónima en el lado del servidor, y no recibirá los resultados de la traducción si no está de acuerdo. No hay información de privacidad será recopilada.",
			"disagree": "Inhabilitar"
		},
		"tryToDisable": {
			"button": "De acuerdo",
			"partOne": "SPlayer utiliza datos anónimos para mejorar la experiencia del usuario. La traducción inteligente se desactivará si",
			"partTwo": ".",
			"underlinedContent": "discrepar"
		}
	},
	"recentPlaylist": {
		"folderSource": "Carpeta",
		"playing": "Jugando",
		"playlistSource": "Playlist"
	},
	"subtitle": {
		"embedded": "Empotrar",
		"language": {
			"ar": "Arábica",
			"de": "alemán",
			"en": "Inglés",
			"es": "español",
			"fr": "francés",
			"hi": "hindi",
			"it": "italiano",
			"ja": "japonés",
			"ko": "coreano",
			"pt": "Portugués (Portugal, Brasil)",
			"ru": "ruso",
			"zh": "Chino simplificado)",
			"zh-CN": "Chino simplificado)",
			"zh-TW": "Chino tradicional)"
		}
	},
	"uploading": {
		"content": "Subtitulo subiendo ...",
		"title": ""
	},
	"uploadingFailed": {
		"content": "Por favor intente mas tarde.",
		"title": "Subida fallida"
	},
	"uploadingSuccess": {
		"content": "Subtítulo ha sido subido.",
		"title": "Subir con éxito"
	},
	"snapshotSuccess": {
		"content": "Instantánea con éxito",
		"title": ""
	},
	"snapshotFailed": {
		"content": "por favor intente más tarde.",
		"title": "Instantánea fallada"
	}
=======
    }
  },
  "loading": {
    "content": "Cargando Traducciones ...",
    "title": ""
  },
  "msg": {
    "audio": {
      "decreaseAudioDelay": "Retraso auditivo",
      "decreaseVolume": "Disminuir volumen",
      "defaultAudioTrack": "Defecto",
      "increaseAudioDelay": "Retraso auditivo",
      "increaseVolume": "Aumenta el volumen",
      "mute": "Mudo",
      "name": "Audio",
      "switchAudioTrack": "Cambiar la pista de audio"
    },
    "file": {
      "clearHistory": "Borrar historial de reproducción",
      "closeWindow": "Cerrar ventana",
      "name": "Expediente",
      "open": "Abierto…",
      "openRecent": "Recientemente abierto",
      "openURL": "Abrir URL ..."
    },
    "help": {
      "name": "Ayuda",
      "splayerxHelp": "Ayuda",
      "shortCuts": "Lista de accesos directos"
    },
    "playback": {
      "backwardL": "Paso atrás -60s",
      "backwardS": "Paso hacia atrás -5s",
      "windowRotate": "Girar 90 en sentido horario",
      "captureScreen": "Captura de pantalla",
      "captureVideoClip": "Captura de video clip",
      "decreasePlaybackSpeed": "Disminuir la velocidad de reproducción",
      "forwardL": "Step Forward 60s",
      "forwardS": "Paso adelante 5s",
      "fullScreen": "Pantalla Completa",
      "increasePlaybackSpeed": "Aumentar la velocidad de reproducción",
      "keepPlayingWindowFront": "Flotar al jugar",
      "name": "Reproducción",
      "pause": "pausa",
      "play": "Jugar",
      "resetSpeed": "Restablecer velocidad de reproducción",
      "singleCycle": "Repetir una",
      "snapShot": "Instantánea"
    },
    "splayerx": {
      "about": "Acerca de SPlayer",
      "feedback": "Realimentación",
      "hide": "Esconder",
      "hideOthers": "Esconder otros",
      "homepage": "sitio web",
      "preferences": "Preferencias",
      "quit": "Salir de SPlayer"
    },
    "subtitle": {
      "AITranslation": "Reload Smart Translation",
      "decreaseSubtitleDelayL": "",
      "decreaseSubtitleDelayS": "Subtitle Delay -0.1s",
      "disabledSecondarySub": "Desactivar Subtitulo Secundario",
      "enabledSecondarySub": "Habilitar subtítulos secundarios",
      "increaseSubtitleDelayL": "",
      "increaseSubtitleDelayS": "Subtitle Delay 0.1s",
      "langEn": "Inglés",
      "langZhCN": "chino",
      "loadSubtitleFile": "Cargar archivo de subtítulos ...",
      "mainSubtitle": "Subtitulo primario",
      "menuLoading": "Cargando ...",
      "name": "Subtítulos",
      "noSubtitle": "Extraviado",
      "notToShowSubtitle": "Ninguna",
      "secondarySubtitle": "Subtitulo secundario",
      "size1": "Pequeña",
      "size2": "Estándar",
      "size3": "Grande",
      "size4": "Extra grande",
      "style1": "Estilo de película",
      "style2": "Estilo anime",
      "style3": "Estilo retro",
      "style4": "Estilo japones",
      "style5": "Clásico moderno",
      "subtitleSelect": "Traducción",
      "subtitleSize": "Tamaño de fuente",
      "subtitleStyle": "Estilo de fuente",
      "uploadSelectedSubtitle": "Subir Subtítulo seleccionado"
    },
    "titleName": "SPlayer",
    "update": {
      "message": "¿Reiniciar la aplicación ahora para instalar la actualización?",
      "no": "No",
      "title": "diálogo de actualización",
      "updateInstalled": "ha instalado correctamente la actualización!",
      "yes": "Sí"
    },
    "window": {
      "bossKey": "Clave de jefe",
      "doubleSize": "200%",
      "enterFullScreen": "Ingrese a pantalla completa",
      "exitFullScreen": "Salir de pantalla completa",
      "halfSize": "50%",
      "maxmize": "Enfocar",
      "minimize": "Minimizar",
      "name": "Ventana",
      "originSize": "100%"
    }
  },
  "nextVideo": {
    "nextInFolder": "Siguiente en la carpeta",
    "nextInPlaylist": "Siguiente en Playlist"
  },
  "preferences": {
    "general": {
      "clearHistory": "Borrar siempre el historial de reproducción al salir",
      "reverseScrolling": "Desplazamiento inverso del ratón",
      "setDefault": "Establecer como el jugador por defecto",
      "setDefaultDescription": "Todos los formatos de video se abren automáticamente usando SPlayer.",
      "restoreSettings": "Borrar contenidos y ajustes",
      "restoreSettingsDescription": "Reinicie con todos los datos y cachés borrados.",
      "setButton": "Aplicar",
      "relaunch": "reiniciar",
      "displayLanguage": "Idioma de la pantalla",
      "generalSetting": "General",
      "others": "Otros",
      "switchDisplayLanguages": "Mostrar idioma controla el idioma que ves en SPlayer."
    },
    "privacy": {
      "languageDescription": "Cargue datos anónimos para obtener resultados de traducción en el siguiente idioma, no se incluirá información de privacidad.",
      "languagePriority": "Preferencia de idioma",
      "none": "Ninguna",
      "primary": "Primario",
      "privacyConfirm": "Habilitar la traducción inteligente",
      "privacySetting": "Traducción",
      "secondary": "Secundario",
      "setAsDefault": "Establecer SPlayer como la aplicación predeterminada",
      "settings": "Ajustes"
    }
  },
  "privacyBubble": {
    "confirmDisable": {
      "button": "Cancelar",
      "partOne": "Confirmar a",
      "partTwo": "Datos anónimos y traducción inteligente.",
      "underlinedContent": "Inhabilitar"
    },
    "masVersion": {
      "agree": "Habilitar",
      "content": "La función de traducción inteligente necesita su consentimiento para cargar información multimedia anónima en el lado del servidor, y no recibirá los resultados de la traducción si no está de acuerdo. No hay información de privacidad será recopilada.",
      "disagree": "Inhabilitar"
    },
    "tryToDisable": {
      "button": "De acuerdo",
      "partOne": "SPlayer utiliza datos anónimos para mejorar la experiencia del usuario. La traducción inteligente se desactivará si",
      "partTwo": ".",
      "underlinedContent": "discrepar"
    }
  },
  "recentPlaylist": {
    "folderSource": "Carpeta",
    "playing": "Jugando",
    "playlistSource": "Playlist"
  },
  "subtitle": {
    "embedded": "Empotrar",
    "language": {
      "ar": "Arábica",
      "de": "alemán",
      "en": "Inglés",
      "es": "español",
      "fr": "francés",
      "hi": "hindi",
      "it": "italiano",
      "ja": "japonés",
      "ko": "coreano",
      "pt": "Portugués (Portugal, Brasil)",
      "ru": "ruso",
      "zh": "Chino simplificado)",
      "zh-CN": "Chino simplificado)",
      "zh-TW": "Chino tradicional)"
    }
  },
  "uploading": {
    "content": "Subtitulo subiendo ...",
    "title": ""
  },
  "uploadingFailed": {
    "content": "Por favor intente mas tarde.",
    "title": "Subida fallida"
  },
  "uploadingSuccess": {
    "content": "Subtítulo ha sido subido.",
    "title": "Subir con éxito"
  },
  "snapshotSuccess": {
    "content": "Instantánea con éxito",
    "title": ""
  },
  "snapshotFailed": {
    "content": "por favor intente más tarde.",
    "title": "Instantánea fallada"
  }
>>>>>>> 64e85e3e
}<|MERGE_RESOLUTION|>--- conflicted
+++ resolved
@@ -65,213 +65,6 @@
     "localSubtitleRemoved": {
       "title": "Fallo en el subtítulo de carga",
       "content": "El subtítulo local se elimina o cambia de nombre."
-<<<<<<< HEAD
-		}
-	},
-	"loading": {
-		"content": "Cargando Traducciones ...",
-		"title": ""
-	},
-	"msg": {
-		"audio": {
-			"decreaseAudioDelay": "Retraso auditivo",
-			"decreaseVolume": "Disminuir volumen",
-			"defaultAudioTrack": "Defecto",
-			"increaseAudioDelay": "Retraso auditivo",
-			"increaseVolume": "Aumenta el volumen",
-			"mute": "Mudo",
-			"name": "Audio",
-			"switchAudioTrack": "Cambiar la pista de audio"
-		},
-		"file": {
-			"clearHistory": "Borrar historial de reproducción",
-			"closeWindow": "Cerrar ventana",
-			"name": "Expediente",
-			"open": "Abierto…",
-			"openRecent": "Recientemente abierto",
-			"openURL": "Abrir URL ...",
-			"copy": "Copia",
-			"paste": "Pegar"
-		},
-		"help": {
-			"name": "Ayuda",
-			"splayerxHelp": "Ayuda",
-			"shortCuts": "Lista de accesos directos"
-		},
-		"playback": {
-			"backwardL": "Paso atrás -60s",
-			"backwardS": "Paso hacia atrás -5s",
-      		"windowRotate": "Girar 90 °",
-			"captureScreen": "Captura de pantalla",
-			"captureVideoClip": "Captura de video clip",
-			"decreasePlaybackSpeed": "Disminuir la velocidad de reproducción",
-			"forwardL": "Step Forward 60s",
-			"forwardS": "Paso adelante 5s",
-			"fullScreen": "Pantalla Completa",
-			"increasePlaybackSpeed": "Aumentar la velocidad de reproducción",
-			"keepPlayingWindowFront": "Flotar al jugar",
-			"name": "Reproducción",
-			"pause": "pausa",
-			"play": "Jugar",
-			"resetSpeed": "Restablecer velocidad de reproducción",
-			"singleCycle": "Repetir una",
-			"snapShot": "Instantánea"
-		},
-		"splayerx": {
-			"about": "Acerca de SPlayer",
-			"feedback": "Realimentación",
-			"hide": "Esconder",
-			"hideOthers": "Esconder otros",
-			"homepage": "sitio web",
-			"preferences": "Preferencias",
-			"quit": "Salir de SPlayer"
-		},
-		"subtitle": {
-			"AITranslation": "Reload Smart Translation",
-			"decreaseSubtitleDelayL": "",
-			"decreaseSubtitleDelayS": "Subtitle Delay -0.1s",
-			"disabledSecondarySub": "Desactivar Subtitulo Secundario",
-			"enabledSecondarySub": "Habilitar subtítulos secundarios",
-			"increaseSubtitleDelayL": "",
-			"increaseSubtitleDelayS": "Subtitle Delay 0.1s",
-			"langEn": "Inglés",
-			"langZhCN": "chino",
-			"loadSubtitleFile": "Cargar archivo de subtítulos ...",
-			"mainSubtitle": "Subtitulo primario",
-			"menuLoading": "Cargando ...",
-			"name": "Subtítulos",
-			"noSubtitle": "Extraviado",
-			"notToShowSubtitle": "Ninguna",
-			"secondarySubtitle": "Subtitulo secundario",
-			"size1": "Pequeña",
-			"size2": "Estándar",
-			"size3": "Grande",
-			"size4": "Extra grande",
-			"style1": "Estilo de película",
-			"style2": "Estilo anime",
-			"style3": "Estilo retro",
-			"style4": "Estilo japones",
-			"style5": "Clásico moderno",
-			"subtitleSelect": "Traducción",
-			"subtitleSize": "Tamaño de fuente",
-			"subtitleStyle": "Estilo de fuente",
-			"uploadSelectedSubtitle": "Subir Subtítulo seleccionado"
-		},
-		"titleName": "SPlayer",
-		"update": {
-			"message": "¿Reiniciar la aplicación ahora para instalar la actualización?",
-			"no": "No",
-			"title": "diálogo de actualización",
-			"updateInstalled": "ha instalado correctamente la actualización!",
-			"yes": "Sí"
-		},
-		"window": {
-			"bossKey": "Clave de jefe",
-			"doubleSize": "200%",
-			"enterFullScreen": "Ingrese a pantalla completa",
-			"exitFullScreen": "Salir de pantalla completa",
-			"halfSize": "50%",
-			"maxmize": "Enfocar",
-			"minimize": "Minimizar",
-			"name": "Ventana",
-			"originSize": "100%"
-		}
-	},
-	"nextVideo": {
-		"nextInFolder": "Siguiente en la carpeta",
-		"nextInPlaylist": "Siguiente en Playlist"
-	},
-	"preferences": {
-		"general": {
-			"clearHistory": "Borrar siempre el historial de reproducción al salir",
-			"reverseScrolling": "Desplazamiento inverso del ratón",
-			"setDefault": "Establecer como el jugador por defecto",
-			"setDefaultDescription": "Todos los formatos de video se abren automáticamente usando SPlayer.",
-			"restoreSettings": "Borrar contenidos y ajustes",
-			"restoreSettingsDescription": "Reinicie con todos los datos y cachés borrados.",
-			"setButton": "Aplicar",
-			"relaunch": "reiniciar",
-			"displayLanguage": "Idioma de la pantalla",
-			"generalSetting": "General",
-			"others": "Otros",
-			"switchDisplayLanguages": "Mostrar idioma controla el idioma que ves en SPlayer."
-		},
-		"privacy": {
-			"languageDescription": "Cargue datos anónimos para obtener resultados de traducción en el siguiente idioma, no se incluirá información de privacidad.",
-			"languagePriority": "Preferencia de idioma",
-			"none": "Ninguna",
-			"primary": "Primario",
-			"privacyConfirm": "Habilitar la traducción inteligente",
-			"privacySetting": "Traducción",
-			"secondary": "Secundario",
-			"setAsDefault": "Establecer SPlayer como la aplicación predeterminada",
-			"settings": "Ajustes"
-		}
-	},
-	"privacyBubble": {
-		"confirmDisable": {
-			"button": "Cancelar",
-			"partOne": "Confirmar a",
-			"partTwo": "Datos anónimos y traducción inteligente.",
-			"underlinedContent": "Inhabilitar"
-		},
-		"masVersion": {
-			"agree": "Habilitar",
-			"content": "La función de traducción inteligente necesita su consentimiento para cargar información multimedia anónima en el lado del servidor, y no recibirá los resultados de la traducción si no está de acuerdo. No hay información de privacidad será recopilada.",
-			"disagree": "Inhabilitar"
-		},
-		"tryToDisable": {
-			"button": "De acuerdo",
-			"partOne": "SPlayer utiliza datos anónimos para mejorar la experiencia del usuario. La traducción inteligente se desactivará si",
-			"partTwo": ".",
-			"underlinedContent": "discrepar"
-		}
-	},
-	"recentPlaylist": {
-		"folderSource": "Carpeta",
-		"playing": "Jugando",
-		"playlistSource": "Playlist"
-	},
-	"subtitle": {
-		"embedded": "Empotrar",
-		"language": {
-			"ar": "Arábica",
-			"de": "alemán",
-			"en": "Inglés",
-			"es": "español",
-			"fr": "francés",
-			"hi": "hindi",
-			"it": "italiano",
-			"ja": "japonés",
-			"ko": "coreano",
-			"pt": "Portugués (Portugal, Brasil)",
-			"ru": "ruso",
-			"zh": "Chino simplificado)",
-			"zh-CN": "Chino simplificado)",
-			"zh-TW": "Chino tradicional)"
-		}
-	},
-	"uploading": {
-		"content": "Subtitulo subiendo ...",
-		"title": ""
-	},
-	"uploadingFailed": {
-		"content": "Por favor intente mas tarde.",
-		"title": "Subida fallida"
-	},
-	"uploadingSuccess": {
-		"content": "Subtítulo ha sido subido.",
-		"title": "Subir con éxito"
-	},
-	"snapshotSuccess": {
-		"content": "Instantánea con éxito",
-		"title": ""
-	},
-	"snapshotFailed": {
-		"content": "por favor intente más tarde.",
-		"title": "Instantánea fallada"
-	}
-=======
     }
   },
   "loading": {
@@ -295,7 +88,9 @@
       "name": "Expediente",
       "open": "Abierto…",
       "openRecent": "Recientemente abierto",
-      "openURL": "Abrir URL ..."
+      "openURL": "Abrir URL ...",
+      "copy": "Copia",
+      "paste": "Pegar"
     },
     "help": {
       "name": "Ayuda",
@@ -475,5 +270,4 @@
     "content": "por favor intente más tarde.",
     "title": "Instantánea fallada"
   }
->>>>>>> 64e85e3e
 }