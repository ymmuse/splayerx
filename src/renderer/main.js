--- conflicted
+++ resolved
@@ -223,13 +223,13 @@
         {
           label: this.$t('msg.subtitle.name'),
           submenu: [
-<<<<<<< HEAD
             {
               label: this.$t('msg.subtitle.AITranslation'),
               click: () => {
                 this.$bus.$emit('menu-sub-refresh');
               },
             },
+            { type: 'separator' },
             {
               label: this.$t('msg.subtitle.loadSubtitleFile'),
               click: () => {
@@ -254,11 +254,6 @@
                 });
               },
             },
-=======
-            { label: this.$t('msg.subtitle.AITranslation'), enabled: false },
-            { type: 'separator' },
-            { label: this.$t('msg.subtitle.loadSubtitleFile'), enabled: false },
->>>>>>> 41c032f0
             {
               label: this.$t('msg.subtitle.mainSubtitle'),
               enabled: false,
