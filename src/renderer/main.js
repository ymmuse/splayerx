--- conflicted
+++ resolved
@@ -59,10 +59,7 @@
     };
   },
   computed: {
-<<<<<<< HEAD
-    ...mapGetters(['volume', 'muted', 'winWidth', 'chosenStyle', 'chosenSize', 'deleteVideoHistoryOnExit', 'privacyAgreement', 'mediaHash', 'subtitleList', 'currentSubtitleId']),
-=======
-    ...mapGetters(['volume', 'muted', 'winWidth', 'chosenStyle', 'chosenSize', 'deleteVideoHistoryOnExit', 'privacyAgreement', 'audioTrackList', 'isFullScreen', 'paused']),
+    ...mapGetters(['volume', 'muted', 'winWidth', 'chosenStyle', 'chosenSize', 'deleteVideoHistoryOnExit', 'privacyAgreement', 'mediaHash', 'subtitleList', 'currentSubtitleId', 'audioTrackList', 'isFullScreen', 'paused']),
     updateFullScreen() {
       if (this.isFullScreen) {
         return {
@@ -99,7 +96,6 @@
         },
       };
     },
->>>>>>> b2c618e9
   },
   created() {
     asyncStorage.get('subtitle-style').then((data) => {
@@ -131,9 +127,6 @@
       }
     },
     volume(val) {
-<<<<<<< HEAD
-      this.menu.getMenuItemById('mute').checked = val <= 0;
-=======
       if (val <= 0) {
         this.menu.getMenuItemById('mute').checked = true;
         this.menu.getMenuItemById('deVolume').enabled = false;
@@ -145,14 +138,12 @@
         this.menu.getMenuItemById('deVolume').enabled = true;
         this.menu.getMenuItemById('mute').checked = false;
       }
->>>>>>> b2c618e9
     },
     muted(val) {
       if (val) {
         this.menu.getMenuItemById('mute').checked = val;
       }
     },
-<<<<<<< HEAD
     subtitleList(val, oldval) {
       if (val.length !== oldval.length) {
         this.refreshMenu();
@@ -171,7 +162,6 @@
         }
       }
     },
-=======
     audioTrackList(val, oldval) {
       if (val.length !== oldval.length) {
         this.refreshMenu();
@@ -190,7 +180,6 @@
     paused() {
       this.refreshMenu();
     },
->>>>>>> b2c618e9
   },
   methods: {
     createMenu() {
@@ -326,17 +315,12 @@
         {
           label: this.$t('msg.subtitle.name'),
           submenu: [
-<<<<<<< HEAD
             {
               label: this.$t('msg.subtitle.AITranslation'),
               click: () => {
                 this.$bus.$emit('menu-sub-refresh');
               },
             },
-=======
-            { label: this.$t('msg.subtitle.AITranslation'), enabled: false },
-            { label: this.$t('msg.subtitle.loadSubtitleFile'), enabled: false },
->>>>>>> b2c618e9
             { type: 'separator' },
             {
               label: this.$t('msg.subtitle.loadSubtitleFile'),
@@ -569,13 +553,10 @@
       ];
       this.updateRecentPlay().then((result) => {
         // menu.file add "open recent"
-<<<<<<< HEAD
         template[3].submenu.splice(2, 0, this.recentSubMenu());
-=======
         template[1].submenu.splice(0, 0, this.updatePlayOrPause);
         template[4].submenu.splice(2, 0, this.updateFullScreen);
         template[2].submenu.splice(7, 0, this.updateAudioTrack());
->>>>>>> b2c618e9
         template[0].submenu.splice(2, 0, result);
         // menu.about
         if (process.platform === 'darwin') {
@@ -649,7 +630,6 @@
         if (this.chosenStyle !== '') {
           this.menu.getMenuItemById(`style${this.chosenStyle}`).checked = true;
         }
-<<<<<<< HEAD
         if (this.currentSubtitleId !== '') {
           this.subtitleList.forEach((item, index) => {
             if (item.id === this.currentSubtitleId) {
@@ -658,7 +638,7 @@
           });
         } else {
           this.menu.getMenuItemById('sub-1').checked = true;
-=======
+        }
         this.audioTrackList.forEach((item, index) => {
           if (item.enabled === true) {
             this.menu.getMenuItemById(`track${index}`).checked = true;
@@ -668,7 +648,6 @@
           this.menu.getMenuItemById('inVolume').enabled = false;
         } else if (this.volume <= 0) {
           this.menu.getMenuItemById('deVolume').enabled = false;
->>>>>>> b2c618e9
         }
       })
         .catch((err) => {
@@ -702,7 +681,6 @@
         },
       };
     },
-<<<<<<< HEAD
     recentSubTmp(key, value) {
       return {
         id: `sub${key}`,
@@ -736,7 +714,8 @@
       this.subtitleList.forEach((item, index) => {
         tmp.submenu.splice(index + 1, 1, this.recentSubTmp(index, item));
       });
-=======
+      return tmp;
+    },
     updateAudioTrackItem(key, value) {
       return {
         id: `track${key}`,
@@ -762,7 +741,6 @@
           tmp.submenu.splice(index, 1, this.updateAudioTrackItem(index, detail));
         });
       }
->>>>>>> b2c618e9
       return tmp;
     },
     pathProcess(path) {
