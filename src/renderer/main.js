import Vue from 'vue';
import VueI18n from 'vue-i18n';
import os from 'os';
import axios from 'axios';
import uuidv4 from 'uuid/v4';
import VueElectronJSONStorage from 'vue-electron-json-storage';
import VueResource from 'vue-resource';

import App from '@/App';
import router from '@/router';
import store from '@/store';
import messages from '@/locales';
import helpers from '@/helpers';
import Path from 'path';
import { mapGetters } from 'vuex';
import { Video as videoActions } from '@/store/action-types';

if (!process.env.IS_WEB) Vue.use(require('vue-electron'));
Vue.http = Vue.prototype.$http = axios;
Vue.config.productionTip = false;

Vue.use(VueI18n);
Vue.use(VueElectronJSONStorage);
Vue.use(VueResource);

Vue.mixin(helpers);
Vue.prototype.$bus = new Vue(); // Global event bus

const i18n = new VueI18n({
  locale: 'zhCN', // set locale
  messages, // set locale messages
});

/* eslint-disable no-new */
new Vue({
  i18n,
  components: { App },
  router,
  store,
  template: '<App/>',
  computed: {
    ...mapGetters(['mute']),
  },
  methods: {
    createMenu() {
      const { Menu, app, dialog } = this.$electron.remote;
      const template = [
        // menu.file
        {
          label: this.$t('msg.file.name'),
          submenu: [
            {
              label: this.$t('msg.file.open'),
              accelerator: 'CmdOrCtrl+O',
              click: () => {
                const VALID_EXTENSION = ['3g2', '3gp', '3gp2', '3gpp', 'amv', 'asf', 'avi', 'bik', 'bin', 'crf', 'divx', 'drc', 'dv', 'dvr-ms', 'evo', 'f4v', 'flv', 'gvi', 'gxf', 'iso', 'm1v', 'm2v', 'm2t', 'm2ts', 'm4v', 'mkv', 'mov', 'mp2', 'mp2v', 'mp4', 'mp4v', 'mpe', 'mpeg', 'mpeg1', 'mpeg2', 'mpeg4', 'mpg', 'mpv2', 'mts', 'mtv', 'mxf', 'mxg', 'nsv', 'nuv', 'ogg', 'ogm', 'ogv', 'ogx', 'ps', 'rec', 'rm', 'rmvb', 'rpl', 'thp', 'tod', 'tp', 'ts', 'tts', 'txd', 'vob', 'vro', 'webm', 'wm', 'wmv', 'wtv', 'xesc'];
                dialog.showOpenDialog({
                  properties: ['openFile'],
                  filters: [{
                    name: 'Video Files',
                    extensions: VALID_EXTENSION,
                  }],
<<<<<<< HEAD
                }, (file) => {
                  if (file !== undefined) {
                    if (file !== undefined) {
                      if (!file[0].includes('\\')) {
                        this.openFile(file[0]);
                      } else {
                        this.addLog('error', `Failed to open file: ${file[0]}`);
                      }
=======
                }, (files) => {
                  if (files !== undefined) {
                    if (!files[0].includes('\\') || process.platform === 'win32') {
                      this.openFile(files[0]);
                    } else {
                      this.$store.dispatch('addMessages', {
                        type: 'error', title: this.$t('errorFile.title'), content: this.$t('errorFile.content'), dismissAfter: 10000,
                      });
                    }
                    if (files.length > 1) {
                      this.$store.commit('PlayingList', files);
                    } else {
                      const similarVideos = this.findSimilarVideoByVidPath(files[0]);
                      this.$store.commit('PlayingList', similarVideos);
>>>>>>> e73794e4
                    }
                  }
                });
              },
            },
            {
              label: this.$t('msg.file.openURL'),
              accelerator: 'CmdOrCtrl+U',
              click: () => {
                // TODO: openURL.click
              },
              enabled: false,
            },
            {
              label: this.$t('msg.file.closeWindow'),
              role: 'Close',
            },
          ],
        },
        // menu.playback
        {
          label: this.$t('msg.playback.name'),
          submenu: [
            {
              label: this.$t('msg.playback.fullScreen'),
              accelerator: 'CmdOrCtrl+F',
              enabled: false,
            },
            {
              label: this.$t('msg.playback.keepPlayingWindowFront'),
              type: 'checkbox',
              click: (menuItem, browserWindow) => {
                if (browserWindow.isAlwaysOnTop()) {
                  browserWindow.setAlwaysOnTop(false);
                  menuItem.checked = false;
                } else {
                  browserWindow.setAlwaysOnTop(true);
                  menuItem.checked = true;
                }
              },
            },
            // { label: 'Play from last stopped place' },
            // { label: 'Increase Size' },
            // { label: 'Decrease Size' },
            { type: 'separator' },
            { label: this.$t('msg.playback.increasePlaybackSpeed'), enabled: false },
            { label: this.$t('msg.playback.decreasePlaybackSpeed'), enabled: false },
            /** */
            { type: 'separator' },
            { label: this.$t('msg.playback.captureScreen'), enabled: false },
            { label: this.$t('msg.playback.captureVideoClip'), enabled: false },

            { type: 'separator' },
            { label: this.$t('msg.playback.mediaInfo'), enabled: false },
          ],
        },
        // menu.audio
        {
          label: this.$t('msg.audio.name'),
          submenu: [
            {
              label: this.$t('msg.audio.mute'),
              type: 'checkbox',
              accelerator: 'M',
              click: (menuItem) => {
                this.$bus.$emit('toggle-mute');
                menuItem.checked = this.mute;
              },
            },
            { label: this.$t('msg.audio.increaseAudioDelay'), enabled: false },
            { label: this.$t('msg.audio.decreaseAudioDelay'), enabled: false },
            { type: 'separator' },
            {
              label: this.$t('msg.audio.switchAudioTrack'),
              enabled: false,
              submenu: [
                { label: this.$t('msg.audio.track1'), enabled: false },
                { label: this.$t('msg.audio.track2'), enabled: false },
              ],
            },
          ],
        },
        // menu.subtitle
        {
          label: this.$t('msg.subtitle.name'),
          submenu: [
            { label: this.$t('msg.subtitle.AITranslation'), enabled: false },
            { label: this.$t('msg.subtitle.loadSubtitleFile'), enabled: false },
            {
              label: this.$t('msg.subtitle.mainSubtitle'),
              enabled: false,
              submenu: [
                { label: this.$t('msg.subtitle.langZhCN'), enabled: false },
                { label: this.$t('msg.subtitle.langEn'), enabled: false },
                { label: this.$t('msg.subtitle.noSubtitle'), enabled: false },
              ],
            },
            {
              label: this.$t('msg.subtitle.secondarySubtitle'),
              enabled: false,
              submenu: [],
            },
            { type: 'separator' },
            {
              label: this.$t('msg.subtitle.subtitleStyle'),
              enabled: false,
              submenu: [
                { label: this.$t('msg.subtitle.style1'), enabled: false },
                { label: this.$t('msg.subtitle.style2'), enabled: false },
                { label: this.$t('msg.subtitle.style3'), enabled: false },
              ],
            },
            { type: 'separator' },
            { label: this.$t('msg.subtitle.increaseSubtitleSize'), enabled: false },
            { label: this.$t('msg.subtitle.decreaseSubtitleSize'), enabled: false },
            { type: 'separator' },
            { label: this.$t('msg.subtitle.increaseSubtitleDelay'), enabled: false },
            { label: this.$t('msg.subtitle.decreaseSubtitleDelay'), enabled: false },
            // { type: 'separator' },
            // { label: 'Smart Translating' },
            // { label: 'Search on Shooter.cn' },
          ],
        },
        // menu.window
        {
          label: this.$t('msg.window_.name'),
          submenu: [
            {
              label: this.$t('msg.window_.minimize'),
              role: 'minimize',
            },
            { label: this.$t('msg.window_.enterFullScreen'), enabled: 'false', accelerator: 'Ctrl+Cmd+F' },
            { label: this.$t('msg.window_.bringAllToFront'), accelerator: '' },
          ],
        },
        // menu.help
        {
          label: this.$t('msg.help.name'),
          role: 'help',
          submenu: [
            {
              label: this.$t('msg.help.splayerxHelp'),
            },
          ],
        },
      ];
      this.updateRecentPlay().then((result) => {
        // menu.file add "open recent"
        template[0].submenu.splice(2, 0, result);
        // menu.about
        if (process.platform === 'darwin') {
          template.unshift({
            label: app.getName(),
            submenu: [
              {
                label: this.$t('msg.splayerx.about'),
                role: 'about',
              },
              {
                label: this.$t('msg.splayerx.preferences'),
                enabled: false,
                accelerator: 'Cmd+,',
              },
              {
                label: this.$t('msg.splayerx.homepage'),
                enabled: false,
              },
              {
                label: this.$t('msg.splayerx.feedback'),
                enabled: false,
              },
              { type: 'separator' },
              {
                label: this.$t('msg.splayerx.services'),
                role: 'services',
                submenu: [],
              },
              { type: 'separator' },
              {
                label: this.$t('msg.splayerx.hide'),
                role: 'hide',
              },
              {
                label: this.$t('msg.splayerx.hideOthers'),
                role: 'hideothers',
              },
              {
                label: this.$t('msg.splayerx.quit'),
                role: 'quit',
              },
            ],
          });
        }
        if (process.platform === 'win32') {
          const file = template.shift();
          file.submenu = Array.reverse(file.submenu);
          file.submenu.forEach((menuItem) => {
            template.unshift(menuItem);
          });
        }
        return template;
      }).then((result) => {
        const menu = Menu.buildFromTemplate(result);
        Menu.setApplicationMenu(menu);
      }).catch((err) => {
        this.addLog('error', err);
      });
    },
    getSystemLocale() {
      const localeMap = {
        'en': 'en',   // eslint-disable-line
        'en-AU': 'en',
        'en-CA': 'en',
        'en-GB': 'en',
        'en-NZ': 'en',
        'en-US': 'en',
        'en-ZA': 'en',
        'zh-CN': 'zhCN',
        'zh-TW': 'zhTW',
      };
      const { app } = this.$electron.remote;
      const locale = app.getLocale();
      this.$i18n.locale = localeMap[locale] || this.$i18n.locale;
    },
    updateRecentItem(key, value) {
      return {
        id: key,
        visible: true,
        label: value.label,
        click: () => {
          this.openFile(value.path);
        },
      };
    },
    pathProcess(path) {
      if (process.platform === 'win32') {
        return path.toString().replace(/^file:\/\/\//, '');
      }
      return path.toString().replace(/^file\/\//, '');
    },
    updateRecentPlay() {
      const recentMenuTemplate = {
        label: this.$t('msg.file.openRecent'),
        id: 'recent-play',
        submenu: [
          {
            id: 'recent-1',
            visible: false,
          },
          {
            id: 'recent-2',
            visible: false,
          },
          {
            id: 'recent-3',
            visible: false,
          },
          {
            id: 'recent-4',
            visible: false,
          },
          {
            id: 'recent-5',
            visible: false,
          },
          {
            id: 'recent-6',
            visible: false,
          },
          {
            id: 'recent-7',
            visible: false,
          },
          {
            id: 'recent-8',
            visible: false,
          },
          {
            id: 'recent-9',
            visible: false,
          },
        ],
      };
      return this.infoDB().sortedResult('recent-played', 'lastOpened', 'prev').then((data) => {
        let menuRecentData = null;
        menuRecentData = this.processRecentPlay(data);
        recentMenuTemplate.submenu.forEach((element, index) => {
          const value = menuRecentData.get(element.id);
          if (value.label !== '') {
            recentMenuTemplate.submenu
              .splice(index, 1, this.updateRecentItem(element.id, value));
          }
        });
        return recentMenuTemplate;
      });
    },
    processRecentPlay(recentPlayData) {
      const menuRecentData = new Map([
        ['recent-1', {
          label: '',
          path: '',
          visible: false,
        }],
        ['recent-2', {
          label: '',
          path: '',
          visible: false,
        }],
        ['recent-3', {
          label: '',
          path: '',
          visible: false,
        }],
        ['recent-4', {
          label: '',
          path: '',
          visible: false,
        }],
        ['recent-5', {
          label: '',
          path: '',
          visible: false,
        }],
        ['recent-6', {
          label: '',
          path: '',
          visible: false,
        }],
        ['recent-7', {
          label: '',
          path: '',
          visible: false,
        }],
        ['recent-8', {
          label: '',
          path: '',
          visible: false,
        }],
        ['recent-9', {
          label: '',
          path: '',
          visible: false,
        }],
      ]);
      for (let i = 1; i <= recentPlayData.length; i += 1) {
        menuRecentData.set(`recent-${i}`, {
          label: this.pathProcess(recentPlayData[i - 1].path.split('/').reverse()[0]),
          path: recentPlayData[i - 1].path,
          visible: true,
        });
      }
      return menuRecentData;
    },
    refreshMenu() {
      this.$electron.remote.Menu.getApplicationMenu().clear();
      this.createMenu();
    },
  },
  mounted() {
    // https://github.com/electron/electron/issues/3609
    // Disable Zooming
    this.$electron.webFrame.setVisualZoomLevelLimits(1, 1);
    this.getSystemLocale();
    this.infoDB().init().then(() => {
      this.createMenu();
      this.$bus.$on('new-file-open', this.refreshMenu);
    });
    // TODO: Setup user identity
    this.$storage.get('user-uuid', (err, userUUID) => {
      if (err) {
        this.addLog('error', err);
        userUUID = uuidv4();
        this.$storage.set('user-uuid', userUUID);
      }
      const platform = os.platform() + os.release();
      const { app } = this.$electron.remote;
      const version = app.getVersion();

      Vue.http.headers.common['X-Application-Token'] = userUUID;
      Vue.http.headers.common['User-Agent'] = `SPlayerX@2018 ${platform} Version ${version}`;
    });

    window.addEventListener('keypress', (e) => {
      if (e.key === ' ') { // space
        this.$bus.$emit('toggle-playback');
      }
    });
    window.addEventListener('keydown', (e) => {
      switch (e.key) {
        case 'ArrowUp':
          this.$store.dispatch(videoActions.INCREASE_VOLUME);
          break;
        case 'ArrowDown':
          this.$store.dispatch(videoActions.DECREASE_VOLUME);
          break;
        case 'm':
          this.$store.dispatch(videoActions.TOGGLE_MUTE);
          break;
        case 'ArrowLeft':
          if (e.altKey === true) {
            this.$bus.$emit('seek', this.$store.state.PlaybackState.CurrentTime - 60);
          } else {
            this.$bus.$emit('seek', this.$store.state.PlaybackState.CurrentTime - 5);
          }
          break;
        case 'ArrowRight':
          if (e.altKey === true) {
            this.$bus.$emit('seek', this.$store.state.PlaybackState.CurrentTime + 60);
          } else {
            this.$bus.$emit('seek', this.$store.state.PlaybackState.CurrentTime + 5);
          }
          break;
        default:
          break;
      }
    });
    window.addEventListener('wheel', (e) => {
      const up = e.deltaY < 0;
      this.$store.dispatch(up ? videoActions.INCREASE_VOLUME : videoActions.DECREASE_VOLUME, 6);
    });

    /**
     * Todo:
     * Handle multiple files
     */
    window.addEventListener('drop', (e) => {
      e.preventDefault();
      let tempFilePath;
      let containsSubFiles = false;
      const { files } = e.dataTransfer;
      // TODO: play it if it's video file
      const subtitleFiles = [];
      const subRegex = new RegExp('^(.srt|.ass|.vtt)$');
      const videoFiles = [];
      const vidRegex = new RegExp('^(3g2|.3gp|.3gp2|.3gpp|.amv|.asf|.avi|.bik|.bin|.crf|.divx|.drc|.dv|.dvr-ms|.evo|.f4v|.flv|.gvi|.gxf|.iso|.m1v|.m2v|.m2t|.m2ts|.m4v|.mkv|.mov|.mp2|.mp2v|.mp4|.mp4v|.mpe|.mpeg|.mpeg1|.mpeg2|.mpeg4|.mpg|.mpv2|.mts|.mtv|.mxf|.mxg|.nsv|.nuv|.ogg|.ogm|.ogv|.ogx|.ps|.rec|.rm|.rmvb|.rpl|.thp|.tod|.tp|.ts|.tts|.txd|.vob|.vro|.webm|.wm|.wmv|.wtv|.xesc)$');
      for (let i = 0; i < files.length; i += 1) {
        tempFilePath = files[i].path;
        if (subRegex.test(Path.extname(tempFilePath))) {
          subtitleFiles.push(tempFilePath);
          containsSubFiles = true;
        } else if (vidRegex.test(Path.extname(tempFilePath))) {
          videoFiles.push(tempFilePath);
        } else {
          this.$store.dispatch('addMessages', {
            type: 'error', title: this.$t('errorFile.title'), content: this.$t('errorFile.content'), dismissAfter: 10000,
          });
        }
      }
<<<<<<< HEAD
      const fileregex = '^(.3g2|.3gp|.3gp2|.3gpp|.amv|.asf|.avi|.bik|.bin|.crf|.divx|.drc|.dv|.dvr-ms|.evo|.f4v|.flv|.gvi|.gxf|.iso|.m1v|.m2v|.m2t|.m2ts|.m4v|.mkv|.mov|.mp2|.mp2v|.mp4|.mp4v|.mpe|.mpeg|.mpeg1|.mpeg2|.mpeg4|.mpg|.mpv2|.mts|.mtv|.mxf|.mxg|.nsv|.nuv|.ogg|.ogm|.ogv|.ogx|.ps|.rec|.rm|.rmvb|.rpl|.thp|.tod|.tp|.ts|.tts|.txd|.vob|.vro|.webm|.wm|.wmv|.wtv|.xesc])$';
      const filere = new RegExp(fileregex);
      if (potentialVidPath && filere.test(Path.extname(tempFilePath)) && !tempFilePath.includes('\\')) {
        this.openFile(potentialVidPath.replace(/^file:\/\/\//, ''));
      } else {
        this.addLog('error', `Failed to open file: ${potentialVidPath.replace(/^file:\/\/\//, '')}`);
=======
      if (videoFiles.length !== 0) {
        if (!videoFiles[0].includes('\\') || process.platform === 'win32') {
          if (this.$store.state.PlaybackState.OriginSrcOfVideo === '') this.openFile(videoFiles[0]);
        } else {
          this.$store.dispatch('addMessages', {
            type: 'error', title: this.$t('errorFile.title'), content: this.$t('errorFile.content'), dismissAfter: 10000,
          });
        }
        if (videoFiles.length > 1) {
          this.$store.commit('PlayingList', videoFiles);
        } else {
          const similarVideos = this.findSimilarVideoByVidPath(videoFiles[0]);
          this.$store.commit('PlayingList', similarVideos);
        }
>>>>>>> e73794e4
      }
      if (containsSubFiles) {
        this.$bus.$emit('add-subtitle', subtitleFiles);
      }
    });
    window.addEventListener('dragover', (e) => {
      e.preventDefault();
    });

    this.$electron.ipcRenderer.on('open-file', (event, file) => {
      this.openFile(file);
    });
  },
}).$mount('#app');<|MERGE_RESOLUTION|>--- conflicted
+++ resolved
@@ -60,31 +60,18 @@
                     name: 'Video Files',
                     extensions: VALID_EXTENSION,
                   }],
-<<<<<<< HEAD
-                }, (file) => {
-                  if (file !== undefined) {
-                    if (file !== undefined) {
-                      if (!file[0].includes('\\')) {
-                        this.openFile(file[0]);
-                      } else {
-                        this.addLog('error', `Failed to open file: ${file[0]}`);
-                      }
-=======
                 }, (files) => {
                   if (files !== undefined) {
                     if (!files[0].includes('\\') || process.platform === 'win32') {
                       this.openFile(files[0]);
                     } else {
-                      this.$store.dispatch('addMessages', {
-                        type: 'error', title: this.$t('errorFile.title'), content: this.$t('errorFile.content'), dismissAfter: 10000,
-                      });
+                      this.addLog('error', `Failed to open file: ${files[0]}`);
                     }
                     if (files.length > 1) {
                       this.$store.commit('PlayingList', files);
                     } else {
                       const similarVideos = this.findSimilarVideoByVidPath(files[0]);
                       this.$store.commit('PlayingList', similarVideos);
->>>>>>> e73794e4
                     }
                   }
                 });
@@ -528,26 +515,14 @@
         } else if (vidRegex.test(Path.extname(tempFilePath))) {
           videoFiles.push(tempFilePath);
         } else {
-          this.$store.dispatch('addMessages', {
-            type: 'error', title: this.$t('errorFile.title'), content: this.$t('errorFile.content'), dismissAfter: 10000,
-          });
+          this.addLog('error', `Failed to open file : ${tempFilePath}`);
         }
       }
-<<<<<<< HEAD
-      const fileregex = '^(.3g2|.3gp|.3gp2|.3gpp|.amv|.asf|.avi|.bik|.bin|.crf|.divx|.drc|.dv|.dvr-ms|.evo|.f4v|.flv|.gvi|.gxf|.iso|.m1v|.m2v|.m2t|.m2ts|.m4v|.mkv|.mov|.mp2|.mp2v|.mp4|.mp4v|.mpe|.mpeg|.mpeg1|.mpeg2|.mpeg4|.mpg|.mpv2|.mts|.mtv|.mxf|.mxg|.nsv|.nuv|.ogg|.ogm|.ogv|.ogx|.ps|.rec|.rm|.rmvb|.rpl|.thp|.tod|.tp|.ts|.tts|.txd|.vob|.vro|.webm|.wm|.wmv|.wtv|.xesc])$';
-      const filere = new RegExp(fileregex);
-      if (potentialVidPath && filere.test(Path.extname(tempFilePath)) && !tempFilePath.includes('\\')) {
-        this.openFile(potentialVidPath.replace(/^file:\/\/\//, ''));
-      } else {
-        this.addLog('error', `Failed to open file: ${potentialVidPath.replace(/^file:\/\/\//, '')}`);
-=======
       if (videoFiles.length !== 0) {
         if (!videoFiles[0].includes('\\') || process.platform === 'win32') {
           if (this.$store.state.PlaybackState.OriginSrcOfVideo === '') this.openFile(videoFiles[0]);
         } else {
-          this.$store.dispatch('addMessages', {
-            type: 'error', title: this.$t('errorFile.title'), content: this.$t('errorFile.content'), dismissAfter: 10000,
-          });
+          this.addLog('error', `Failed to open file : ${videoFiles[0]}`);
         }
         if (videoFiles.length > 1) {
           this.$store.commit('PlayingList', videoFiles);
@@ -555,7 +530,6 @@
           const similarVideos = this.findSimilarVideoByVidPath(videoFiles[0]);
           this.$store.commit('PlayingList', similarVideos);
         }
->>>>>>> e73794e4
       }
       if (containsSubFiles) {
         this.$bus.$emit('add-subtitle', subtitleFiles);
