import Vue from 'vue';
import VueI18n from 'vue-i18n';
import os from 'os';
import axios from 'axios';
import uuidv4 from 'uuid/v4';
import VueElectronJSONStorage from 'vue-electron-json-storage';
import VueResource from 'vue-resource';

import App from '@/App';
import router from '@/router';
import store from '@/store';
import messages from '@/locales';
import helpers from '@/helpers';
import Path from 'path';

if (!process.env.IS_WEB) Vue.use(require('vue-electron'));
Vue.http = Vue.prototype.$http = axios;
Vue.config.productionTip = false;

Vue.use(VueI18n);
Vue.use(VueElectronJSONStorage);
Vue.use(VueResource);

Vue.mixin(helpers);
Vue.prototype.$bus = new Vue(); // Global event bus

const i18n = new VueI18n({
  locale: 'zhCN', // set locale
  messages, // set locale messages
});

/* eslint-disable no-new */
new Vue({
  i18n,
  components: { App },
  router,
  store,
  template: '<App/>',
  methods: {
    createMenu() {
      const { Menu, app, dialog } = this.$electron.remote;
      const template = [
        {
          label: this.$t('msg.file.name'),
          submenu: [
            {
              label: this.$t('msg.file.open'),
              accelerator: 'CmdOrCtrl+O',
              click: () => {
                dialog.showOpenDialog({
                  properties: ['openFile'],
                  filters: [{
                    name: 'Video Files',
                    extensions: [],
                  }],
                }, (file) => {
                  if (file !== undefined) {
                    const path = `file:///${file}`;
                    this.openFile(path);
                  }
                });
              },
            },
            {
              label: this.$t('msg.file.openURL'),
              accelerator: 'CmdOrCtrl+U',
            },
            {
              label: this.$t('msg.file.closeWindow'),
              role: 'Close',
            },
          ],
        },
        {
          label: this.$t('msg.playback.name'),
          submenu: [
            {
              label: this.$t('msg.playback.fullScreen'),
              accelerator: 'CmdOrCtrl+F',
            },
            // { label: 'Play from last stopped place' },
            // { label: 'Increase Size' },
            // { label: 'Decrease Size' },
            { type: 'separator' },
            { label: this.$t('msg.playback.increasePlaybackSpeed') },
            { label: this.$t('msg.playback.decreasePlaybackSpeed') },
            /** */
            { type: 'separator' },
            { label: this.$t('msg.playback.captureScreen') },
            { label: this.$t('msg.playback.captureVideoClip') },

            { type: 'separator' },
            { label: this.$t('msg.playback.mediaInfo') },
          ],
        },
        {
          label: this.$t('msg.audio.name'),
          submenu: [
            { label: this.$t('msg.audio.increaseAudioDelay') },
            { label: this.$t('msg.audio.decreaseAudioDelay') },
            { type: 'separator' },
            { label: this.$t('msg.audio.switchAudioTrack') },
          ],
        },
        {
          label: this.$t('msg.subtitle.name'),
          submenu: [
            { label: this.$t('msg.subtitle.mainSubtitle') },
            { label: this.$t('msg.subtitle.secondarySubtitle') },
            { type: 'separator' },
            { label: this.$t('msg.subtitle.subtitleStyle') },
            { type: 'separator' },
            { label: this.$t('msg.subtitle.increaseSubtitleSize') },
            { label: this.$t('msg.subtitle.decreaseSubtitleSize') },
            { type: 'separator' },
            { label: this.$t('msg.subtitle.increaseSubtitleDelay') },
            { label: this.$t('msg.subtitle.decreaseSubtitleDelay') },
            // { type: 'separator' },
            // { label: 'Smart Translating' },
            // { label: 'Search on Shooter.cn' },
          ],
        },
        {
          label: this.$t('msg.window_.name'),
          submenu: [
            {
              label: this.$t('msg.window_.minimize'),
              role: 'minimize',
            },
            { label: this.$t('msg.window_.enterFullScreen'), accelerator: 'Ctrl+Cmd+F' },
            { label: this.$t('msg.window_.bringAllToFront'), role: 'hideOthers', accelerator: '' },
          ],
        },
        {
          label: this.$t('msg.help.name'),
          role: 'help',
          submenu: [
            {
              label: this.$t('msg.help.splayerxHelp'),
            },
          ],
        },
      ];
      this.updateRecentPlay().then((result) => {
        template.splice(2, 0, result);
        if (process.platform === 'darwin') {
          template.unshift({
            label: app.getName(),
            submenu: [
              {
                label: this.$t('msg.splayerx.about'),
                role: 'about',
              },
              {
                label: this.$t('msg.splayerx.preferences'),
                accelerator: 'Cmd+,',
              },
              {
                label: this.$t('msg.splayerx.homepage'),
              },
              {
                label: this.$t('msg.splayerx.feedback'),
              },
              { type: 'separator' },
              {
                label: this.$t('msg.splayerx.services'),
                role: 'services',
                submenu: [],
              },
              { type: 'separator' },
              {
                label: this.$t('msg.splayerx.hide'),
                role: 'hide',
              },
              {
                label: this.$t('msg.splayerx.hideOthers'),
                role: 'hideothers',
              },
              {
                label: this.$t('msg.splayerx.quit'),
                role: 'quit',
              },
            ],
          });
        }
        if (process.platform === 'win32') {
          const file = template.shift();
          file.submenu = Array.reverse(file.submenu);
          file.submenu.forEach((menuItem) => {
            template.unshift(menuItem);
          });
        }
        return template;
      }).then((result) => {
        const menu = Menu.buildFromTemplate(result);
        Menu.setApplicationMenu(menu);
        console.log(menu.getMenuItemById('recent-play').submenu.items);
      }).catch((err) => {
        console.log(err);
      });
    },
    getSystemLocale() {
      const localeMap = {
        'en': 'en',   // eslint-disable-line
        'en-AU': 'en',
        'en-CA': 'en',
        'en-GB': 'en',
        'en-NZ': 'en',
        'en-US': 'en',
        'en-ZA': 'en',
        'zh-CN': 'zhCN',
        'zh-TW': 'zhTW',
      };
      const { app } = this.$electron.remote;
      const locale = app.getLocale();
      this.$i18n.locale = localeMap[locale] || this.$i18n.locale;
    },
    updateRecentItem(key, value) {
      return {
        id: key,
        visible: true,
        label: value.label,
        click: () => {
          this.openFile(value.path);
        },
      };
    },
    pathProcess(path) {
      if (process.platform === 'win32') {
        return path.toString().replace(/^file:\/\/\//, '');
      }
      return path.toString().replace(/^file\/\//, '');
    },
    updateRecentPlay() {
      console.log('Updating recent play!');
      const recentMenuTemplate = {
        label: this.$t('msg.file.openRecent'),
        id: 'recent-play',
        submenu: [
          {
            id: 'recent-1',
            visible: false,
          },
          {
            id: 'recent-2',
            visible: false,
          },
          {
            id: 'recent-3',
            visible: false,
          },
          {
            id: 'recent-4',
            visible: false,
          },
        ],
      };
      return new Promise((resolve, reject) => {
        let menuRecentData = null;
        this.$storage.get('recent-played', (err, data) => {
          if (err) {
            reject(err);
          } else {
            menuRecentData = this.processRecentPlay(data);
            console.log(menuRecentData);
            recentMenuTemplate.submenu.forEach((element, index) => {
              const value = menuRecentData.get(element.id);
              if (value.label !== '') {
                recentMenuTemplate.submenu
                  .splice(index, 1, this.updateRecentItem(element.id, value));
              }
            });
            resolve(recentMenuTemplate);
          }
        });
      });
    },
    processRecentPlay(recentPlayData) {
      const menuRecentData = new Map([
        ['recent-1', {
          label: '',
          path: '',
          visible: false,
        }],
        ['recent-2', {
          label: '',
          path: '',
          visible: false,
        }],
        ['recent-3', {
          label: '',
          path: '',
          visible: false,
        }],
        ['recent-4', {
          label: '',
          path: '',
          visible: false,
        }],
      ]);
      for (let i = 1; i <= recentPlayData.length; i += 1) {
        menuRecentData.set(`recent-${i}`, {
          label: this.pathProcess(recentPlayData[i - 1].path),
          path: recentPlayData[i - 1].path,
          visible: true,
        });
      }
      return menuRecentData;
    },
    refreshMenu() {
      this.$electron.remote.Menu.getApplicationMenu().clear();
      setTimeout(this.createMenu, 1000);
    },
  },
  mounted() {
    // https://github.com/electron/electron/issues/3609
    // Disable Zooming
    this.$electron.webFrame.setVisualZoomLevelLimits(1, 1);
    this.getSystemLocale();
    this.createMenu();
    this.$bus.$on('new-file-open', this.refreshMenu);
    // TODO: Setup user identity
    this.$storage.get('user-uuid', (err, userUUID) => {
      if (err) {
        userUUID = uuidv4();
        this.$storage.set('user-uuid', userUUID);
      }
      const platform = os.platform() + os.release();
      const { app } = this.$electron.remote;
      const version = app.getVersion();

      Vue.http.headers.common['X-Application-Token'] = userUUID;
      Vue.http.headers.common['User-Agent'] = `SPlayerX@2018 ${platform} Version ${version}`;
    });

    window.addEventListener('keypress', (e) => {
      if (e.key === ' ') { // space
        this.$bus.$emit('toggle-playback');
      }
    });
    window.addEventListener('keydown', (e) => {
      switch (e.key) {
        case 'ArrowUp':
          this.$bus.$emit('volumecontroller-appear-delay');
          this.$bus.$emit('volumeslider-appear');
          if (this.$store.state.PlaybackState.Volume + 0.1 < 1) {
            this.$bus.$emit('volume', this.$store.state.PlaybackState.Volume + 0.1);
          } else {
            this.$bus.$emit('volume', 1);
          }
          break;

        case 'ArrowDown':
          this.$bus.$emit('volumecontroller-appear-delay');
          this.$bus.$emit('volumeslider-appear');
          if (this.$store.state.PlaybackState.Volume - 0.1 > 0) {
            this.$bus.$emit('volume', this.$store.state.PlaybackState.Volume - 0.1);
          } else {
            this.$bus.$emit('volume', 0);
          }
          break;

        case 'ArrowLeft':
          this.$bus.$emit('progressbar-appear-delay');
          this.$bus.$emit('progressslider-appear');
          this.$bus.$emit('timecode-appear-delay');
          if (e.altKey === true) {
            this.$bus.$emit('seek', this.$store.state.PlaybackState.CurrentTime - 60);
          } else {
            this.$bus.$emit('seek', this.$store.state.PlaybackState.CurrentTime - 5);
          }
          break;

        case 'ArrowRight':
          this.$bus.$emit('progressbar-appear-delay');
          this.$bus.$emit('progressslider-appear');
          this.$bus.$emit('timecode-appear-delay');
          if (e.altKey === true) {
            this.$bus.$emit('seek', this.$store.state.PlaybackState.CurrentTime + 60);
          } else {
            this.$bus.$emit('seek', this.$store.state.PlaybackState.CurrentTime + 5);
          }
          break;
        default:
      }
    });

    /**
     * Todo:
     * Handle multiple files
     */
    window.addEventListener('drop', (e) => {
      e.preventDefault();
      let potentialVidPath;
      let tempFilePath;
      let containsSubFiles = false;
      const { files } = e.dataTransfer;
      // TODO: play it if it's video file
      const subtitleFiles = [];
      const regex = '^(.srt|.ass|.vtt)$';
      const re = new RegExp(regex);
      for (let i = 0; i < files.length; i += 1) {
        tempFilePath = `file:///${files[i].path}`;
        if (re.test(Path.extname(tempFilePath))) {
          subtitleFiles.push(files[i].path);
          containsSubFiles = true;
        } else {
          potentialVidPath = tempFilePath;
        }
      }
      if (potentialVidPath) {
        this.openFile(potentialVidPath);
      }
      if (containsSubFiles) {
        this.$bus.$emit('add-subtitle', subtitleFiles);
      }
<<<<<<< HEAD


      /*
      for (const file in files) {
        if (files.hasOwnProperty(file)) {
          const filename = files[file].name
          const fileExt = filename.substring(filename.lastIndexOf('.') + 1).toLowerCase()
          if (Videos.allowedExtensions().indexOf(fileExt) !== -1) {
            const video = {
              id: videos.length + 1,
              status: 'loading',
              name: filename,
              path: files[file].path,
              size: files[file].size
            }
            videos.push(video)
          }
        }
      } */
=======
>>>>>>> 6c2b180d
    });
    window.addEventListener('dragover', (e) => {
      e.preventDefault();
    });
  },
}).$mount('#app');<|MERGE_RESOLUTION|>--- conflicted
+++ resolved
@@ -414,28 +414,6 @@
       if (containsSubFiles) {
         this.$bus.$emit('add-subtitle', subtitleFiles);
       }
-<<<<<<< HEAD
-
-
-      /*
-      for (const file in files) {
-        if (files.hasOwnProperty(file)) {
-          const filename = files[file].name
-          const fileExt = filename.substring(filename.lastIndexOf('.') + 1).toLowerCase()
-          if (Videos.allowedExtensions().indexOf(fileExt) !== -1) {
-            const video = {
-              id: videos.length + 1,
-              status: 'loading',
-              name: filename,
-              path: files[file].path,
-              size: files[file].size
-            }
-            videos.push(video)
-          }
-        }
-      } */
-=======
->>>>>>> 6c2b180d
     });
     window.addEventListener('dragover', (e) => {
       e.preventDefault();
