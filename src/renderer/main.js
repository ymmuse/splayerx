--- conflicted
+++ resolved
@@ -18,57 +18,6 @@
 Vue.mixin(helpers);
 Vue.prototype.$bus = new Vue(); // Global event bus
 
-<<<<<<< HEAD
-Vue.mixin({
-  methods: {
-    timecodeFromSeconds(s) {
-      const dt = new Date(Math.abs(s) * 1000);
-      let hours = dt.getUTCHours();
-      let minutes = dt.getUTCMinutes();
-      let seconds = dt.getUTCSeconds();
-
-      // the above dt.get...() functions return a single digit
-      // so I prepend the zero here when needed
-      if (minutes < 10) {
-        minutes = `0${minutes}`;
-      }
-      if (seconds < 10) {
-        seconds = `0${seconds}`;
-      }
-      if (hours > 0) {
-        if (hours < 10) {
-          hours = `${hours}`;
-        }
-        if (s < 0) {
-          return `-${hours}:${minutes}:${seconds}`;
-        }
-        return `${hours}:${minutes}:${seconds}`;
-      }
-      if (s < 0) {
-        return `-${minutes}:${seconds}`;
-      }
-      return `${minutes}:${seconds}`;
-    },
-  },
-});
-
-// Ready translated locale messages
-const messages = {
-  en: {
-    msg: {
-      titleName: 'SPlayerX',
-    },
-  },
-  cn: {
-    msg: {
-      titleName: '射手影音',
-    },
-  },
-};
-
-// Create VueI18n instance with options
-=======
->>>>>>> c70cab3b
 const i18n = new VueI18n({
   locale: 'cn', // set locale
   messages, // set locale messages
