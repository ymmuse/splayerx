--- conflicted
+++ resolved
@@ -56,27 +56,20 @@
                     name: 'Video Files',
                     extensions: VALID_EXTENSION,
                   }],
-<<<<<<< HEAD
                 }, (files) => {
                   if (files) {
-                    this.openFile(files[0]);
+                    if (!files[0].includes('\\')) {
+                      this.openFile(file[0]);
+                    } else {
+                      this.$store.dispatch('addMessages', {
+                        type: 'error', title: this.$t('errorFile.title'), content: this.$t('errorFile.content'), dismissAfter: 10000,
+                      });
+                    }
                     if (files.length > 1) {
                       this.$store.commit('PlayingList', files);
                     } else {
                       const similarVideos = this.findSimilarVideoByVidPath(files[0]);
                       this.$store.commit('PlayingList', similarVideos);
-=======
-                }, (file) => {
-                  if (file !== undefined) {
-                    if (file !== undefined) {
-                      if (!file[0].includes('\\')) {
-                        this.openFile(file[0]);
-                      } else {
-                        this.$store.dispatch('addMessages', {
-                          type: 'error', title: this.$t('errorFile.title'), content: this.$t('errorFile.content'), dismissAfter: 10000,
-                        });
-                      }
->>>>>>> b1488add
                     }
                   }
                 });
@@ -457,29 +450,13 @@
     window.addEventListener('keydown', (e) => {
       switch (e.key) {
         case 'ArrowUp':
-<<<<<<< HEAD
-          if (this.$store.state.PlaybackState.Volume + 0.1 < 1) {
-            this.$bus.$emit('volume', this.$store.state.PlaybackState.Volume + 0.1);
-          } else {
-            this.$bus.$emit('volume', 1);
-          }
-=======
           this.$store.dispatch(videoActions.INCREASE_VOLUME);
->>>>>>> b1488add
           break;
         case 'ArrowDown':
-<<<<<<< HEAD
-          if (this.$store.state.PlaybackState.Volume - 0.1 > 0) {
-            this.$bus.$emit('volume', this.$store.state.PlaybackState.Volume - 0.1);
-          } else {
-            this.$bus.$emit('volume', 0);
-          }
-=======
           this.$store.dispatch(videoActions.DECREASE_VOLUME);
           break;
         case 'm':
           this.$store.dispatch(videoActions.TOGGLE_MUTE);
->>>>>>> b1488add
           break;
         case 'ArrowLeft':
           if (e.altKey === true) {
@@ -520,7 +497,6 @@
       const videoFiles = [];
       const vidRegex = new RegExp('^(3g2|.3gp|.3gp2|.3gpp|.amv|.asf|.avi|.bik|.bin|.crf|.divx|.drc|.dv|.dvr-ms|.evo|.f4v|.flv|.gvi|.gxf|.iso|.m1v|.m2v|.m2t|.m2ts|.m4v|.mkv|.mov|.mp2|.mp2v|.mp4|.mp4v|.mpe|.mpeg|.mpeg1|.mpeg2|.mpeg4|.mpg|.mpv2|.mts|.mtv|.mxf|.mxg|.nsv|.nuv|.ogg|.ogm|.ogv|.ogx|.ps|.rec|.rm|.rmvb|.rpl|.thp|.tod|.tp|.ts|.tts|.txd|.vob|.vro|.webm|.wm|.wmv|.wtv|.xesc)$');
       for (let i = 0; i < files.length; i += 1) {
-        console.log(files[i]);
         tempFilePath = files[i].path;
         if (subRegex.test(Path.extname(tempFilePath))) {
           subtitleFiles.push(tempFilePath);
@@ -529,25 +505,20 @@
           videoFiles.push(tempFilePath);
         }
       }
-<<<<<<< HEAD
       if (videoFiles.length !== 0) {
-        this.openFile(videoFiles[0]);
+        if (!videoFiles[0].includes('\\')) {
+          this.openFile(videoFiles[0]);
+        } else {
+          this.$store.dispatch('addMessages', {
+            type: 'error', title: this.$t('errorFile.title'), content: this.$t('errorFile.content'), dismissAfter: 10000,
+          });
+        }
         if (videoFiles.length > 1) {
           this.$store.commit('PlayingList', videoFiles);
         } else {
           const similarVideos = this.findSimilarVideoByVidPath(videoFiles[0]);
           this.$store.commit('PlayingList', similarVideos);
         }
-=======
-      const fileregex = '^(.3g2|.3gp|.3gp2|.3gpp|.amv|.asf|.avi|.bik|.bin|.crf|.divx|.drc|.dv|.dvr-ms|.evo|.f4v|.flv|.gvi|.gxf|.iso|.m1v|.m2v|.m2t|.m2ts|.m4v|.mkv|.mov|.mp2|.mp2v|.mp4|.mp4v|.mpe|.mpeg|.mpeg1|.mpeg2|.mpeg4|.mpg|.mpv2|.mts|.mtv|.mxf|.mxg|.nsv|.nuv|.ogg|.ogm|.ogv|.ogx|.ps|.rec|.rm|.rmvb|.rpl|.thp|.tod|.tp|.ts|.tts|.txd|.vob|.vro|.webm|.wm|.wmv|.wtv|.xesc])$';
-      const filere = new RegExp(fileregex);
-      if (potentialVidPath && filere.test(Path.extname(tempFilePath)) && !tempFilePath.includes('\\')) {
-        this.openFile(potentialVidPath.replace(/^file:\/\/\//, ''));
-      } else {
-        this.$store.dispatch('addMessages', {
-          type: 'error', title: this.$t('errorFile.title'), content: this.$t('errorFile.content'), dismissAfter: 10000,
-        });
->>>>>>> b1488add
       }
       if (containsSubFiles) {
         this.$bus.$emit('add-subtitle', subtitleFiles);
