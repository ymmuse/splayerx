--- conflicted
+++ resolved
@@ -115,11 +115,7 @@
   },
   computed: {
     ...mapGetters(['volume', 'muted', 'intrinsicWidth', 'intrinsicHeight', 'ratio', 'winWidth', 'winPos', 'winSize', 'chosenStyle', 'chosenSize', 'mediaHash', 'subtitleList',
-<<<<<<< HEAD
-      'currentSubtitleId', 'audioTrackList', 'isFullScreen', 'paused', 'singleCycle', 'isFocused', 'originSrc', 'defaultDir', 'ableToPushCurrentSubtitle']),
-=======
-      'currentSubtitleId', 'displayLanguage', 'audioTrackList', 'isFullScreen', 'paused', 'singleCycle', 'isFocused', 'originSrc', 'defaultDir', 'calculatedNoSub']),
->>>>>>> f8072018
+      'currentSubtitleId', 'audioTrackList', 'isFullScreen', 'paused', 'singleCycle', 'isFocused', 'originSrc', 'defaultDir', 'ableToPushCurrentSubtitle', 'displayLanguage', 'calculatedNoSub']),
     updateFullScreen() {
       if (this.isFullScreen) {
         return {
