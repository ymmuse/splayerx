/* eslint-disable import/first */
// Be sure to call Sentry function as early as possible in the main process
import '../shared/sentry';

import path from 'path';
import fs from 'fs';
import electron from 'electron';
import Vue from 'vue';
import VueI18n from 'vue-i18n';
import axios from 'axios';
import { mapGetters, mapActions, createNamespacedHelpers } from 'vuex';
import uuidv4 from 'uuid/v4';
import osLocale from 'os-locale';
import VueAxios from 'vue-axios';
// @ts-ignore
import VueElectronJSONStorage from 'vue-electron-json-storage';
// @ts-ignore
import VueAnalytics from 'vue-analytics';
// @ts-ignore
import VueElectron from 'vue-electron';
// @ts-ignore
import AsyncComputed from 'vue-async-computed';
// @ts-ignore
import App from '@/App.vue';
import router from '@/router';
import store from '@/store';
import messages from '@/locales';
import { windowRectService } from '@/services/window/WindowRectService';
import helpers from '@/helpers';
import { hookVue } from '@/kerning';
import { Video as videoActions, Subtitle as subtitleActions, SubtitleManager as smActions, SubtitleManager } from '@/store/actionTypes';
import { log } from '@/libs/Log';
import asyncStorage from '@/helpers/asyncStorage';
import { videodata } from '@/store/video';
import { addBubble } from './helpers/notificationControl';
import { SNAPSHOT_FAILED, SNAPSHOT_SUCCESS, LOAD_SUBVIDEO_FAILED } from './helpers/notificationcodes';
import InputPlugin, { getterTypes as iGT } from '@/plugins/input';
import { VueDevtools } from './plugins/vueDevtools.dev';
import { SubtitleControlListItem, Type } from './interfaces/ISubtitle';
import { getValidVideoRegex, getValidSubtitleRegex } from '../shared/utils';
import { EventEmitter } from 'events';

// causing callbacks-registry.js 404 error. disable temporarily
// require('source-map-support').install();

function getSystemLocale() {
  const { app } = electron.remote;
  let locale = process.platform === 'win32' ? app.getLocale() : osLocale.sync();
  locale = locale.replace('_', '-');
  if (locale === 'zh-TW' || locale === 'zh-HK' || locale === 'zh-Hant') {
    return 'zh-Hant';
  } else if (locale.startsWith('zh')) {
    return 'zh-Hans';
  }
  return 'en';
}

function getEnvironmentName() {
  if (process.platform === 'darwin') {
    return process.mas ? 'MAS' : 'DMG';
  } else if (process.platform === 'win32') {
    return process.windowsStore ? 'APPX' : 'EXE';
  }
  return 'Unknown';
}

Vue.config.productionTip = false;
Vue.config.warnHandler = (warn) => {
  log.info('render/main', warn);
};
Vue.config.errorHandler = (err) => {
  log.error('render/main', err);
};
Vue.directive('fade-in', {
  bind(el: HTMLElement, binding: any) {
    if (!el) return;
    const { value } = binding;
    if (value) {
      el.classList.add('fade-in');
      el.classList.remove('fade-out');
    } else {
      el.classList.add('fade-out');
      el.classList.remove('fade-in');
    }
  },
  update(el: HTMLElement, binding: any) {
    const { oldValue, value } = binding;
    if (oldValue !== value) {
      if (value) {
        el.classList.add('fade-in');
        el.classList.remove('fade-out');
      } else {
        el.classList.add('fade-out');
        el.classList.remove('fade-in');
      }
    }
  },
});

Vue.use(VueElectron);
Vue.use(VueI18n);
Vue.use(VueElectronJSONStorage);
Vue.use(VueAxios, axios);
Vue.use(AsyncComputed);
Vue.use(VueAnalytics, {
  id: (process.env.NODE_ENV === 'production') ? 'UA-2468227-6' : 'UA-2468227-5',
  router,
  set: [
    { field: 'dimension1', value: electron.remote.app.getVersion() },
    { field: 'dimension2', value: getEnvironmentName() },
    { field: 'checkProtocolTask', value: null }, // fix ga not work from file:// url
    { field: 'checkStorageTask', value: null }, // fix ga not work from file:// url
    { field: 'historyImportTask', value: null }, // fix ga not work from file:// url
  ],
});

// Custom plugin area
Vue.use(InputPlugin, {
  namespaced: true,
  mouse: {},
  keyboard: {},
  wheel: {
    phase: true,
    direction: true,
  },
});
// Vue.use(InputPlugin);
// i18n and its plugin
const i18n = new VueI18n({
  locale: getSystemLocale(), // set locale
  fallbackLocale: 'en',
  messages, // set locale messages
});

// Development-only devtools area
// VueDevtools plugin
if (process.env.NODE_ENV === 'development') {
  Vue.use(VueDevtools);
}

Vue.mixin(helpers);

hookVue(Vue);

Vue.prototype.$bus = new Vue(); // Global event bus
Vue.prototype.$event = new EventEmitter();

store.$i18n = i18n;

const { mapGetters: inputMapGetters } = createNamespacedHelpers('InputPlugin');
/* eslint-disable no-new */
new Vue({
  i18n,
  components: { App },
  router,
  store,
  template: '<App/>',
  data() {
    return {
      menu: null,
      playlistDisplayState: false,
      topOnWindow: false,
      canSendVolumeGa: true,
      menuOperationLock: false, // 如果正在创建目录，就锁住所以操作目录的动作，防止野指针
    };
  },
  computed: {
    ...mapGetters(['volume', 'muted', 'intrinsicWidth', 'intrinsicHeight', 'ratio', 'winAngle', 'winWidth', 'winHeight', 'winPos', 'winSize', 'chosenStyle', 'chosenSize', 'mediaHash', 'list', 'enabledSecondarySub', 'isRefreshing',
      'primarySubtitleId', 'secondarySubtitleId', 'audioTrackList', 'isFullScreen', 'paused', 'singleCycle', 'isHiddenByBossKey', 'isMinimized', 'isFocused', 'originSrc', 'defaultDir', 'ableToPushCurrentSubtitle', 'displayLanguage', 'calculatedNoSub', 'sizePercent', 'snapshotSavedPath', 'duration', 'reverseScrolling',
    ]),
    ...inputMapGetters({
      wheelDirection: iGT.GET_WHEEL_DIRECTION,
      isWheelEnd: iGT.GET_WHEEL_STOPPED,
    }),
    darwinPlayback() {
      return [
        {
          label: this.$t('msg.playback.forwardL'),
          accelerator: 'Up',
          click: () => {
            this.$bus.$emit('seek', videodata.time + 60);
          },
        },
        {
          label: this.$t('msg.playback.backwardL'),
          accelerator: 'Down',
          click: () => {
            this.$bus.$emit('seek', videodata.time - 60);
          },
        },
      ];
    },
    winPlayback() {
      return [
        {
          label: this.$t('msg.playback.forwardL'),
          accelerator: 'Alt+Right',
          click: () => {
            this.$bus.$emit('seek', videodata.time + 60);
          },
        },
        {
          label: this.$t('msg.playback.backwardL'),
          accelerator: 'Alt+Left',
          click: () => {
            this.$bus.$emit('seek', videodata.time - 60);
          },
        },
      ];
    },
    winVolume() {
      return [
        {
          label: this.$t('msg.audio.increaseVolume'),
          accelerator: 'Up',
          id: 'inVolume',
          click: () => {
            this.$ga.event('app', 'volume', 'keyboard');
            this.$store.dispatch(videoActions.INCREASE_VOLUME);
            this.$bus.$emit('change-volume-menu');
          },
        },
        {
          label: this.$t('msg.audio.decreaseVolume'),
          accelerator: 'Down',
          id: 'deVolume',
          click: () => {
            this.$ga.event('app', 'volume', 'keyboard');
            this.$store.dispatch(videoActions.DECREASE_VOLUME);
            this.$bus.$emit('change-volume-menu');
          },
        },
      ];
    },
    darwinVolume() {
      return [
        {
          label: this.$t('msg.audio.increaseVolume'),
          accelerator: '=',
          id: 'inVolume',
          click: () => {
            this.$ga.event('app', 'volume', 'keyboard');
            this.$store.dispatch(videoActions.INCREASE_VOLUME);
            this.$bus.$emit('change-volume-menu');
          },
        },
        {
          label: this.$t('msg.audio.decreaseVolume'),
          accelerator: '-',
          id: 'deVolume',
          click: () => {
            this.$ga.event('app', 'volume', 'keyboard');
            this.$store.dispatch(videoActions.DECREASE_VOLUME);
            this.$bus.$emit('change-volume-menu');
          },
        },
      ];
    },
    updateFullScreen() {
      if (this.isFullScreen) {
        return {
          label: this.$t('msg.window.exitFullScreen'),
          accelerator: 'F',
          click: () => {
            this.$bus.$emit('off-fullscreen');
            this.$electron.ipcRenderer.send('callMainWindowMethod', 'setFullScreen', [false]);
          },
        };
      }
      return {
        label: this.$t('msg.window.enterFullScreen'),
        accelerator: 'F',
        click: () => {
          this.$bus.$emit('to-fullscreen');
          this.$electron.ipcRenderer.send('callMainWindowMethod', 'setFullScreen', [true]);
        },
      };
    },
    updateSecondarySub() {
      if (this.enabledSecondarySub) {
        return {
          label: this.$t('msg.subtitle.disabledSecondarySub'),
          id: 'secondarySub',
          click: () => {
            this.updateEnabledSecondarySub(false);
          },
        };
      }
      return {
        label: this.$t('msg.subtitle.enabledSecondarySub'),
        id: 'secondarySub',
        click: () => {
          this.updateEnabledSecondarySub(true);
        },
      };
    },
    updatePlayOrPause() {
      if (!this.paused) {
        return {
          label: `${this.$t('msg.playback.pause')}`,
          accelerator: 'Space',
          click: () => {
            this.$bus.$emit('toggle-playback');
          },
        };
      }
      return {
        label: `${this.$t('msg.playback.play')}`,
        accelerator: 'Space',
        click: () => {
          this.$bus.$emit('toggle-playback');
        },
      };
    },
    currentRouteName() {
      return this.$route.name;
    },
  },
  created() {
    this.$store.commit('getLocalPreference');
    if (this.displayLanguage && messages[this.displayLanguage]) this.$i18n.locale = this.displayLanguage;
    asyncStorage.get('preferences').then((data) => {
      if (data.privacyAgreement === undefined) this.$bus.$emit('privacy-confirm');
      if (!data.primaryLanguage) {
        const { app } = this.$electron.remote;
        const locale = process.platform === 'win32' ? app.getLocale() : osLocale.sync();
        if (locale === 'zh_TW' || locale === 'zh_CN') {
          this.$store.dispatch('primaryLanguage', locale.replace('_', '-'));
        } else {
          this.$store.dispatch('primaryLanguage', 'en');
        }
      }
      if (!data.displayLanguage) {
        this.$store.dispatch('displayLanguage', getSystemLocale());
      }
    });
    asyncStorage.get('subtitle-style').then((data) => {
      if (data.chosenStyle) {
        this.updateChosenStyle(data.chosenStyle);
      }
      if (data.chosenSize) {
        this.updateChosenSize(data.chosenSize);
      }
      this.updateEnabledSecondarySub(!!data.enabledSecondarySub);
    });
    asyncStorage.get('playback-states').then((data) => {
      if (data.volume) {
        this.$store.dispatch(videoActions.VOLUME_UPDATE, data.volume * 100);
      }
      if (data.muted) {
        this.$store.dispatch(videoActions.MUTED_UPDATE, data.muted);
      }
    });
    this.$bus.$on('delete-file', () => {
      this.refreshMenu();
    });
    this.$event.on('playlist-display-state', (e: boolean) => {
      this.playlistDisplayState = e;
    });
  },
  watch: {
    playlistDisplayState(val: boolean) {
      if (this.menu) {
        this.menu.getMenuItemById('KeyboardLeft').enabled = !val;
        this.menu.getMenuItemById('KeyboardRight').enabled = !val;
      }
    },
    displayLanguage(val) {
      if (messages[val]) {
        this.$i18n.locale = val;
      } else {
        console.warn('Invalid displayLanguage', val);
      }
      this.refreshMenu();
    },
    singleCycle(val) {
      if (this.menu) {
        this.menu.getMenuItemById('singleCycle').checked = val;
      }
    },
    enabledSecondarySub(val) {
      if (this.menu) {
        this.list.forEach((item: SubtitleControlListItem) => {
          this.menu.getMenuItemById(`secondSub${item.id}`).enabled = val;
        });
        this.menu.getMenuItemById('secondSub-1').enabled = val;
      }
      this.refreshMenu();
    },
    currentRouteName(val) {
      this.menuStateControl(val);
    },
    volume(val) {
      if (this.menu) {
        this.menu.getMenuItemById('mute').checked = val <= 0;
      }
    },
    muted(val) {
      if (this.menu && val) {
        this.menu.getMenuItemById('mute').checked = val;
      }
    },
    list(val: SubtitleControlListItem[], oldval: SubtitleControlListItem[]) {
      if (val.length !== oldval.length) {
        this.refreshMenu();
      }
    },
    primarySubtitleId(id: string) {
      if (this.menu) {
        this.menu.getMenuItemById('increasePrimarySubDelay').enabled = !!id;
        this.menu.getMenuItemById('decreasePrimarySubDelay').enabled = !!id;
        if (id && this.menu.getMenuItemById(`sub${id}`)) {
          this.menu.getMenuItemById(`sub${id}`).checked = true;
        } else if (!id) {
          this.menu.getMenuItemById('sub-1').checked = true;
        }
      }
    },
    secondarySubtitleId(id: string) {
      if (this.menu) {
        this.menu.getMenuItemById('increaseSecondarySubDelay').enabled = !!id;
        this.menu.getMenuItemById('decreaseSecondarySubDelay').enabled = !!id;
        if (id && this.menu.getMenuItemById(`secondSub${id}`)) {
          this.menu.getMenuItemById(`secondSub${id}`).checked = true;
        } else if (!id) {
          this.menu.getMenuItemById('secondSub-1').checked = true;
        }
      }
    },
    audioTrackList(val, oldval) {
      if (val.length !== oldval.length) {
        this.refreshMenu();
      }
      if (this.menu) {
        this.audioTrackList.forEach((item: Electron.MenuItem, index: number) => {
          if (item.enabled === true && this.menu && this.menu.getMenuItemById(`track${index}`)) {
            this.menu.getMenuItemById(`track${index}`).checked = true;
          }
        });
      }
    },
    isFullScreen() {
      this.refreshMenu();
    },
    paused(val) {
      const browserWindow = this.$electron.remote.getCurrentWindow();
      if (val && browserWindow.isAlwaysOnTop()) {
        browserWindow.setAlwaysOnTop(false);
      } else if (!val && this.menu && this.menu.getMenuItemById('windowFront').checked) {
        browserWindow.setAlwaysOnTop(true);
      }
      // 因为老板键，pause 比 isHiddenByBossKey慢，所以在paused watcher里面
      // 需要判断是否需要禁用menu
      this.refreshMenu().then(() => {
        if (this.isHiddenByBossKey) {
          this.menu && this.menu.items.forEach((e: Electron.MenuItem, i: number) => {
            if (i === 0) return;
            this.disableMenus(e);
          });
        }
      }).catch(() => {
      });
    },
    isMinimized(val) {
      // 如果window最小化，那么就禁用menu，除了第一选项
      // 如果window恢复，就重新创建menu
      if (!val) {
        this.refreshMenu();
      } else {
        this.menu && this.menu.items.forEach((e: Electron.MenuItem, i: number) => {
          if (i === 0) return;
          this.disableMenus(e);
        });
      }
    },
    isHiddenByBossKey(val) {
      // 如果window按了老板键，那么就禁用menu，除了第一选项
      // 如果window获取焦点，就重新创建menu
      if (!val) {
        this.refreshMenu();
      } else {
        this.menu && this.menu.items.forEach((e: Electron.MenuItem, i: number) => {
          if (i === 0) return;
          this.disableMenus(e);
        });
      }
    },
    ableToPushCurrentSubtitle(val) {
      if (this.menu) {
        this.menu.getMenuItemById('uploadSelectedSubtitle').enabled = val;
      }
    },
    originSrc(newVal) {
      if (newVal && !this.isWheelEnd) {
        this.$off('wheel-event', this.wheelEventHandler);
        this.isWheelEndWatcher = this.$watch('isWheelEnd', (newVal: Boolean) => {
          if (newVal) {
            this.isWheelEndWatcher(); // cancel the isWheelEnd watcher
            this.$on('wheel-event', this.wheelEventHandler); // reset the wheel-event handler
          }
        });
      }
    },
  },
  methods: {
    ...mapActions({
      updateSubDelay: subtitleActions.UPDATE_SUBTITLE_DELAY,
      updateChosenStyle: subtitleActions.UPDATE_SUBTITLE_STYLE,
      updateChosenSize: subtitleActions.UPDATE_SUBTITLE_SIZE,
      updateEnabledSecondarySub: subtitleActions.UPDATE_ENABLED_SECONDARY_SUBTITLE,
      changeFirstSubtitle: smActions.changePrimarySubtitle,
      changeSecondarySubtitle: smActions.changeSecondarySubtitle,
      refreshSubtitles: smActions.refreshSubtitles,
      addLocalSubtitlesWithSelect: smActions.addLocalSubtitlesWithSelect,
      updateSubtitleType: subtitleActions.UPDATE_SUBTITLE_TYPE,
      updateSubSettingsType: subtitleActions.UPDATE_SUBTITLE_SETTINGS_TYPE,
    }),
    /**
     * @description 找到所有menu,禁用调.目前就两层循环，如果出现孙子menu，需要再嵌套一层循环
     * @author tanghaixiang@xindong.com
     * @date 2019-02-13
     * @param {Electron.MenuItemConstructorOptions} item
     */
    disableMenus(item: Electron.MenuItemConstructorOptions) {
      if (!this.menuOperationLock && item && item.label) {
        item.enabled = false;
        item.submenu && (item.submenu as Electron.Menu).items.forEach((e: any) => {
          // this.disableMenus(e);
          if (!this.menuOperationLock && e && e.label) {
            e.enabled = false;
            e.submenu && e.submenu.items.forEach((e: any) => {
              if (!this.menuOperationLock && e && e.label) {
                e.enabled = false;
              }
            });
          }
        });
      }
    },
    createMenu() {
      const { Menu, app, dialog } = this.$electron.remote;
      const template: Electron.MenuItemConstructorOptions[] = [
        // menu.file
        {
          label: this.$t('msg.file.name'),
          id: 'file',
          submenu: [
            {
              label: this.$t('msg.file.open'),
              accelerator: 'CmdOrCtrl+O',
              click: () => {
                if (this.defaultDir) {
                  this.openFilesByDialog();
                } else {
                  const defaultPath = process.platform === 'darwin' ? app.getPath('home') : app.getPath('desktop');
                  this.$store.dispatch('UPDATE_DEFAULT_DIR', defaultPath);
                  this.openFilesByDialog({ defaultPath });
                }
              },
            },
            // {
            //   label: this.$t('msg.file.openURL'),
            //   accelerator: 'CmdOrCtrl+U',
            //   click: () => {
            //     // TODO: openURL.click
            //   },
            //   enabled: false,
            // },
            { type: 'separator' },
            {
              label: this.$t('msg.file.clearHistory'),
              click: () => {
                this.infoDB.clearAll();
                app.clearRecentDocuments();
                this.$bus.$emit('clean-landingViewItems');
                this.refreshMenu();
              },
            },
            { type: 'separator' },
            {
              label: this.$t('msg.file.closeWindow'),
              role: 'close',
            },
          ],
        },
        // menu.playback
        {
          label: this.$t('msg.playback.name'),
          id: 'playback',
          submenu: [
            {
              id: 'KeyboardRight',
              label: this.$t('msg.playback.forwardS'),
              accelerator: 'Right',
              enabled: !this.playlistDisplayState,
              click: () => {
                this.$bus.$emit('seek', videodata.time + 5);
              },
            },
            {
              id: 'KeyboardLeft',
              label: this.$t('msg.playback.backwardS'),
              accelerator: 'Left',
              enabled: !this.playlistDisplayState,
              click: () => {
                this.$bus.$emit('seek', videodata.time - 5);
              },
            },
            { type: 'separator' },
            {
              label: this.$t('msg.playback.increasePlaybackSpeed'),
              accelerator: ']',
              click: () => {
                this.$store.dispatch(videoActions.INCREASE_RATE);
              },
            },
            {
              label: this.$t('msg.playback.decreasePlaybackSpeed'),
              accelerator: '[',
              click: () => {
                this.$store.dispatch(videoActions.DECREASE_RATE);
              },
            },
            {
              label: this.$t('msg.playback.resetSpeed'),
              accelerator: '\\',
              click: () => {
                this.$store.dispatch(videoActions.CHANGE_RATE, 1);
              },
            },
            { type: 'separator' },
            {
              label: this.$t('msg.playback.previousVideo'),
              accelerator: 'CmdOrCtrl+Left',
              click: () => {
                this.$bus.$emit('previous-video');
              },
            },
            {
              label: this.$t('msg.playback.nextVideo'),
              accelerator: 'CmdOrCtrl+Right',
              click: () => {
                this.$bus.$emit('next-video');
              },
            },
            { type: 'separator' },
            {
              label: this.$t('msg.playback.singleCycle'),
              type: 'checkbox',
              id: 'singleCycle',
              checked: this.singleCycle,
              click: () => {
                if (this.singleCycle) {
                  this.$store.dispatch('notSingleCycle');
                } else {
                  this.$store.dispatch('singleCycle');
                }
              },
            },
            { type: 'separator' },
            {
              label: this.$t('msg.playback.snapShot'),
              accelerator: 'CmdOrCtrl+Shift+S',
              click: () => {
                if (!this.paused) {
                  this.$bus.$emit('toggle-playback');
                }
                const options = { types: ['window'], thumbnailSize: { width: this.winWidth, height: this.winHeight } };
                electron.desktopCapturer.getSources(options, (error, sources) => {
                  if (error) {
                    log.info('render/main', 'Snapshot failed .');
                    addBubble(SNAPSHOT_FAILED);
                  }
                  sources.forEach((source) => {
                    if (source.name === 'SPlayer') {
                      const date = new Date();
                      const imgName = `SPlayer-${date.getFullYear()}.${date.getMonth() + 1}.${date.getDate()}-${date.getHours()}.${date.getMinutes()}.${date.getSeconds()}.png`;
                      const screenshotPath = path.join(
                        this.snapshotSavedPath ? this.snapshotSavedPath : app.getPath('desktop'),
                        imgName,
                      );
                      fs.writeFile(screenshotPath, source.thumbnail.toPNG(), (error) => {
                        if (error) {
                          if (error.message.includes('operation not permitted')) {
                            this.chooseSnapshotFolder(
                              imgName,
                              {
                                name: imgName,
                                buffer: source.thumbnail.toPNG(),
                                defaultFolder: this.snapshotSavedPath,
                              },
                            );
                          } else {
                            log.info('render/main', 'Snapshot failed .');
                            addBubble(SNAPSHOT_FAILED);
                          }
                        } else {
                          log.info('render/main', 'Snapshot success .');
                          addBubble(SNAPSHOT_SUCCESS);
                        }
                      });
                    }
                  });
                });
              },
            },
            // { type: 'separator' },
            // { label: this.$t('msg.playback.captureScreen'), enabled: false },
            // { label: this.$t('msg.playback.captureVideoClip'), enabled: false },
          ],
        },
        // menu.audio
        {
          label: this.$t('msg.audio.name'),
          id: 'audio',
          submenu: [
            {
              label: this.$t('msg.audio.mute'),
              type: 'checkbox',
              accelerator: 'M',
              id: 'mute',
              click: () => {
                this.$bus.$emit('toggle-muted');
              },
            },
            { type: 'separator' },
            // { label: this.$t('msg.audio.increaseAudioDelay'), enabled: false },
            // { label: this.$t('msg.audio.decreaseAudioDelay'), enabled: false },
            // { type: 'separator' },
          ],
        },
        // menu.subtitle
        {
          label: this.$t('msg.subtitle.name'),
          id: 'subtitle',
          submenu: [
            {
              label: this.$t('msg.subtitle.AITranslation'),
              click: () => {
                if (!this.isRefreshing) {
                  this.refreshSubtitles();
                }
              },
            },
            {
              label: this.$t('msg.subtitle.loadSubtitleFile'),
              click: () => {
                const { remote } = this.$electron;
                const browserWindow = remote.BrowserWindow;
                const focusWindow = browserWindow.getFocusedWindow();
                const VALID_EXTENSION = ['ass', 'srt', 'vtt'];

                dialog.showOpenDialog(focusWindow, {
                  title: 'Open Dialog',
                  defaultPath: path.dirname(this.originSrc),
                  filters: [{
                    name: 'Subtitle Files',
                    extensions: VALID_EXTENSION,
                  }],
                  properties: ['openFile'],
                }, (item: Array<string>) => {
                  if (item) {
                    this.$bus.$emit('add-subtitles', [{ src: item[0], type: 'local' }]);
                  }
                });
              },
            },
            { type: 'separator' },
            // {
            //   label: this.$t('msg.subtitle.secondarySubtitle'),
            //   enabled: false,
            // },
            { type: 'separator' },
            {
              label: this.$t('advance.subMenu'),
              click: () => {
                this.$bus.$emit('show-subtitle-settings');
              },
            },
            {
              label: this.$t('advance.subDelay'),
              submenu: [
                {
                  label: this.$t('msg.subtitle.increasePrimarySubtitleDelay'),
                  id: 'increasePrimarySubDelay',
                  accelerator: 'CmdOrCtrl+\'',
                  click: () => {
                    this.updateSubSettingsType(true);
                    // TODO primary subtitle + delay
                  },
                },
                {
                  label: this.$t('msg.subtitle.decreasePrimarySubtitleDelay'),
                  id: 'decreasePrimarySubDelay',
                  accelerator: 'CmdOrCtrl+;',
                  click: () => {
                    this.updateSubSettingsType(true);
                    // TODO primary subtitle - delay
                  },
                },
                { type: 'separator' },
                {
                  label: this.$t('msg.subtitle.increaseSecondarySubtitleDelay'),
                  id: 'increaseSecondarySubDelay',
                  click: () => {
                    this.updateSubSettingsType(false);
                    // TODO secondary subtitle + delay
                  },
                },
                {
                  label: this.$t('msg.subtitle.decreaseSecondarySubtitleDelay'),
                  id: 'decreaseSecondarySubDelay',
                  click: () => {
                    this.updateSubSettingsType(false);
                    // TODO secondary subtitle - delay
                  },
                },
              ],
            },
            { type: 'separator' },
            {
              label: this.$t('msg.subtitle.uploadSelectedSubtitle'),
              id: 'uploadSelectedSubtitle',
              click: () => this.$store.dispatch(SubtitleManager.manualUploadAllSubtitles),
            },
          ],
        },
        // menu.window
        {
          label: this.$t('msg.window.name'),
          id: 'window',
          submenu: [
            {
              label: this.$t('msg.playback.keepPlayingWindowFront'),
              type: 'checkbox',
              id: 'windowFront',
              click: (menuItem, browserWindow) => {
                if (browserWindow.isAlwaysOnTop()) {
                  browserWindow.setAlwaysOnTop(false);
                  menuItem.checked = false;
                  this.topOnWindow = false;
                } else {
                  browserWindow.setAlwaysOnTop(true);
                  menuItem.checked = true;
                  this.topOnWindow = true;
                }
              },
            },
            { type: 'separator' },
            {
              label: this.$t('msg.window.minimize'),
              role: 'minimize',
            },
            { type: 'separator' },
            {
              label: this.$t('msg.window.halfSize'),
              id: 'windowResize1',
              checked: false,
              accelerator: 'CmdOrCtrl+0',
              click: () => {
                this.changeWindowSize(0.5);
              },
            },
            {
              label: this.$t('msg.window.originSize'),
              id: 'windowResize2',
              checked: true,
              accelerator: 'CmdOrCtrl+1',
              click: () => {
                this.changeWindowSize(1);
              },
            },
            {
              label: this.$t('msg.window.doubleSize'),
              id: 'windowResize3',
              checked: false,
              accelerator: 'CmdOrCtrl+2',
              click: () => {
                this.changeWindowSize(2);
              },
            },
            {
              label: this.$t('msg.window.maxmize'),
              id: 'windowResize4',
              checked: false,
              accelerator: 'CmdOrCtrl+3',
              click: () => {
                this.changeWindowSize(3);
              },
            },
            { type: 'separator' },
            {
              label: this.$t('msg.playback.windowRotate'),
              id: 'windowRotate',
              accelerator: 'CmdOrCtrl+L',
              click: () => {
                this.windowRotate();
              },
            },
            { type: 'separator' },
            {
              label: this.$t('msg.window.bossKey'),
              accelerator: 'CmdOrCtrl+`',
              click: () => {
                this.$electron.ipcRenderer.send('bossKey');
              },
            },
            { type: 'separator' },
            {
              label: this.$t('msg.window.backToLandingView'),
              id: 'backToLandingView',
              accelerator: 'CmdOrCtrl+E',
              click: () => {
                this.$bus.$emit('back-to-landingview');
              },
            },
          ],
        },
        // menu.help
        {
          label: this.$t('msg.help.name'),
          role: 'help',
          submenu: [
            {
              label: this.$t('msg.splayerx.feedback'),
              click: () => {
                this.$electron.shell.openExternal('https://feedback.splayer.org');
              },
            },
            {
              label: this.$t('msg.splayerx.homepage'),
              click: () => {
                this.$electron.shell.openExternal('https://beta.splayer.org');
              },
            },
            {
              label: this.$t('msg.help.shortCuts'),
              click: () => {
                this.$electron.shell.openExternal('https://github.com/chiflix/splayerx/wiki/SPlayer-Shortcuts-List');
              },
            },
          ],
        },
      ];

      if (!process.mas) {
        const helpMenu = template[template.length - 1].submenu as electron.MenuItemConstructorOptions[];
        helpMenu.push({
          label: this.$t('msg.help.crashReportLocation'),
          click: () => {
            const { remote } = this.$electron;
            let location = remote.crashReporter.getCrashesDirectory();
            if (!location) location = path.join(remote.app.getPath('temp'), remote.app.getName() + ' Crashes');
            if (fs.existsSync(location)) {
              remote.shell.openItem(location);
            } else {
              remote.dialog.showMessageBox(remote.getCurrentWindow(), {
                message: this.$t('msg.help.crashReportNotAvailable'),
              });
            }
          }
        });
      }

      return this.updateRecentPlay().then((result: any) => {
        // menu.file add "open recent"
        (template[3].submenu as Electron.MenuItemConstructorOptions[]).splice(3, 0, this.recentSubMenu());
        (template[3].submenu as Electron.MenuItemConstructorOptions[]).splice(4, 0, this.recentSecondarySubMenu());
        (template[1].submenu as Electron.MenuItemConstructorOptions[]).splice(0, 0, this.updatePlayOrPause);
        (template[4].submenu as Electron.MenuItemConstructorOptions[]).splice(2, 0, this.updateFullScreen);
        (template[2].submenu as Electron.MenuItemConstructorOptions[]).splice(7, 0, this.updateAudioTrack());
        (template[0].submenu as Electron.MenuItemConstructorOptions[]).splice(1, 0, result);
        // menu.about
        if (process.platform === 'darwin') {
          (template[2].submenu as Electron.MenuItemConstructorOptions[]).splice(0, 0, ...this.darwinVolume);
          (template[1].submenu as Electron.MenuItemConstructorOptions[]).splice(3, 0, ...this.darwinPlayback);
          template.unshift({
            label: app.getName(),
            submenu: [
              {
                label: this.$t('msg.splayerx.about'),
                click: () => {
                  this.$electron.ipcRenderer.send('add-windows-about');
                },
              },
              { type: 'separator' },
              {
                label: this.$t('msg.splayerx.preferences'),
                id: 'preference',
                enabled: true,
                accelerator: 'Cmd+,',
                click: () => {
                  this.$electron.ipcRenderer.send('add-preference');
                },
              },
              { type: 'separator' },
              {
                label: this.$t('msg.splayerx.hide'),
                role: 'hide',
              },
              {
                label: this.$t('msg.splayerx.hideOthers'),
                role: 'hideothers',
              },
              {
                label: this.$t('msg.splayerx.showAll'),
                role: 'unhide'
              },
              { type: 'separator' },
              {
                label: this.$t('msg.splayerx.quit'),
                role: 'quit',
              },
            ],
          });
        }
        if (process.platform === 'win32') {
          (template[2].submenu as Electron.MenuItemConstructorOptions[]).splice(0, 0, ...this.winVolume);
          (template[1].submenu as Electron.MenuItemConstructorOptions[]).splice(3, 0, ...this.winPlayback);
          const file = template.shift();
          const winFile = (file!.submenu as Electron.MenuItemConstructorOptions[]).slice(0, 2);
          (winFile[1].submenu as Electron.MenuItemConstructorOptions[]).unshift((file!.submenu as Electron.MenuItemConstructorOptions[])[3], (file!.submenu as Electron.MenuItemConstructorOptions[])[2]);
          winFile.push((file!.submenu as Electron.MenuItemConstructorOptions[])[5], (file!.submenu as Electron.MenuItemConstructorOptions[])[4]);
          winFile.reverse().forEach((menuItem) => {
            template.unshift(menuItem);
          });
          template.splice(4, 0, {
            label: this.$t('msg.splayerx.preferences'),
            enabled: true,
            accelerator: 'Ctrl+,',
            click: () => {
              this.$electron.ipcRenderer.send('add-preference');
            },
          });
          (template[9].submenu as Electron.MenuItemConstructorOptions[]).unshift(
            {
              label: this.$t('msg.splayerx.about'),
              role: 'about',
              click: () => {
                this.$electron.ipcRenderer.send('add-windows-about');
              },
            },
            { type: 'separator' },
          );
          template.push({
            label: this.$t('msg.splayerx.quit'),
            accelerator: 'Ctrl+q',
            click: () => {
              this.$electron.remote.app.quit();
            },
          });
        }
        return template;
      }).then((result: any) => {
        this.menu = Menu.buildFromTemplate(result);
        Menu.setApplicationMenu(this.menu);
      }).then(() => {
        if (!this.menu) return;
<<<<<<< HEAD
        this.menuStateControl(this.currentRouteName);
        if (this.chosenStyle !== '') {
          this.menu.getMenuItemById(`style${this.chosenStyle}`).checked = true;
        }
        if (this.chosenSize !== '') {
          this.menu.getMenuItemById(`size${this.chosenSize}`).checked = true;
        }
        if (!this.isSubtitleAvailable) {
          this.menu.getMenuItemById('increaseSubDelay').enabled = false;
          this.menu.getMenuItemById('decreaseSubDelay').enabled = false;
          this.menu.getMenuItemById('uploadSelectedSubtitle').enabled = this.ableToPushCurrentSubtitle;
          this.menu.getMenuItemById('sub-1').checked = true;
        }
=======
        if (this.currentRouteName === 'landing-view') {
          this.menuStateControl(false);
        }
        this.menu.getMenuItemById('increasePrimarySubDelay').enabled = !!this.primarySubtitleId;
        this.menu.getMenuItemById('decreasePrimarySubDelay').enabled = !!this.primarySubtitleId;
        this.menu.getMenuItemById('increaseSecondarySubDelay').enabled = !!this.secondarySubtitleId;
        this.menu.getMenuItemById('decreaseSecondarySubDelay').enabled = !!this.secondarySubtitleId;
        this.menu.getMenuItemById('uploadSelectedSubtitle').enabled = this.ableToPushCurrentSubtitle;
>>>>>>> 79571fcc
        this.audioTrackList.forEach((item: any, index: number) => {
          if (item.enabled === true) {
            this.menu.getMenuItemById(`track${index}`).checked = true;
          }
        });
        this.menu.getMenuItemById('windowFront').checked = this.topOnWindow;
        this.list.forEach((item: SubtitleControlListItem, index: number) => {
          if (item.id === this.primarySubtitleId && this.menu.getMenuItemById(`sub${item.id}`)) {
            this.menu.getMenuItemById(`sub${item.id}`).checked = true;
          }
          if (item.id === this.secondarySubtitleId && this.menu.getMenuItemById(`secondSub${item.id}`)) {
            this.menu.getMenuItemById(`secondSub${item.id}`).checked = true;
          }
          this.menu.getMenuItemById(`secondSub${item.id}`).enabled = this.enabledSecondarySub;
        });
        this.menu.getMenuItemById('secondSub-1').enabled = this.enabledSecondarySub;
        this.menuOperationLock = false;
      })
        .catch((err: Error) => {
          this.menuOperationLock = false;
          log.error('render/main', err);
        });
    },
    updateRecentItem(key: any, value: any) {
      return {
        id: key,
        visible: true,
        type: 'radio',
        label: value.label,
        click: () => {
          this.openVideoFile(value.path);
        },
      };
    },
    getSubName(item: SubtitleControlListItem) {
      if (item.type === Type.Embedded) {
        return `${this.$t('subtitle.embedded')} ${item.name}`;
      }
      return item.name;
    },
    recentSubTmp(item: SubtitleControlListItem, isFirstSubtitleType: any) {
      return {
        id: isFirstSubtitleType ? `sub${item.id}` : `secondSub${item.id}`,
        visible: true,
        type: 'radio',
        label: this.getSubName(item, this.list),
        click: () => {
          this.updateSubtitleType(isFirstSubtitleType);
          if (isFirstSubtitleType) {
            this.changeFirstSubtitle(item.id);
            if (this.menu && this.menu.getMenuItemById(`secondSub${item.id}`)) {
              this.menu.getMenuItemById(`secondSub${item.id}`).checked = false;
              this.menu.getMenuItemById('secondSub-1').checked = true;
            }
          } else {
            this.changeSecondarySubtitle(item.id);
            if (this.menu && this.menu.getMenuItemById(`sub${item.id}`)) {
              this.menu.getMenuItemById(`sub${item.id}`).checked = false;
              this.menu.getMenuItemById('sub-1').checked = true;
            }
          }
        },
      };
    },
    recentSubMenu() {
      const tmp: Electron.MenuItemConstructorOptions = {
        label: this.$t('msg.subtitle.mainSubtitle'),
        id: 'main-subtitle',
        submenu: [1, 2, 3, 4, 5, 6, 7, 8, 9].map(index => ({
          id: `sub${index - 2}`,
          visible: false,
          label: '',
        })),
      };
      (tmp.submenu as Electron.MenuItemConstructorOptions[]).splice(0, 1, {
        id: 'sub-1',
        visible: true,
        type: 'radio',
        label: this.calculatedNoSub ? this.$t('msg.subtitle.noSubtitle') : this.$t('msg.subtitle.notToShowSubtitle'),
        click: () => {
          this.changeFirstSubtitle('');
        },
      });
      this.list.forEach((item: SubtitleControlListItem, index: number) => {
        (tmp.submenu as Electron.MenuItemConstructorOptions[]).splice(index + 1, 1, this.recentSubTmp(item, true));
      });
      return tmp;
    },
    recentSecondarySubMenu() {
      const tmp: Electron.MenuItemConstructorOptions = {
        label: this.$t('msg.subtitle.secondarySubtitle'),
        id: 'secondary-subtitle',
        submenu: [1, 2, 3, 4, 5, 6, 7, 8, 9].map(index => ({
          id: `secondSub${index - 2}`,
          visible: false,
          label: '',
        })),
      };
      const submenu = tmp.submenu as Electron.MenuItemConstructorOptions[];
      submenu.splice(0, 1, this.updateSecondarySub);
      submenu.splice(1, 1, {
        type: 'separator',
      });
      submenu.splice(2, 1, {
        id: 'secondSub-1',
        visible: true,
        type: 'radio',
        label: this.calculatedNoSub ? this.$t('msg.subtitle.noSubtitle') : this.$t('msg.subtitle.notToShowSubtitle'),
        click: () => {
          this.changeSecondarySubtitle('');
        },
      });
      this.list.forEach((item: SubtitleControlListItem, index: number) => {
        submenu.splice(index + 3, 1, this.recentSubTmp(item, false));
      });
      return tmp;
    },
    updateAudioTrackItem(key: number, value: string) {
      return {
        id: `track${key}`,
        visible: true,
        type: 'radio',
        label: value,
        click: () => {
          this.$bus.$emit('switch-audio-track', key);
        },
      };
    },
    updateAudioTrack() {
      const tmp = {
        label: this.$t('msg.audio.switchAudioTrack'),
        id: 'audio-track',
        submenu: [] as Electron.MenuItemConstructorOptions[],
      };
      if (this.audioTrackList.length === 1 && this.audioTrackList[0].language === 'und') {
        tmp.submenu.splice(0, 1, this.updateAudioTrackItem(0, this.$t('advance.chosenTrack')));
      } else {
        this.audioTrackList.forEach((item: any, index: number) => {
          let detail;
          if (item.language === 'und' || item.language === '') {
            detail = `${this.$t('advance.track')} ${index + 1}`;
          } else if (this.audioTrackList.length === 1) {
            detail = `${this.$t('advance.track')} ${index + 1} : ${item.language}`;
          } else {
            detail = `${this.$t('advance.track')} ${index + 1}: ${item.name}`;
          }
          tmp.submenu.splice(index, 1, this.updateAudioTrackItem(index, detail));
        });
      }
      return tmp;
    },
    pathProcess(path: string) {
      if (process.platform === 'win32') {
        return path.toString().replace(/^file:\/\/\//, '');
      }
      return path.toString().replace(/^file\/\//, '');
    },
    updateRecentPlay() {
      const recentMenuTemplate = {
        label: this.$t('msg.file.openRecent'),
        id: 'recent-play',
        submenu: [1, 2, 3, 4, 5, 6, 7, 8, 9].map(index => ({
          id: `recent-${index}`,
          visible: false,
          label: '',
        })),
      };
      return this.infoDB.sortedResult('recent-played', 'lastOpened', 'prev').then(async (playlists: any) => {
        const data = [];
        /* eslint-disable */
        for (const playlist of playlists) {
          const mediaItem = await this.infoDB.get('media-item', playlist.items[playlist.playedIndex]);
          data.push(mediaItem);
        }
        // let menuRecentData: Map<string, any> = new Map();
        const menuRecentData: Map<string, any> = this.processRecentPlay(data) || new Map();
        recentMenuTemplate.submenu.forEach((element, index) => {
          const value = menuRecentData.get(element.id);
          if (value.label !== '') {
            recentMenuTemplate.submenu
              .splice(index, 1, this.updateRecentItem(element.id, value));
          }
        });
        return recentMenuTemplate;
      }).catch(() => recentMenuTemplate);
    },
    menuStateControl(routeName: string) {
      const inPlayingView = routeName === 'playing-view';
      const inWelcomeView = routeName === 'welcome-view' || routeName === 'language-setting';
      if (!this.menu) return;
      this.menu.getMenuItemById('playback').submenu.items.forEach((item: any) => {
        item.enabled = inPlayingView;
      });
      this.menu.getMenuItemById('audio').submenu.items.forEach((item: any) => {
        item.enabled = inPlayingView;
      });
      this.menu.getMenuItemById('subtitle').submenu.items.forEach((item: any) => {
        item.submenu && item.submenu.items.forEach((item: any) => {
          item.enabled = inPlayingView;
        });
        item.enabled = inPlayingView;
      });
      this.menu.getMenuItemById('window').submenu.items.forEach((item: any) => {
        item.enabled = !inWelcomeView;
      });
      this.menu.getMenuItemById('file').submenu.items.forEach((item: any) => {
        item.enabled = !inWelcomeView;
      });
      this.menu.getMenuItemById('preference').enabled = !inWelcomeView;
      this.menu.getMenuItemById('windowResize1').enabled = inPlayingView;
      this.menu.getMenuItemById('windowResize2').enabled = inPlayingView;
      this.menu.getMenuItemById('windowResize3').enabled = inPlayingView;
      this.menu.getMenuItemById('windowResize4').enabled = inPlayingView;
      this.menu.getMenuItemById('backToLandingView').enabled = inPlayingView;
      // windowRotate 菜单状态随着路由状态一起变
      this.menu.getMenuItemById('windowRotate').enabled = inPlayingView;
    },
    processRecentPlay(recentPlayData: Array<any>) {
      const menuRecentData = new Map([
        ['recent-1', {
          label: '',
          path: '',
          visible: false,
        }],
        ['recent-2', {
          label: '',
          path: '',
          visible: false,
        }],
        ['recent-3', {
          label: '',
          path: '',
          visible: false,
        }],
        ['recent-4', {
          label: '',
          path: '',
          visible: false,
        }],
        ['recent-5', {
          label: '',
          path: '',
          visible: false,
        }],
        ['recent-6', {
          label: '',
          path: '',
          visible: false,
        }],
        ['recent-7', {
          label: '',
          path: '',
          visible: false,
        }],
        ['recent-8', {
          label: '',
          path: '',
          visible: false,
        }],
        ['recent-9', {
          label: '',
          path: '',
          visible: false,
        }],
      ]);
      for (let i = 1; i <= recentPlayData.length; i += 1) {
        menuRecentData.set(`recent-${i}`, {
          label: this.pathProcess(recentPlayData[i - 1].path.split('/').reverse()[0]),
          path: recentPlayData[i - 1].path,
          visible: true,
        });
      }
      return menuRecentData;
    },
    async refreshMenu() {
      this.menuOperationLock = true;
      const menu = this.$electron.remote.Menu.getApplicationMenu();
      if (menu) menu.clear();
      await this.createMenu();
    },
    windowRotate() {
      this.$store.dispatch('windowRotate90Deg');
      if (this.isFullScreen) return;
      const videoSize = [this.winSize[0], this.winSize[1]].reverse();
      const oldRect = this.winPos.concat(this.winSize);
      windowRectService.calculateWindowRect(videoSize, false, oldRect);
    },
    changeWindowSize(key: number) {
      if (!this.originSrc || key === this.sizePercent) {
        return;
      }
      this.$store.dispatch('updateSizePercent', key);
      const availWidth = window.screen.availWidth;
      const availHeight = window.screen.availHeight;
      const videoSize = [this.intrinsicWidth * key, this.intrinsicHeight * key];
      if (key === 3) {
        if (videoSize[0] < availWidth && videoSize[1] < availHeight) {
          videoSize[1] = availHeight;
          videoSize[0] = videoSize[1] * this.ratio;
        }
      }
      const oldRect = this.winPos.concat(this.winSize);
      windowRectService.calculateWindowRect(videoSize, false, oldRect);
    },
    // eslint-disable-next-line complexity
    wheelEventHandler({ x }: { x: number }) {
      if (this.duration && this.wheelDirection === 'horizontal' && !this.playlistDisplayState) {
        const eventName = x < 0 ? 'seek-forward' : 'seek-backward';
        const absX = Math.abs(x);

        let finalSeekSpeed = 0;
        if (absX >= 285) finalSeekSpeed = this.duration;
        else if (absX <= 3) {
          finalSeekSpeed = 0.08;
        } else {
          const maximiumSpeed = this.duration / 50;
          const minimiumSpeed = 1;
          const speed = (this.duration / 5000) * absX;
          if (speed < minimiumSpeed) finalSeekSpeed = 0;
          else if (speed > maximiumSpeed) finalSeekSpeed = maximiumSpeed;
          else finalSeekSpeed = speed;
        }
        this.$bus.$emit(eventName, finalSeekSpeed);
      }
    },
  },
  mounted() {
    // https://github.com/electron/electron/issues/3609
    // Disable Zooming
    this.$electron.webFrame.setVisualZoomLevelLimits(1, 1);
    this.createMenu();
    this.$bus.$on('new-file-open', this.refreshMenu);
    // TODO: Setup user identity
    this.$storage.get('user-uuid', (err: Error, userUUID: string) => {
      if (err || Object.keys(userUUID).length === 0) {
        err && log.error('render/main', err);
        userUUID = uuidv4();
        this.$storage.set('user-uuid', userUUID);
      }

      Vue.axios.defaults.headers.common['X-Application-Token'] = userUUID;

      // set userUUID to google analytics uid
      this.$ga && this.$ga.set('userId', userUUID);
    });
    this.$on('wheel-event', this.wheelEventHandler);

    window.addEventListener('mousedown', (e) => {
      if (e.button === 2 && process.platform === 'win32') {
        this.menu.popup(this.$electron.remote.getCurrentWindow());
      }
    });
    window.addEventListener('keydown', (e) => {
      switch (e.keyCode) {
        case 27:
          if (this.isFullScreen && !this.playlistDisplayState) {
            e.preventDefault();
            this.$bus.$emit('off-fullscreen');
            this.$electron.ipcRenderer.send('callMainWindowMethod', 'setFullScreen', [false]);
          }
          break;
        case 219:
          e.preventDefault();
          this.$store.dispatch(videoActions.DECREASE_RATE);
          break;
        case 220:
          e.preventDefault();
          this.$store.dispatch(videoActions.CHANGE_RATE, 1);
          break;
        case 221:
          e.preventDefault();
          this.$store.dispatch(videoActions.INCREASE_RATE);
          break;
        case 32:
          e.preventDefault();
          this.$bus.$emit('toggle-playback');
          break;
        default:
          break;
      }
    });
    /* eslint-disable */
    window.addEventListener('wheel', (e) => {
      // ctrlKey is the official way of detecting pinch zoom on mac for chrome
      if (!e.ctrlKey) {
        let isAdvanceColumeItem;
        let isSubtitleScrollItem;
        const advance = document.querySelector('.mainMenu');
        const subtitle = document.querySelector('.subtitle-scroll-items');
        if (advance) {
          const nodeList = advance.childNodes;
          for (let i = 0; i < nodeList.length; i += 1) {
            isAdvanceColumeItem = nodeList[i].contains(e.target as Node);
          }
        }
        if (subtitle) {
          const subList = subtitle.childNodes;
          for (let i = 0; i < subList.length; i += 1) {
            isSubtitleScrollItem = subList[i].contains(e.target as Node);
          }
        }
        if (!isAdvanceColumeItem && !isSubtitleScrollItem) {
          if (e.deltaY) {
            if (this.canSendVolumeGa) {
              this.$ga.event('app', 'volume', 'wheel');
              this.canSendVolumeGa = false;
              setTimeout(() => {
                this.canSendVolumeGa = true;
              }, 1000);
            }
            if (this.wheelDirection === 'vertical' || this.playlistDisplayState) {
              let step = Math.abs(e.deltaY) * 0.06;
              // in windows if wheel setting more lines per step, make it limited.
              if (process.platform !== 'darwin' && step > 6) {
                step = 6;
              }
              if (
                (process.platform !== 'darwin' && !this.reverseScrolling) ||
                (process.platform === 'darwin' && this.reverseScrolling)
              ) {
                this.$store.dispatch(
                  e.deltaY < 0 ? videoActions.INCREASE_VOLUME : videoActions.DECREASE_VOLUME,
                  step,
                );
              } else if (
                (process.platform === 'darwin' && !this.reverseScrolling) ||
                (process.platform !== 'darwin' && this.reverseScrolling)
              ) {
                this.$store.dispatch(
                  e.deltaY > 0 ? videoActions.INCREASE_VOLUME : videoActions.DECREASE_VOLUME,
                  step,
                );
              }
            }
          }
        }
      }
    });
    window.addEventListener('wheel', (event) => {
      const { deltaX: x, ctrlKey, target } = event;
      let isAdvanceColumeItem;
      let isSubtitleScrollItem;
      const advance = document.querySelector('.mainMenu');
      const subtitle = document.querySelector('.subtitle-scroll-items');
      if (advance) {
        const nodeList = advance.childNodes;
        for (let i = 0; i < nodeList.length; i += 1) {
          isAdvanceColumeItem = nodeList[i].contains(target as Node);
        }
      }
      if (subtitle) {
        const subList = subtitle.childNodes;
        for (let i = 0; i < subList.length; i += 1) {
          isSubtitleScrollItem = subList[i].contains(target as Node);
        }
      }
      if (!ctrlKey && !isAdvanceColumeItem && !isSubtitleScrollItem) {
        this.$emit('wheel-event', { x });
      }
    });
    /* eslint-disable */

    window.addEventListener('drop', (e) => {
      e.preventDefault();
      this.$bus.$emit('drop');
      this.$store.commit('source', 'drop');
      const files = Array.prototype.map.call(e.dataTransfer!.files, (f: File) => f.path)
      const onlyFolders = files.every((file: fs.PathLike) => fs.statSync(file).isDirectory());
      if (this.currentRouteName === 'playing-view' || onlyFolders
        || files.every((file: fs.PathLike) => getValidVideoRegex().test(file) && !getValidSubtitleRegex().test(file))) {
        files.forEach((file: fs.PathLike) => this.$electron.remote.app.addRecentDocument(file));
        if (onlyFolders) {
          this.openFolder(...files);
        } else {
          this.openFile(...files);
        }
      } else {
        this.$electron.ipcRenderer.send('drop-subtitle', files);
      }
    });
    window.addEventListener('dragover', (e) => {
      e.preventDefault();
      e.dataTransfer!.dropEffect = process.platform === 'darwin' ? 'copy' : '';
      this.$bus.$emit('drag-over');
    });
    window.addEventListener('dragleave', (e) => {
      e.preventDefault();
      this.$bus.$emit('drag-leave');
    });

    this.$electron.ipcRenderer.on('open-file', (event: Event, args: { onlySubtitle: boolean, files: Array<string> }) => {
      if (!args.files.length && args.onlySubtitle) {
        log.info('helpers/index.js', `Cannot find any related video in the folder: ${args.files}`);
        addBubble(LOAD_SUBVIDEO_FAILED);
      } else {
        const onlyFolders = args.files.every((file: any) => fs.statSync(file).isDirectory());
        if (onlyFolders) {
          this.openFolder(...args.files);
        } else {
          this.openFile(...args.files);
        }
      }
    });
    this.$electron.ipcRenderer.on('open-subtitle-in-mas', (event: Event, file: string) => {
      this.openFilesByDialog({ defaultPath: file });
    });
    this.$electron.ipcRenderer.on('add-local-subtitles', (event: Event, file: string[]) => {
      this.addLocalSubtitlesWithSelect(file);
    });
  },
}).$mount('#app');<|MERGE_RESOLUTION|>--- conflicted
+++ resolved
@@ -1056,30 +1056,14 @@
         Menu.setApplicationMenu(this.menu);
       }).then(() => {
         if (!this.menu) return;
-<<<<<<< HEAD
         this.menuStateControl(this.currentRouteName);
-        if (this.chosenStyle !== '') {
-          this.menu.getMenuItemById(`style${this.chosenStyle}`).checked = true;
-        }
-        if (this.chosenSize !== '') {
-          this.menu.getMenuItemById(`size${this.chosenSize}`).checked = true;
-        }
-        if (!this.isSubtitleAvailable) {
-          this.menu.getMenuItemById('increaseSubDelay').enabled = false;
-          this.menu.getMenuItemById('decreaseSubDelay').enabled = false;
-          this.menu.getMenuItemById('uploadSelectedSubtitle').enabled = this.ableToPushCurrentSubtitle;
-          this.menu.getMenuItemById('sub-1').checked = true;
-        }
-=======
-        if (this.currentRouteName === 'landing-view') {
-          this.menuStateControl(false);
-        }
+
         this.menu.getMenuItemById('increasePrimarySubDelay').enabled = !!this.primarySubtitleId;
         this.menu.getMenuItemById('decreasePrimarySubDelay').enabled = !!this.primarySubtitleId;
         this.menu.getMenuItemById('increaseSecondarySubDelay').enabled = !!this.secondarySubtitleId;
         this.menu.getMenuItemById('decreaseSecondarySubDelay').enabled = !!this.secondarySubtitleId;
         this.menu.getMenuItemById('uploadSelectedSubtitle').enabled = this.ableToPushCurrentSubtitle;
->>>>>>> 79571fcc
+
         this.audioTrackList.forEach((item: any, index: number) => {
           if (item.enabled === true) {
             this.menu.getMenuItemById(`track${index}`).checked = true;
