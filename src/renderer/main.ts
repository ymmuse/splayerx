/* eslint-disable import/first */
// Be sure to call Sentry function as early as possible in the main process
import '../shared/sentry';

import path from 'path';
import fs from 'fs';
import electron from 'electron';
import Vue from 'vue';
import VueI18n from 'vue-i18n';
import axios from 'axios';
import { mapGetters, mapActions, createNamespacedHelpers } from 'vuex';
import uuidv4 from 'uuid/v4';
import osLocale from 'os-locale';
import VueAxios from 'vue-axios';
// @ts-ignore
import VueElectronJSONStorage from 'vue-electron-json-storage';
// @ts-ignore
import VueAnalytics from 'vue-analytics';
// @ts-ignore
import VueElectron from 'vue-electron';
// @ts-ignore
import AsyncComputed from 'vue-async-computed';
// @ts-ignore
import App from '@/App.vue';
import router from '@/router';
import store from '@/store';
import messages from '@/locales';
import { windowRectService } from '@/services/window/WindowRectService';
import helpers from '@/helpers';
import { hookVue } from '@/kerning';
import { Video as videoActions, Subtitle as subtitleActions } from '@/store/actionTypes';
import { log } from '@/libs/Log';
import asyncStorage from '@/helpers/asyncStorage';
import { videodata } from '@/store/video';
import NotificationBubble, { addBubble } from '../shared/notificationControl';
import { SNAPSHOT_FAILED, SNAPSHOT_SUCCESS, LOAD_SUBVIDEO_FAILED } from '../shared/notificationcodes';
import InputPlugin, { getterTypes as iGT } from '@/plugins/input';
import { VueDevtools } from './plugins/vueDevtools.dev';
<<<<<<< HEAD
import { getValidVideoRegex, getValidSubtitleRegex } from '../shared/utils';

=======
import { EventEmitter } from 'events';
>>>>>>> f9536543

// causing callbacks-registry.js 404 error. disable temporarily
// require('source-map-support').install();

function getSystemLocale() {
  const { app } = electron.remote;
  const locale = process.platform === 'win32' ? app.getLocale() : osLocale.sync();
  if (locale === 'zh-TW') {
    return 'zhTW';
  } else if (locale.startsWith('zh')) {
    return 'zhCN';
  }
  return 'en';
}

Vue.config.productionTip = false;
Vue.config.warnHandler = (warn) => {
  log.info('render/main', warn);
};
Vue.config.errorHandler = (err) => {
  log.error('render/main', err);
};
Vue.directive('fade-in', {
  bind(el: HTMLElement, binding: any) {
    const { value } = binding;
    if (value) {
      el.classList.add('fade-in');
      el.classList.remove('fade-out');
    } else {
      el.classList.add('fade-out');
      el.classList.remove('fade-in');
    }
  },
  update(el: HTMLElement, binding: any) {
    const { oldValue, value } = binding;
    if (oldValue !== value) {
      if (value) {
        el.classList.add('fade-in');
        el.classList.remove('fade-out');
      } else {
        el.classList.add('fade-out');
        el.classList.remove('fade-in');
      }
    }
  },
});

Vue.use(VueElectron);
Vue.use(VueI18n);
Vue.use(VueElectronJSONStorage);
Vue.use(VueAxios, axios);
Vue.use(AsyncComputed);
Vue.use(VueAnalytics, {
  id: (process.env.NODE_ENV === 'production') ? 'UA-2468227-6' : 'UA-2468227-5',
  router,
  set: [
    { field: 'dimension1', value: electron.remote.app.getVersion() },
    { field: 'checkProtocolTask', value: null }, // fix ga not work from file:// url
    { field: 'checkStorageTask', value: null }, // fix ga not work from file:// url
    { field: 'historyImportTask', value: null }, // fix ga not work from file:// url
  ],
});

// Custom plugin area
Vue.use(InputPlugin, {
  namespaced: true,
  mouse: {},
  keyboard: {},
  wheel: {
    phase: true,
    direction: true,
  },
});
// Vue.use(InputPlugin);
// i18n and its plugin
const i18n = new VueI18n({
  locale: getSystemLocale(), // set locale
  messages, // set locale messages
});
Vue.use(NotificationBubble, i18n);
// Development-only devtools area
// VueDevtools plugin
if (process.env.NODE_ENV === 'development') {
  Vue.use(VueDevtools);
}

Vue.mixin(helpers);

hookVue(Vue);

Vue.prototype.$bus = new Vue(); // Global event bus
Vue.prototype.$event = new EventEmitter();


const { mapGetters: inputMapGetters } = createNamespacedHelpers('InputPlugin');
/* eslint-disable no-new */
new Vue({
  i18n,
  components: { App },
  router,
  store,
  template: '<App/>',
  data() {
    return {
      menu: null,
      playlistDisplayState: false,
      topOnWindow: false,
      canSendVolumeGa: true,
      menuOperationLock: false, // 如果正在创建目录，就锁住所以操作目录的动作，防止野指针
    };
  },
  computed: {
    ...mapGetters(['volume', 'muted', 'intrinsicWidth', 'intrinsicHeight', 'ratio', 'winAngle', 'winWidth', 'winHeight', 'winPos', 'winSize', 'chosenStyle', 'chosenSize', 'mediaHash', 'subtitleList', 'enabledSecondarySub',
      'currentFirstSubtitleId', 'currentSecondSubtitleId', 'audioTrackList', 'isFullScreen', 'paused', 'singleCycle', 'isHiddenByBossKey', 'isMinimized', 'isFocused', 'originSrc', 'defaultDir', 'ableToPushCurrentSubtitle', 'displayLanguage', 'calculatedNoSub', 'sizePercent', 'snapshotSavedPath', 'duration', 'reverseScrolling',
    ]),
    ...inputMapGetters({
      wheelDirection: iGT.GET_WHEEL_DIRECTION,
      isWheelEnd: iGT.GET_WHEEL_STOPPED,
    }),
    darwinPlayback() {
      return [
        {
          label: this.$t('msg.playback.forwardL'),
          accelerator: 'Up',
          click: () => {
            this.$bus.$emit('seek', videodata.time + 60);
          },
        },
        {
          label: this.$t('msg.playback.backwardL'),
          accelerator: 'Down',
          click: () => {
            this.$bus.$emit('seek', videodata.time - 60);
          },
        },
      ];
    },
    winPlayback() {
      return [
        {
          label: this.$t('msg.playback.forwardL'),
          accelerator: 'Alt+Right',
          click: () => {
            this.$bus.$emit('seek', videodata.time + 60);
          },
        },
        {
          label: this.$t('msg.playback.backwardL'),
          accelerator: 'Alt+Left',
          click: () => {
            this.$bus.$emit('seek', videodata.time - 60);
          },
        },
      ];
    },
    winVolume() {
      return [
        {
          label: this.$t('msg.audio.increaseVolume'),
          accelerator: 'Up',
          id: 'inVolume',
          click: () => {
            this.$ga.event('app', 'volume', 'keyboard');
            this.$store.dispatch(videoActions.INCREASE_VOLUME);
          },
        },
        {
          label: this.$t('msg.audio.decreaseVolume'),
          accelerator: 'Down',
          id: 'deVolume',
          click: () => {
            this.$ga.event('app', 'volume', 'keyboard');
            this.$store.dispatch(videoActions.DECREASE_VOLUME);
          },
        },
      ];
    },
    darwinVolume() {
      return [
        {
          label: this.$t('msg.audio.increaseVolume'),
          accelerator: '=',
          id: 'inVolume',
          click: () => {
            this.$ga.event('app', 'volume', 'keyboard');
            this.$store.dispatch(videoActions.INCREASE_VOLUME);
          },
        },
        {
          label: this.$t('msg.audio.decreaseVolume'),
          accelerator: '-',
          id: 'deVolume',
          click: () => {
            this.$ga.event('app', 'volume', 'keyboard');
            this.$store.dispatch(videoActions.DECREASE_VOLUME);
          },
        },
      ];
    },
    updateFullScreen() {
      if (this.isFullScreen) {
        return {
          label: this.$t('msg.window.exitFullScreen'),
          accelerator: 'F',
          click: () => {
            this.$bus.$emit('off-fullscreen');
            this.$electron.ipcRenderer.send('callMainWindowMethod', 'setFullScreen', [false]);
          },
        };
      }
      return {
        label: this.$t('msg.window.enterFullScreen'),
        accelerator: 'F',
        click: () => {
          this.$bus.$emit('to-fullscreen');
          this.$electron.ipcRenderer.send('callMainWindowMethod', 'setFullScreen', [true]);
        },
      };
    },
    updateSecondarySub() {
      if (this.enabledSecondarySub) {
        return {
          label: this.$t('msg.subtitle.disabledSecondarySub'),
          id: 'secondarySub',
          click: () => {
            this.updateEnabledSecondarySub(false);
          },
        };
      }
      return {
        label: this.$t('msg.subtitle.enabledSecondarySub'),
        id: 'secondarySub',
        click: () => {
          this.updateEnabledSecondarySub(true);
        },
      };
    },
    updatePlayOrPause() {
      if (!this.paused) {
        return {
          label: `${this.$t('msg.playback.pause')}`,
          accelerator: 'Space',
          click: () => {
            this.$bus.$emit('toggle-playback');
          },
        };
      }
      return {
        label: `${this.$t('msg.playback.play')}`,
        accelerator: 'Space',
        click: () => {
          this.$bus.$emit('toggle-playback');
        },
      };
    },
    currentRouteName() {
      return this.$route.name;
    },
    isSubtitleAvailable() {
      return this.currentFirstSubtitleId !== '' || (this.currentSecondSubtitleId !== '' && this.enabledSecondarySub);
    },
  },
  created() {
    this.$store.commit('getLocalPreference');
    if (this.displayLanguage) this.$i18n.locale = this.displayLanguage;
    asyncStorage.get('preferences').then((data) => {
      if (data.privacyAgreement === undefined) this.$bus.$emit('privacy-confirm');
      if (!data.primaryLanguage) {
        const { app } = this.$electron.remote;
        const locale = process.platform === 'win32' ? app.getLocale() : osLocale.sync();
        if (locale === 'zh_TW' || locale === 'zh_CN') {
          this.$store.dispatch('primaryLanguage', locale.replace('_', '-'));
        } else {
          this.$store.dispatch('primaryLanguage', 'en');
        }
      }
      if (!data.secondaryLanguage) {
        this.$store.dispatch('secondaryLanguage', '');
      }
      if (!data.displayLanguage) {
        this.$store.dispatch('displayLanguage', getSystemLocale());
      }
    });
    asyncStorage.get('subtitle-style').then((data) => {
      if (data.chosenStyle) {
        this.updateChosenStyle(data.chosenStyle);
      }
      if (data.chosenSize) {
        this.updateChosenSize(data.chosenSize);
      }
      this.updateEnabledSecondarySub(data.enabledSecondarySub);
    });
    asyncStorage.get('playback-states').then((data) => {
      if (data.volume) {
        this.$store.dispatch(videoActions.VOLUME_UPDATE, data.volume * 100);
      }
      if (data.muted) {
        this.$store.dispatch(videoActions.MUTED_UPDATE, data.muted);
      }
    });
    this.$bus.$on('delete-file', () => {
      this.refreshMenu();
    });
    this.$event.on('playlist-display-state', (e: boolean) => {
      this.playlistDisplayState = e;
    });
  },
  watch: {
    playlistDisplayState(val: boolean) {
      if (this.menu) {
        this.menu.getMenuItemById('KeyboardLeft').enabled = !val;
        this.menu.getMenuItemById('KeyboardRight').enabled = !val;
      }
    },
    isSubtitleAvailable(val) {
      if (this.menu) {
        this.menu.getMenuItemById('increaseSubDelay').enabled = val;
        this.menu.getMenuItemById('decreaseSubDelay').enabled = val;
      }
    },
    displayLanguage(val) {
      this.$i18n.locale = val;
      this.refreshMenu();
    },
    singleCycle(val) {
      if (this.menu) {
        this.menu.getMenuItemById('singleCycle').checked = val;
      }
    },
    enabledSecondarySub(val) {
      if (this.menu) {
        this.subtitleList.forEach((item: any, index: number) => {
          this.menu.getMenuItemById(`secondSub${index}`).enabled = val;
        });
        this.menu.getMenuItemById('secondSub-1').enabled = val;
      }
      this.refreshMenu();
    },
    currentRouteName(val) {
      if (val === 'landing-view') {
        this.menuStateControl(false);
      } else {
        this.menuStateControl(true);
      }
    },
    chosenStyle(val) {
      if (this.menu) {
        this.menu.getMenuItemById(`style${val}`).checked = true;
      }
    },
    chosenSize(val) {
      if (this.menu) {
        this.menu.getMenuItemById(`size${val}`).checked = true;
      }
    },
    volume(val) {
      if (this.menu) {
        this.menu.getMenuItemById('mute').checked = val <= 0;
      }
    },
    muted(val) {
      if (this.menu && val) {
        this.menu.getMenuItemById('mute').checked = val;
      }
    },
    subtitleList(val, oldval) {
      if (val.length !== oldval.length) {
        this.refreshMenu();
      }
    },
    audioTrackList(val, oldval) {
      if (val.length !== oldval.length) {
        this.refreshMenu();
      }
      if (this.menu) {
        this.audioTrackList.forEach((item: Electron.MenuItem, index: number) => {
          if (item.enabled === true && this.menu.getMenuItemById(`track${index}`)) {
            this.menu.getMenuItemById(`track${index}`).checked = true;
          }
        });
      }
    },
    isFullScreen() {
      this.refreshMenu();
    },
    paused(val) {
      const browserWindow = this.$electron.remote.getCurrentWindow();
      if (val && browserWindow.isAlwaysOnTop()) {
        browserWindow.setAlwaysOnTop(false);
      } else if (!val && this.menu && this.menu.getMenuItemById('windowFront').checked) {
        browserWindow.setAlwaysOnTop(true);
      }
      // 因为老板键，pause 比 isHiddenByBossKey慢，所以在paused watcher里面
      // 需要判断是否需要禁用menu
      this.refreshMenu().then(() => {
        if (this.isHiddenByBossKey) {
          this.menu && this.menu.items.forEach((e: Electron.MenuItem, i: number) => {
            if (i === 0) return;
            this.disableMenus(e);
          });
        }
      }).catch(() => {
      });
    },
    isMinimized(val) {
      // 如果window最小化，那么就禁用menu，除了第一选项
      // 如果window恢复，就重新创建menu
      if (!val) {
        this.refreshMenu();
      } else {
        this.menu && this.menu.items.forEach((e: Electron.MenuItem, i: number) => {
          if (i === 0) return;
          this.disableMenus(e);
        });
      }
    },
    isHiddenByBossKey(val) {
      // 如果window按了老板键，那么就禁用menu，除了第一选项
      // 如果window获取焦点，就重新创建menu
      if (!val) {
        this.refreshMenu();
      } else {
        this.menu && this.menu.items.forEach((e: Electron.MenuItem, i: number) => {
          if (i === 0) return;
          this.disableMenus(e);
        });
      }
    },
    ableToPushCurrentSubtitle(val) {
      if (this.menu) {
        this.menu.getMenuItemById('uploadSelectedSubtitle').enabled = val;
      }
    },
    originSrc(newVal) {
      if (newVal && !this.isWheelEnd) {
        this.$off('wheel-event', this.wheelEventHandler);
        this.isWheelEndWatcher = this.$watch('isWheelEnd', (newVal: Boolean) => {
          if (newVal) {
            this.isWheelEndWatcher(); // cancel the isWheelEnd watcher
            this.$on('wheel-event', this.wheelEventHandler); // reset the wheel-event handler
          }
        });
      }
    },
  },
  methods: {
    ...mapActions({
      updateSubDelay: subtitleActions.UPDATE_SUBTITLE_DELAY,
      updateChosenStyle: subtitleActions.UPDATE_SUBTITLE_STYLE,
      updateChosenSize: subtitleActions.UPDATE_SUBTITLE_SIZE,
      updateEnabledSecondarySub: subtitleActions.UPDATE_ENABLED_SECONDARY_SUBTITLE,
      changeFirstSubtitle: subtitleActions.CHANGE_CURRENT_FIRST_SUBTITLE,
      changeSecondarySubtitle: subtitleActions.CHANGE_CURRENT_SECOND_SUBTITLE,
      updateSubtitleType: subtitleActions.UPDATE_SUBTITLE_TYPE,
    }),
    /**
     * @description 找到所有menu,禁用调.目前就两层循环，如果出现孙子menu，需要再嵌套一层循环
     * @author tanghaixiang@xindong.com
     * @date 2019-02-13
     * @param {Electron.MenuItemConstructorOptions} item
     */
    disableMenus(item: Electron.MenuItemConstructorOptions) {
      if (!this.menuOperationLock && item && item.label) {
        item.enabled = false;
        item.submenu && (item.submenu as Electron.Menu).items.forEach((e: any) => {
          // this.disableMenus(e);
          if (!this.menuOperationLock && e && e.label) {
            e.enabled = false;
            e.submenu && e.submenu.items.forEach((e: any) => {
              if (!this.menuOperationLock && e && e.label) {
                e.enabled = false;
              }
            });
          }
        });
      }
    },
    createMenu() {
      const { Menu, app, dialog } = this.$electron.remote;
      const template: Electron.MenuItemConstructorOptions[] = [
        // menu.file
        {
          label: this.$t('msg.file.name'),
          submenu: [
            {
              label: this.$t('msg.file.open'),
              accelerator: 'CmdOrCtrl+O',
              click: () => {
                if (this.defaultDir) {
                  this.openFilesByDialog();
                } else {
                  const defaultPath = process.platform === 'darwin' ? app.getPath('home') : app.getPath('desktop');
                  this.$store.dispatch('UPDATE_DEFAULT_DIR', defaultPath);
                  this.openFilesByDialog({ defaultPath });
                }
              },
            },
            // {
            //   label: this.$t('msg.file.openURL'),
            //   accelerator: 'CmdOrCtrl+U',
            //   click: () => {
            //     // TODO: openURL.click
            //   },
            //   enabled: false,
            // },
            { type: 'separator' },
            {
              label: this.$t('msg.file.clearHistory'),
              click: () => {
                this.infoDB.clearAll();
                app.clearRecentDocuments();
                this.$bus.$emit('clean-landingViewItems');
                this.refreshMenu();
              },
            },
            { type: 'separator' },
            {
              label: this.$t('msg.file.closeWindow'),
              role: 'close',
            },
          ],
        },
        // menu.playback
        {
          label: this.$t('msg.playback.name'),
          id: 'playback',
          submenu: [
            {
              id: 'KeyboardRight',
              label: this.$t('msg.playback.forwardS'),
              accelerator: 'Right',
              enabled: !this.playlistDisplayState,
              click: () => {
                this.$bus.$emit('seek', videodata.time + 5);
              },
            },
            {
              id: 'KeyboardLeft',
              label: this.$t('msg.playback.backwardS'),
              accelerator: 'Left',
              enabled: !this.playlistDisplayState,
              click: () => {
                this.$bus.$emit('seek', videodata.time - 5);
              },
            },
            { type: 'separator' },
            {
              label: this.$t('msg.playback.increasePlaybackSpeed'),
              accelerator: ']',
              click: () => {
                this.$store.dispatch(videoActions.INCREASE_RATE);
              },
            },
            {
              label: this.$t('msg.playback.decreasePlaybackSpeed'),
              accelerator: '[',
              click: () => {
                this.$store.dispatch(videoActions.DECREASE_RATE);
              },
            },
            {
              label: this.$t('msg.playback.resetSpeed'),
              accelerator: '\\',
              click: () => {
                this.$store.dispatch(videoActions.CHANGE_RATE, 1);
              },
            },
            { type: 'separator' },
            {
              label: this.$t('msg.playback.previousVideo'),
              accelerator: 'CmdOrCtrl+Left',
              click: () => {
                this.$bus.$emit('previous-video');
              },
            },
            {
              label: this.$t('msg.playback.nextVideo'),
              accelerator: 'CmdOrCtrl+Right',
              click: () => {
                this.$bus.$emit('next-video');
              },
            },
            { type: 'separator' },
            {
              label: this.$t('msg.playback.singleCycle'),
              type: 'checkbox',
              id: 'singleCycle',
              checked: this.singleCycle,
              click: () => {
                if (this.singleCycle) {
                  this.$store.dispatch('notSingleCycle');
                } else {
                  this.$store.dispatch('singleCycle');
                }
              },
            },
            { type: 'separator' },
            {
              label: this.$t('msg.playback.snapShot'),
              accelerator: 'CmdOrCtrl+Shift+S',
              click: () => {
                if (!this.paused) {
                  this.$bus.$emit('toggle-playback');
                }
                const options = { types: ['window'], thumbnailSize: { width: this.winWidth, height: this.winHeight } };
                electron.desktopCapturer.getSources(options, (error, sources) => {
                  if (error) {
                    log.info('render/main', 'Snapshot failed .');
                    addBubble(SNAPSHOT_FAILED, this.$i18n);
                  }
                  sources.forEach((source) => {
                    if (source.name === 'SPlayer') {
                      const date = new Date();
                      const imgName = `SPlayer-${date.getFullYear()}.${date.getMonth() + 1}.${date.getDate()}-${date.getHours()}.${date.getMinutes()}.${date.getSeconds()}.png`;
                      const screenshotPath = path.join(
                        this.snapshotSavedPath ? this.snapshotSavedPath : app.getPath('desktop'),
                        imgName,
                      );
                      fs.writeFile(screenshotPath, source.thumbnail.toPNG(), (error) => {
                        if (error) {
                          if (error.message.includes('operation not permitted')) {
                            this.chooseSnapshotFolder(
                              imgName,
                              {
                                name: imgName,
                                buffer: source.thumbnail.toPNG(),
                                defaultFolder: this.snapshotSavedPath,
                              },
                            );
                          } else {
                            log.info('render/main', 'Snapshot failed .');
                            addBubble(SNAPSHOT_FAILED, this.$i18n);
                          }
                        } else {
                          log.info('render/main', 'Snapshot success .');
                          addBubble(SNAPSHOT_SUCCESS, this.$i18n);
                        }
                      });
                    }
                  });
                });
              },
            },
            // { type: 'separator' },
            // { label: this.$t('msg.playback.captureScreen'), enabled: false },
            // { label: this.$t('msg.playback.captureVideoClip'), enabled: false },
          ],
        },
        // menu.audio
        {
          label: this.$t('msg.audio.name'),
          id: 'audio',
          submenu: [
            {
              label: this.$t('msg.audio.mute'),
              type: 'checkbox',
              accelerator: 'M',
              id: 'mute',
              click: () => {
                this.$bus.$emit('toggle-muted');
              },
            },
            { type: 'separator' },
            // { label: this.$t('msg.audio.increaseAudioDelay'), enabled: false },
            // { label: this.$t('msg.audio.decreaseAudioDelay'), enabled: false },
            // { type: 'separator' },
          ],
        },
        // menu.subtitle
        {
          label: this.$t('msg.subtitle.name'),
          id: 'subtitle',
          submenu: [
            {
              label: this.$t('msg.subtitle.AITranslation'),
              click: () => {
                this.$bus.$emit('subtitle-refresh-from-menu');
              },
            },
            {
              label: this.$t('msg.subtitle.loadSubtitleFile'),
              click: () => {
                const { remote } = this.$electron;
                const browserWindow = remote.BrowserWindow;
                const focusWindow = browserWindow.getFocusedWindow();
                const VALID_EXTENSION = ['ass', 'srt', 'vtt'];

                dialog.showOpenDialog(focusWindow, {
                  title: 'Open Dialog',
                  defaultPath: path.dirname(this.originSrc),
                  filters: [{
                    name: 'Subtitle Files',
                    extensions: VALID_EXTENSION,
                  }],
                  properties: ['openFile'],
                }, (item: Array<string>) => {
                  if (item) {
                    this.$bus.$emit('add-subtitles', [{ src: item[0], type: 'local' }]);
                  }
                });
              },
            },
            { type: 'separator' },
            // {
            //   label: this.$t('msg.subtitle.secondarySubtitle'),
            //   enabled: false,
            // },
            { type: 'separator' },
            {
              label: this.$t('msg.subtitle.subtitleSize'),
              submenu: [
                {
                  label: this.$t('msg.subtitle.size1'),
                  type: 'radio',
                  id: 'size0',
                  click: () => {
                    this.$bus.$emit('change-size-by-menu', 0);
                  },
                },
                {
                  label: this.$t('msg.subtitle.size2'),
                  type: 'radio',
                  id: 'size1',
                  checked: true,
                  click: () => {
                    this.$bus.$emit('change-size-by-menu', 1);
                  },
                },
                {
                  label: this.$t('msg.subtitle.size3'),
                  type: 'radio',
                  id: 'size2',
                  click: () => {
                    this.$bus.$emit('change-size-by-menu', 2);
                  },
                },
                {
                  label: this.$t('msg.subtitle.size4'),
                  type: 'radio',
                  id: 'size3',
                  click: () => {
                    this.$bus.$emit('change-size-by-menu', 3);
                  },
                },
              ],
            },
            {
              label: this.$t('msg.subtitle.subtitleStyle'),
              id: 'subStyle',
              submenu: [
                {
                  label: this.$t('msg.subtitle.style1'),
                  type: 'radio',
                  id: 'style0',
                  click: () => {
                    this.updateChosenStyle(0);
                  },
                },
                {
                  label: this.$t('msg.subtitle.style2'),
                  type: 'radio',
                  id: 'style1',
                  click: () => {
                    this.updateChosenStyle(1);
                  },
                },
                {
                  label: this.$t('msg.subtitle.style3'),
                  type: 'radio',
                  id: 'style2',
                  click: () => {
                    this.updateChosenStyle(2);
                  },
                },
                {
                  label: this.$t('msg.subtitle.style4'),
                  type: 'radio',
                  id: 'style3',
                  click: () => {
                    this.updateChosenStyle(3);
                  },
                },
                {
                  label: this.$t('msg.subtitle.style5'),
                  type: 'radio',
                  id: 'style4',
                  click: () => {
                    this.updateChosenStyle(4);
                  },
                },
              ],
            },
            { type: 'separator' },
            {
              label: this.$t('msg.subtitle.increaseSubtitleDelayS'),
              id: 'increaseSubDelay',
              accelerator: 'CmdOrCtrl+\'',
              click: () => {
                this.updateSubDelay(0.1);
              },
            },
            {
              label: this.$t('msg.subtitle.decreaseSubtitleDelayS'),
              id: 'decreaseSubDelay',
              accelerator: 'CmdOrCtrl+;',
              click: () => {
                this.updateSubDelay(-0.1);
              },
            },
            // {
            //   label: this.$t('msg.subtitle.increaseSubtitleDelayL'),
            //   accelerator: 'CmdOrCtrl+Shift+=',
            //   click: () => {
            //     this.updateSubDelay(0.5);
            //   },
            // },
            // {
            //   label: this.$t('msg.subtitle.decreaseSubtitleDelayL'),
            //   accelerator: 'CmdOrCtrl+Shift+-',
            //   click: () => {
            //     this.updateSubDelay(-0.5);
            //   },
            // },
            // { type: 'separator' },
            // { label: 'Smart Translating' },
            // { label: 'Search on Shooter.cn' },
            { type: 'separator' },
            {
              label: this.$t('msg.subtitle.uploadSelectedSubtitle'),
              id: 'uploadSelectedSubtitle',
              click: () => this.$bus.$emit('upload-current-subtitle'),
            },
          ],
        },
        // menu.window
        {
          label: this.$t('msg.window.name'),
          submenu: [
            {
              label: this.$t('msg.playback.keepPlayingWindowFront'),
              type: 'checkbox',
              id: 'windowFront',
              click: (menuItem, browserWindow) => {
                if (browserWindow.isAlwaysOnTop()) {
                  browserWindow.setAlwaysOnTop(false);
                  menuItem.checked = false;
                  this.topOnWindow = false;
                } else {
                  browserWindow.setAlwaysOnTop(true);
                  menuItem.checked = true;
                  this.topOnWindow = true;
                }
              },
            },
            { type: 'separator' },
            {
              label: this.$t('msg.window.minimize'),
              role: 'minimize',
            },
            { type: 'separator' },
            {
              label: this.$t('msg.window.halfSize'),
              checked: false,
              accelerator: 'CmdOrCtrl+0',
              click: () => {
                this.changeWindowSize(0.5);
              },
            },
            {
              label: this.$t('msg.window.originSize'),
              checked: true,
              accelerator: 'CmdOrCtrl+1',
              click: () => {
                this.changeWindowSize(1);
              },
            },
            {
              label: this.$t('msg.window.doubleSize'),
              checked: false,
              accelerator: 'CmdOrCtrl+2',
              click: () => {
                this.changeWindowSize(2);
              },
            },
            {
              label: this.$t('msg.window.maxmize'),
              checked: false,
              accelerator: 'CmdOrCtrl+3',
              click: () => {
                this.changeWindowSize(3);
              },
            },
            { type: 'separator' },
            {
              label: this.$t('msg.playback.windowRotate'),
              id: 'windowRotate',
              accelerator: 'CmdOrCtrl+L',
              click: () => {
                this.windowRotate();
              },
            },
            { type: 'separator' },
            {
              label: this.$t('msg.window.bossKey'),
              accelerator: 'CmdOrCtrl+`',
              click: () => {
                this.$electron.ipcRenderer.send('bossKey');
              },
            },
          ],
        },
        // menu.help
        {
          label: this.$t('msg.help.name'),
          role: 'help',
          submenu: [
            {
              label: this.$t('msg.splayerx.feedback'),
              click: () => {
                this.$electron.shell.openExternal('https://feedback.splayer.org');
              },
            },
            {
              label: this.$t('msg.splayerx.homepage'),
              click: () => {
                this.$electron.shell.openExternal('https://beta.splayer.org');
              },
            },
            {
              label: this.$t('msg.help.shortCuts'),
              click: () => {
                this.$electron.shell.openExternal('https://github.com/chiflix/splayerx/wiki/SPlayer-Shortcuts-List');
              },
            },
          ],
        },
      ];
      return this.updateRecentPlay().then((result: any) => {
        // menu.file add "open recent"
        (template[3].submenu as Electron.MenuItemConstructorOptions[]).splice(3, 0, this.recentSubMenu());
        (template[3].submenu as Electron.MenuItemConstructorOptions[]).splice(4, 0, this.recentSecondarySubMenu());
        (template[1].submenu as Electron.MenuItemConstructorOptions[]).splice(0, 0, this.updatePlayOrPause);
        (template[4].submenu as Electron.MenuItemConstructorOptions[]).splice(2, 0, this.updateFullScreen);
        (template[2].submenu as Electron.MenuItemConstructorOptions[]).splice(7, 0, this.updateAudioTrack());
        (template[0].submenu as Electron.MenuItemConstructorOptions[]).splice(1, 0, result);
        // menu.about
        if (process.platform === 'darwin') {
          (template[2].submenu as Electron.MenuItemConstructorOptions[]).splice(0, 0, ...this.darwinVolume);
          (template[1].submenu as Electron.MenuItemConstructorOptions[]).splice(3, 0, ...this.darwinPlayback);
          template.unshift({
            label: app.getName(),
            submenu: [
              {
                label: this.$t('msg.splayerx.about'),
                click: () => {
                  this.$electron.ipcRenderer.send('add-windows-about');
                },
              },
              { type: 'separator' },
              {
                label: this.$t('msg.splayerx.preferences'),
                enabled: true,
                accelerator: 'Cmd+,',
                click: () => {
                  this.$electron.ipcRenderer.send('add-preference');
                },
              },
              { type: 'separator' },
              {
                label: this.$t('msg.splayerx.hide'),
                role: 'hide',
              },
              {
                label: this.$t('msg.splayerx.hideOthers'),
                role: 'hideothers',
              },
              {
                label: this.$t('msg.splayerx.showAll'),
                role: 'unhide'
              },
              { type: 'separator' },
              {
                label: this.$t('msg.splayerx.quit'),
                role: 'quit',
              },
            ],
          });
        }
        if (process.platform === 'win32') {
          (template[2].submenu as Electron.MenuItemConstructorOptions[]).splice(0, 0, ...this.winVolume);
          (template[1].submenu as Electron.MenuItemConstructorOptions[]).splice(3, 0, ...this.winPlayback);
          const file = template.shift();
          const winFile = (file!.submenu as Electron.MenuItemConstructorOptions[]).slice(0, 2);
          (winFile[1].submenu as Electron.MenuItemConstructorOptions[]).unshift((file!.submenu as Electron.MenuItemConstructorOptions[])[3], (file!.submenu as Electron.MenuItemConstructorOptions[])[2]);
          winFile.push((file!.submenu as Electron.MenuItemConstructorOptions[])[5], (file!.submenu as Electron.MenuItemConstructorOptions[])[4]);
          winFile.reverse().forEach((menuItem) => {
            template.unshift(menuItem);
          });
          template.splice(4, 0, {
            label: this.$t('msg.splayerx.preferences'),
            enabled: true,
            accelerator: 'Ctrl+,',
            click: () => {
              this.$electron.ipcRenderer.send('add-preference');
            },
          });
          (template[9].submenu as Electron.MenuItemConstructorOptions[]).unshift(
            {
              label: this.$t('msg.splayerx.about'),
              role: 'about',
              click: () => {
                this.$electron.ipcRenderer.send('add-windows-about');
              },
            },
            { type: 'separator' },
          );
          template.push({
            label: this.$t('msg.splayerx.quit'),
            accelerator: 'Ctrl+q',
            click: () => {
              this.$electron.remote.app.quit();
            },
          });
        }
        return template;
      }).then((result: any) => {
        this.menu = Menu.buildFromTemplate(result);
        Menu.setApplicationMenu(this.menu);
      }).then(() => {
        if (this.currentRouteName === 'landing-view') {
          this.menuStateControl(false);
        }
        if (this.chosenStyle !== '') {
          this.menu.getMenuItemById(`style${this.chosenStyle}`).checked = true;
        }
        if (this.chosenSize !== '') {
          this.menu.getMenuItemById(`size${this.chosenSize}`).checked = true;
        }
        if (!this.isSubtitleAvailable) {
          this.menu.getMenuItemById('increaseSubDelay').enabled = false;
          this.menu.getMenuItemById('decreaseSubDelay').enabled = false;
          this.menu.getMenuItemById('uploadSelectedSubtitle').enabled = this.ableToPushCurrentSubtitle;
          this.menu.getMenuItemById('sub-1').checked = true;
        }
        this.audioTrackList.forEach((item: any, index: number) => {
          if (item.enabled === true) {
            this.menu.getMenuItemById(`track${index}`).checked = true;
          }
        });
        this.menu.getMenuItemById('windowFront').checked = this.topOnWindow;
        this.subtitleList.forEach((item: any, index: number) => {
          if (item.id === this.currentFirstSubtitleId && this.menu.getMenuItemById(`sub${index}`)) {
            this.menu.getMenuItemById(`sub${index}`).checked = true;
          }
          if (item.id === this.currentSecondSubtitleId && this.menu.getMenuItemById(`secondSub${index}`)) {
            this.menu.getMenuItemById(`secondSub${index}`).checked = true;
          }
          this.menu.getMenuItemById(`secondSub${index}`).enabled = this.enabledSecondarySub;
        });
        this.menu.getMenuItemById('secondSub-1').enabled = this.enabledSecondarySub;
        this.menuOperationLock = false;
      })
        .catch((err: Error) => {
          this.menuOperationLock = false;
          log.error('render/main', err);
        });
    },
    updateRecentItem(key: any, value: any) {
      return {
        id: key,
        visible: true,
        type: 'radio',
        label: value.label,
        click: () => {
          this.openVideoFile(value.path);
        },
      };
    },
    getSubName(item: any) {
      if (item.path) {
        return path.basename(item);
      } else if (item.type === 'embedded') {
        return `${this.$t('subtitle.embedded')} ${item.name}`;
      }
      return item.name;
    },
    recentSubTmp(key: any, value: any, type: any) {
      return {
        id: type ? `sub${key}` : `secondSub${key}`,
        visible: true,
        type: 'radio',
        label: this.getSubName(value),
        click: () => {
          this.updateSubtitleType(type);
          this.$bus.$emit('change-subtitle', value.id || value.src);
        },
      };
    },
    recentSubMenu() {
      const tmp: Electron.MenuItemConstructorOptions = {
        label: this.$t('msg.subtitle.mainSubtitle'),
        id: 'main-subtitle',
        submenu: [1, 2, 3, 4, 5, 6, 7, 8, 9].map(index => ({
          id: `sub${index - 2}`,
          visible: false,
          label: '',
        })),
      };
      (tmp.submenu as Electron.MenuItemConstructorOptions[]).splice(0, 1, {
        id: 'sub-1',
        visible: true,
        type: 'radio',
        label: this.calculatedNoSub ? this.$t('msg.subtitle.noSubtitle') : this.$t('msg.subtitle.notToShowSubtitle'),
        click: () => {
          this.changeFirstSubtitle('');
        },
      });
      this.subtitleList.forEach((item: any, index: number) => {
        (tmp.submenu as Electron.MenuItemConstructorOptions[]).splice(index + 1, 1, this.recentSubTmp(index, item, true));
      });
      return tmp;
    },
    recentSecondarySubMenu() {
      const tmp: Electron.MenuItemConstructorOptions = {
        label: this.$t('msg.subtitle.secondarySubtitle'),
        id: 'secondary-subtitle',
        submenu: [1, 2, 3, 4, 5, 6, 7, 8, 9].map(index => ({
          id: `secondSub${index - 2}`,
          visible: false,
          label: '',
        })),
      };
      const submenu = tmp.submenu as Electron.MenuItemConstructorOptions[];
      submenu.splice(0, 1, this.updateSecondarySub);
      submenu.splice(1, 1, {
        type: 'separator',
      });
      submenu.splice(2, 1, {
        id: 'secondSub-1',
        visible: true,
        type: 'radio',
        label: this.calculatedNoSub ? this.$t('msg.subtitle.noSubtitle') : this.$t('msg.subtitle.notToShowSubtitle'),
        click: () => {
          this.changeSecondarySubtitle('');
        },
      });
      this.subtitleList.forEach((item: any, index: number) => {
        submenu.splice(index + 3, 1, this.recentSubTmp(index, item, false));
      });
      return tmp;
    },
    updateAudioTrackItem(key: number, value: string) {
      return {
        id: `track${key}`,
        visible: true,
        type: 'radio',
        label: value,
        click: () => {
          this.$bus.$emit('switch-audio-track', key);
        },
      };
    },
    updateAudioTrack() {
      const tmp = {
        label: this.$t('msg.audio.switchAudioTrack'),
        id: 'audio-track',
        submenu: [] as Electron.MenuItemConstructorOptions[],
      };
      if (this.audioTrackList.length === 1 && this.audioTrackList[0].language === 'und') {
        tmp.submenu.splice(0, 1, this.updateAudioTrackItem(0, this.$t('advance.chosenTrack')));
      } else {
        this.audioTrackList.forEach((item: any, index: number) => {
          let detail;
          if (item.language === 'und' || item.language === '') {
            detail = `${this.$t('advance.track')} ${index + 1}`;
          } else if (this.audioTrackList.length === 1) {
            detail = `${this.$t('advance.track')} ${index + 1} : ${item.language}`;
          } else {
            detail = `${this.$t('advance.track')} ${index + 1}: ${item.name}`;
          }
          tmp.submenu.splice(index, 1, this.updateAudioTrackItem(index, detail));
        });
      }
      return tmp;
    },
    pathProcess(path: string) {
      if (process.platform === 'win32') {
        return path.toString().replace(/^file:\/\/\//, '');
      }
      return path.toString().replace(/^file\/\//, '');
    },
    updateRecentPlay() {
      const recentMenuTemplate = {
        label: this.$t('msg.file.openRecent'),
        id: 'recent-play',
        submenu: [1, 2, 3, 4, 5, 6, 7, 8, 9].map(index => ({
          id: `recent-${index}`,
          visible: false,
          label: '',
        })),
      };
      return this.infoDB.sortedResult('recent-played', 'lastOpened', 'prev').then(async (playlists: any) => {
        const data = [];
        /* eslint-disable */
        for (const playlist of playlists) {
          const mediaItem = await this.infoDB.get('media-item', playlist.items[playlist.playedIndex]);
          data.push(mediaItem);
        }
        // let menuRecentData: Map<string, any> = new Map();
        const menuRecentData: Map<string, any> = this.processRecentPlay(data) || new Map();
        recentMenuTemplate.submenu.forEach((element, index) => {
          const value = menuRecentData.get(element.id);
          if (value.label !== '') {
            recentMenuTemplate.submenu
              .splice(index, 1, this.updateRecentItem(element.id, value));
          }
        });
        return recentMenuTemplate;
      }).catch(() => recentMenuTemplate);
    },
    menuStateControl(flag: Boolean) {
      this.menu.getMenuItemById('playback').submenu.items.forEach((item: any) => {
        item.enabled = flag;
      });
      this.menu.getMenuItemById('audio').submenu.items.forEach((item: any) => {
        item.enabled = flag;
      });
      this.menu.getMenuItemById('subtitle').submenu.items.forEach((item: any) => {
        item.submenu && item.submenu.items.forEach((item: any) => {
          item.enabled = flag;
        });
        item.enabled = flag;
      });
      // windowRotate 菜单状态随着路由状态一起变
      this.menu.getMenuItemById('windowRotate').enabled = flag;
    },
    processRecentPlay(recentPlayData: Array<any>) {
      const menuRecentData = new Map([
        ['recent-1', {
          label: '',
          path: '',
          visible: false,
        }],
        ['recent-2', {
          label: '',
          path: '',
          visible: false,
        }],
        ['recent-3', {
          label: '',
          path: '',
          visible: false,
        }],
        ['recent-4', {
          label: '',
          path: '',
          visible: false,
        }],
        ['recent-5', {
          label: '',
          path: '',
          visible: false,
        }],
        ['recent-6', {
          label: '',
          path: '',
          visible: false,
        }],
        ['recent-7', {
          label: '',
          path: '',
          visible: false,
        }],
        ['recent-8', {
          label: '',
          path: '',
          visible: false,
        }],
        ['recent-9', {
          label: '',
          path: '',
          visible: false,
        }],
      ]);
      for (let i = 1; i <= recentPlayData.length; i += 1) {
        menuRecentData.set(`recent-${i}`, {
          label: this.pathProcess(recentPlayData[i - 1].path.split('/').reverse()[0]),
          path: recentPlayData[i - 1].path,
          visible: true,
        });
      }
      return menuRecentData;
    },
    async refreshMenu() {
      this.menuOperationLock = true;
      const menu = this.$electron.remote.Menu.getApplicationMenu();
      if (menu) menu.clear();
      await this.createMenu();
    },
    windowRotate() {
      this.$store.dispatch('windowRotate90Deg');
      if (this.isFullScreen) return;
      const videoSize = [this.winSize[0], this.winSize[1]].reverse();
      const oldRect = this.winPos.concat(this.winSize);
      windowRectService.calculateWindowRect(videoSize, false, oldRect);
    },
    changeWindowSize(key: number) {
      if (!this.originSrc || key === this.sizePercent) {
        return;
      }
      this.$store.dispatch('updateSizePercent', key);
      const availWidth = window.screen.availWidth;
      const availHeight = window.screen.availHeight;
      const videoSize = [this.intrinsicWidth * key, this.intrinsicHeight * key];
      if (key === 3) {
        if (videoSize[0] < availWidth && videoSize[1] < availHeight) {
          videoSize[1] = availHeight;
          videoSize[0] = videoSize[1] * this.ratio;
        }
      }
      const oldRect = this.winPos.concat(this.winSize);
      windowRectService.calculateWindowRect(videoSize, false, oldRect);
    },
    // eslint-disable-next-line complexity
    wheelEventHandler({ x }: { x: number }) {
      if (this.duration && this.wheelDirection === 'horizontal' && !this.playlistDisplayState) {
        const eventName = x < 0 ? 'seek-forward' : 'seek-backward';
        const absX = Math.abs(x);

        let finalSeekSpeed = 0;
        if (absX >= 285) finalSeekSpeed = this.duration;
        else {
          const maximiumSpeed = this.duration / 50;
          const minimiumSpeed = 1;
          const speed = (this.duration / 2000) * absX;
          if (speed < minimiumSpeed) finalSeekSpeed = 0;
          else if (speed > maximiumSpeed) finalSeekSpeed = maximiumSpeed;
          else finalSeekSpeed = speed;
        }

        this.$bus.$emit(eventName, finalSeekSpeed);
      }
    },
  },
  mounted() {
    // https://github.com/electron/electron/issues/3609
    // Disable Zooming
    this.$electron.webFrame.setVisualZoomLevelLimits(1, 1);
    this.createMenu();
    this.$bus.$on('new-file-open', this.refreshMenu);
    // TODO: Setup user identity
    this.$storage.get('user-uuid', (err: Error, userUUID: string) => {
      if (err || Object.keys(userUUID).length === 0) {
        err && log.error('render/main', err);
        userUUID = uuidv4();
        this.$storage.set('user-uuid', userUUID);
      }

      Vue.axios.defaults.headers.common['X-Application-Token'] = userUUID;

      // set userUUID to google analytics uid
      this.$ga && this.$ga.set('userId', userUUID);
    });
    this.$on('wheel-event', this.wheelEventHandler);

    window.addEventListener('mousedown', (e) => {
      if (e.button === 2 && process.platform === 'win32') {
        this.menu.popup(this.$electron.remote.getCurrentWindow());
      }
    });
    window.addEventListener('keydown', (e) => {
      switch (e.keyCode) {
        case 27:
          if (this.isFullScreen && !this.playlistDisplayState) {
            e.preventDefault();
            this.$bus.$emit('off-fullscreen');
            this.$electron.ipcRenderer.send('callMainWindowMethod', 'setFullScreen', [false]);
          }
          break;
        case 219:
          e.preventDefault();
          this.$store.dispatch(videoActions.DECREASE_RATE);
          break;
        case 220:
          e.preventDefault();
          this.$store.dispatch(videoActions.CHANGE_RATE, 1);
          break;
        case 221:
          e.preventDefault();
          this.$store.dispatch(videoActions.INCREASE_RATE);
          break;
        case 32:
          e.preventDefault();
          this.$bus.$emit('toggle-playback');
          break;
        default:
          break;
      }
    });
    /* eslint-disable */
    window.addEventListener('wheel', (e) => {
      // ctrlKey is the official way of detecting pinch zoom on mac for chrome
      if (!e.ctrlKey) {
        let isAdvanceColumeItem;
        let isSubtitleScrollItem;
        const advance = document.querySelector('.advance-column-items');
        const subtitle = document.querySelector('.subtitle-scroll-items');
        if (advance) {
          const nodeList = advance.childNodes;
          for (let i = 0; i < nodeList.length; i += 1) {
            isAdvanceColumeItem = nodeList[i].contains(e.target as Node);
          }
        }
        if (subtitle) {
          const subList = subtitle.childNodes;
          for (let i = 0; i < subList.length; i += 1) {
            isSubtitleScrollItem = subList[i].contains(e.target as Node);
          }
        }
        if (!isAdvanceColumeItem && !isSubtitleScrollItem) {
          if (e.deltaY) {
            if (this.canSendVolumeGa) {
              this.$ga.event('app', 'volume', 'wheel');
              this.canSendVolumeGa = false;
              setTimeout(() => {
                this.canSendVolumeGa = true;
              }, 1000);
            }
            if (this.wheelDirection === 'vertical' || this.playlistDisplayState) {
              let step = Math.abs(e.deltaY) * 0.06;
              // in windows if wheel setting more lines per step, make it limited.
              if (process.platform !== 'darwin' && step > 6) {
                step = 6;
              }
              if (
                (process.platform !== 'darwin' && !this.reverseScrolling) ||
                (process.platform === 'darwin' && this.reverseScrolling)
              ) {
                this.$store.dispatch(
                  e.deltaY < 0 ? videoActions.INCREASE_VOLUME : videoActions.DECREASE_VOLUME,
                  step,
                );
              } else if (
                (process.platform === 'darwin' && !this.reverseScrolling) ||
                (process.platform !== 'darwin' && this.reverseScrolling)
              ) {
                this.$store.dispatch(
                  e.deltaY > 0 ? videoActions.INCREASE_VOLUME : videoActions.DECREASE_VOLUME,
                  step,
                );
              }
            }
          }
        }
      }
    });
    window.addEventListener('wheel', (event) => {
      const { deltaX: x, ctrlKey } = event;
      if (!ctrlKey) this.$emit('wheel-event', { x });
    });
    /* eslint-disable */

    window.addEventListener('drop', (e) => {
      e.preventDefault();
      this.$bus.$emit('drop');
      this.$store.commit('source', 'drop');
      const files = Array.prototype.map.call(e.dataTransfer!.files, (f: File) => f.path);
      if (files.every((file: fs.PathLike) => getValidVideoRegex().test(file) && !getValidSubtitleRegex().test(file))
        || this.currentRouteName === 'playing-view') {
        const onlyFolders = files.every((file: fs.PathLike) => fs.statSync(file).isDirectory());
        files.forEach((file: fs.PathLike) => this.$electron.remote.app.addRecentDocument(file));
        if (onlyFolders) {
          this.openFolder(...files);
        } else {
          this.openFile(...files);
        }
      } else {
        this.$electron.ipcRenderer.send('drop-subtitle', files);
      }
    });
    window.addEventListener('dragover', (e) => {
      e.preventDefault();
      e.dataTransfer!.dropEffect = process.platform === 'darwin' ? 'copy' : '';
      this.$bus.$emit('drag-over');
    });
    window.addEventListener('dragleave', (e) => {
      e.preventDefault();
      this.$bus.$emit('drag-leave');
    });

    this.$electron.ipcRenderer.on('open-file', (event: Event, args: { onlySubtitle: boolean, files: Array<string> }) => {
      if (!args.files.length && args.onlySubtitle) {
        log.info('helpers/index.js', `Cannot find any related video in the folder: ${args.files}`);
        addBubble(LOAD_SUBVIDEO_FAILED, this.$i18n);
      } else {
        const onlyFolders = args.files.every((file: any) => fs.statSync(file).isDirectory());
        if (onlyFolders) {
          this.openFolder(...args.files);
        } else {
          this.openFile(...args.files);
        }
      }
    });
    this.$electron.ipcRenderer.on('open-subtitle-in-mas', (event: Event, file: string) => {
      this.openFilesByDialog({ defaultPath: file });
    });
    this.$electron.ipcRenderer.on('add-local-subtitles', (event: Event, file: Array<string>) => {
      console.log(file); // TODO add local subtitle
    });
  },
}).$mount('#app');<|MERGE_RESOLUTION|>--- conflicted
+++ resolved
@@ -36,12 +36,8 @@
 import { SNAPSHOT_FAILED, SNAPSHOT_SUCCESS, LOAD_SUBVIDEO_FAILED } from '../shared/notificationcodes';
 import InputPlugin, { getterTypes as iGT } from '@/plugins/input';
 import { VueDevtools } from './plugins/vueDevtools.dev';
-<<<<<<< HEAD
 import { getValidVideoRegex, getValidSubtitleRegex } from '../shared/utils';
-
-=======
 import { EventEmitter } from 'events';
->>>>>>> f9536543
 
 // causing callbacks-registry.js 404 error. disable temporarily
 // require('source-map-support').install();
