/* eslint-disable import/first */
// Be sure to call Sentry function as early as possible in the main process
import '../shared/sentry';

import path from 'path';
import fs from 'fs';
import electron from 'electron';
import Vue from 'vue';
import VueI18n from 'vue-i18n';
import axios from 'axios';
import { mapGetters, mapActions, createNamespacedHelpers } from 'vuex';
import uuidv4 from 'uuid/v4';
import osLocale from 'os-locale';
import VueAxios from 'vue-axios';
import { throttle } from 'lodash';
// @ts-ignore
import VueElectronJSONStorage from 'vue-electron-json-storage';
// @ts-ignore
import VueAnalytics from 'vue-analytics';
// @ts-ignore
import VueElectron from 'vue-electron';
// @ts-ignore
import AsyncComputed from 'vue-async-computed';
// @ts-ignore
import { EventEmitter } from 'events';
// @ts-ignore
import App from '@/App.vue';
import router from '@/router';
import store from '@/store';
import messages from '@/locales';
import { windowRectService } from '@/services/window/WindowRectService';
import helpers from '@/helpers';
import { hookVue } from '@/kerning';
import {
  Video as videoActions, Subtitle as subtitleActions, SubtitleManager as smActions, SubtitleManager,
} from '@/store/actionTypes';
import { log } from '@/libs/Log';
import asyncStorage from '@/helpers/asyncStorage';
import { videodata } from '@/store/video';
import { addBubble } from './helpers/notificationControl';
import { SNAPSHOT_FAILED, SNAPSHOT_SUCCESS, LOAD_SUBVIDEO_FAILED } from './helpers/notificationcodes';
import InputPlugin, { getterTypes as iGT } from '@/plugins/input';
import { VueDevtools } from './plugins/vueDevtools.dev';
import { SubtitleControlListItem, Type } from './interfaces/ISubtitle';
import { getValidVideoRegex, getValidSubtitleRegex } from '../shared/utils';
import MenuService from './services/menu/MenuService';


// causing callbacks-registry.js 404 error. disable temporarily
// require('source-map-support').install();

function getSystemLocale() {
  const { app } = electron.remote;
  let locale = process.platform === 'win32' ? app.getLocale() : osLocale.sync();
  locale = locale.replace('_', '-');
  if (locale === 'zh-TW' || locale === 'zh-HK' || locale === 'zh-Hant') {
    return 'zh-Hant';
  }
  if (locale.startsWith('zh')) {
    return 'zh-Hans';
  }
  return 'en';
}

function getEnvironmentName() {
  if (process.platform === 'darwin') {
    return process.mas ? 'MAS' : 'DMG';
  }
  if (process.platform === 'win32') {
    return process.windowsStore ? 'APPX' : 'EXE';
  }
  return 'Unknown';
}

Vue.config.productionTip = false;
Vue.config.warnHandler = (warn) => {
  log.info('render/main', warn);
};
Vue.config.errorHandler = (err) => {
  log.error('render/main', err);
};
Vue.directive('fade-in', {
  bind(el: HTMLElement, binding: unknown) {
    if (!el) return;
    const { value } = binding as { value: unknown };
    if (value) {
      el.classList.add('fade-in');
      el.classList.remove('fade-out');
    } else {
      el.classList.add('fade-out');
      el.classList.remove('fade-in');
    }
  },
  update(el: HTMLElement, binding) {
    const { oldValue, value } = binding;
    if (oldValue !== value) {
      if (value) {
        el.classList.add('fade-in');
        el.classList.remove('fade-out');
      } else {
        el.classList.add('fade-out');
        el.classList.remove('fade-in');
      }
    }
  },
});

Vue.use(VueElectron);
Vue.use(VueI18n);
Vue.use(VueElectronJSONStorage);
Vue.use(VueAxios, axios);
Vue.use(AsyncComputed);
Vue.use(VueAnalytics, {
  id: (process.env.NODE_ENV === 'production') ? 'UA-2468227-6' : 'UA-2468227-5',
  router,
  set: [
    { field: 'dimension1', value: electron.remote.app.getVersion() },
    { field: 'dimension2', value: getEnvironmentName() },
    { field: 'checkProtocolTask', value: null }, // fix ga not work from file:// url
    { field: 'checkStorageTask', value: null }, // fix ga not work from file:// url
    { field: 'historyImportTask', value: null }, // fix ga not work from file:// url
  ],
});

// Custom plugin area
Vue.use(InputPlugin, {
  namespaced: true,
  mouse: {},
  keyboard: {},
  wheel: {
    phase: true,
    direction: true,
  },
});
// Vue.use(InputPlugin);
// i18n and its plugin
const i18n = new VueI18n({
  locale: getSystemLocale(), // set locale
  fallbackLocale: 'en',
  messages, // set locale messages
});

// Development-only devtools area
// VueDevtools plugin
if (process.env.NODE_ENV === 'development') {
  Vue.use(VueDevtools);
}

Vue.mixin(helpers);

hookVue(Vue);

Vue.prototype.$bus = new Vue(); // Global event bus
Vue.prototype.$event = new EventEmitter();

store.$i18n = i18n;

const { mapGetters: inputMapGetters } = createNamespacedHelpers('InputPlugin');
/* eslint-disable no-new */
new Vue({
  i18n,
  components: { App },
  router,
  store,
  data() {
    return {
      menu: null,
      menuService: null,
      playlistDisplayState: false,
      topOnWindow: false,
      canSendVolumeGa: true,
      menuOperationLock: false, // 如果正在创建目录，就锁住所以操作目录的动作，防止野指针
    };
  },
  computed: {
    ...mapGetters(['volume', 'muted', 'intrinsicWidth', 'intrinsicHeight', 'ratio', 'winAngle', 'winWidth', 'winHeight', 'winPos', 'winSize', 'chosenStyle', 'chosenSize', 'mediaHash', 'list', 'enabledSecondarySub', 'isRefreshing',
      'primarySubtitleId', 'secondarySubtitleId', 'audioTrackList', 'isFullScreen', 'paused', 'singleCycle', 'isHiddenByBossKey', 'isMinimized', 'isFocused', 'originSrc', 'defaultDir', 'ableToPushCurrentSubtitle', 'displayLanguage', 'calculatedNoSub', 'sizePercent', 'snapshotSavedPath', 'duration', 'reverseScrolling',
    ]),
    ...inputMapGetters({
      wheelDirection: iGT.GET_WHEEL_DIRECTION,
      isWheelEnd: iGT.GET_WHEEL_STOPPED,
    }),
    updateSecondarySub() {
      if (this.enabledSecondarySub) {
        return {
          label: this.$t('msg.subtitle.disabledSecondarySub'),
          id: 'secondarySub',
          click: () => {
            this.updateEnabledSecondarySub(false);
          },
        };
      }
      return {
        label: this.$t('msg.subtitle.enabledSecondarySub'),
        id: 'secondarySub',
        click: () => {
          this.updateEnabledSecondarySub(true);
        },
      };
    },
    currentRouteName() {
      return this.$route.name;
    },
  },
  watch: {
    playlistDisplayState(val: boolean) {
      this.menuService.resolvePlaylistDisplayState(val);
    },
    displayLanguage(val) {
      if (messages[val]) {
        this.$i18n.locale = val;
      } else {
        console.warn('Invalid displayLanguage', val);
      }
      this.menuService.updateLocale();
    },
    singleCycle(val: boolean) {
      this.menuService.getMenuItemById('singleCycle').checked = val;
    },
    enabledSecondarySub(val) {
      this.list.forEach((item: SubtitleControlListItem) => {
        this.menuService.updateMenuItemEnabled(`subtitle.secondarySubtitle.${item.id}`, val);
      });
      this.menuService.updateMenuItemEnabled('subtitle.secondarySubtitle.secondSub-1', val);
    },
    currentRouteName(val) {
      this.menuService.updateRouteName(val);
    },
    volume(val: number) {
      this.menuService.resolveMute(val <= 0);
    },
    muted(val: boolean) {
      this.menuService.resolveMute(val);
    },
    list(val: SubtitleControlListItem[], oldval: SubtitleControlListItem[]) {
      if (val.length !== oldval.length) {
        this.refreshMenu();
      }
    },
    primarySubtitleId(id: string) {
      this.menuService.updateMenuItemEnabled('subtitle.increasePrimarySubtitleDelay', !!id);
      this.menuService.updateMenuItemEnabled('subtitle.decreasePrimarySubtitleDelay', !!id);
      if (id) {
        this.menuService.updateMenuItemChecked(`subtitle.mainSubtitle.${id}`, true);
      } else if (!id) {
        this.menuService.updateMenuItemChecked('subtitle.mainSubtitle.sub-1', true);
      }
    },
    secondarySubtitleId(id: string) {
      this.menuService.updateMenuItemEnabled('subtitle.increaseSecondarySubtitleDelay', !!id);
      this.menuService.updateMenuItemEnabled('subtitle.decreaseSecondarySubtitleDelay', !!id);
      if (id) {
        this.menuService.updateMenuItemChecked(`subtitle.secondarySubtitle.${id}`, true);
      } else if (!id) {
        this.menuService.updateMenuItemChecked('subtitle.secondarySubtitle.secondSub-1', true);
      }
    },
    audioTrackList(val, oldval) {
      if (val.length !== oldval.length) {
        this.refreshMenu();
      }
      this.audioTrackList.forEach((item: Electron.MenuItem, index: number) => {
        if (item.enabled === true && this.menu && this.menuService.getMenuItemById(`track${index}`)) {
          this.menuService.getMenuItemById(`track${index}`).checked = true;
        }
      });
    },
    isFullScreen(val) {
      this.menuService.updateFullScreen(val);
    },
    paused(val) {
      const browserWindow = this.$electron.remote.getCurrentWindow();
      if (val && browserWindow.isAlwaysOnTop()) {
        browserWindow.setAlwaysOnTop(false);
      } else if (!val && this.menu && this.menuService.getMenuItemById('window.keepPlayingWindowFront').checked) {
        browserWindow.setAlwaysOnTop(true);
      }
      this.menuService.updatePaused(val);
    },
    ableToPushCurrentSubtitle(val) {
      this.menuService.updateMenuItemEnabled('subtitle.uploadSelectedSubtitle', val);
    },
    originSrc(newVal) {
      if (newVal && !this.isWheelEnd) {
        this.$off('wheel-event', this.wheelEventHandler);
        this.isWheelEndWatcher = this.$watch('isWheelEnd', (newVal: boolean) => {
          if (newVal) {
            this.isWheelEndWatcher(); // cancel the isWheelEnd watcher
            this.$on('wheel-event', this.wheelEventHandler); // reset the wheel-event handler
          }
        });
      }
    },
  },
  created() {
    this.$store.commit('getLocalPreference');
    if (this.displayLanguage && messages[this.displayLanguage]) {
      this.$i18n.locale = this.displayLanguage;
    }
    asyncStorage.get('preferences').then((data) => {
      if (data.privacyAgreement === undefined) this.$bus.$emit('privacy-confirm');
      if (!data.primaryLanguage) {
        const { app } = this.$electron.remote;
        const locale = process.platform === 'win32' ? app.getLocale() : osLocale.sync();
        if (locale === 'zh_TW' || locale === 'zh_CN') {
          this.$store.dispatch('primaryLanguage', locale.replace('_', '-'));
        } else {
          this.$store.dispatch('primaryLanguage', 'en');
        }
      }
      if (!data.displayLanguage) {
        this.$store.dispatch('displayLanguage', getSystemLocale());
      }
    });
    asyncStorage.get('subtitle-style').then((data) => {
      if (data.chosenStyle) {
        this.updateChosenStyle(data.chosenStyle);
      }
      if (data.chosenSize) {
        this.updateChosenSize(data.chosenSize);
      }
      this.updateEnabledSecondarySub(!!data.enabledSecondarySub);
    });
    asyncStorage.get('playback-states').then((data) => {
      if (data.volume) {
        this.$store.dispatch(videoActions.VOLUME_UPDATE, data.volume * 100);
      }
      if (data.muted) {
        this.$store.dispatch(videoActions.MUTED_UPDATE, data.muted);
      }
    });
    this.$bus.$on('delete-file', () => {
      this.refreshMenu();
    });
    this.$event.on('playlist-display-state', (e: boolean) => {
      this.playlistDisplayState = e;
    });
  },
  mounted() {
    // https://github.com/electron/electron/issues/3609
    // Disable Zooming
    this.$electron.webFrame.setVisualZoomLevelLimits(1, 1);
    this.menuService = new MenuService();
    this.registeMenuActions();
    this.initializeMenuSettings();
    this.$bus.$on('new-file-open', this.refreshMenu);
    // TODO: Setup user identity
    this.$storage.get('user-uuid', (err: Error, userUUID: string) => {
      if (err || Object.keys(userUUID).length === 0) {
        err && log.error('render/main', err);
        userUUID = uuidv4();
        this.$storage.set('user-uuid', userUUID);
      }

      Vue.axios.defaults.headers.common['X-Application-Token'] = userUUID;

      // set userUUID to google analytics uid
      this.$ga && this.$ga.set('userId', userUUID);
    });
    this.$on('wheel-event', this.wheelEventHandler);

    window.addEventListener('mousedown', (e) => {
      if (e.button === 2 && process.platform === 'win32') {
        this.menu.popup(this.$electron.remote.getCurrentWindow());
      }
    });
    window.addEventListener('keydown', (e) => {
      switch (e.keyCode) {
        case 27:
          if (this.isFullScreen && !this.playlistDisplayState) {
            e.preventDefault();
            this.$bus.$emit('off-fullscreen');
            this.$electron.ipcRenderer.send('callMainWindowMethod', 'setFullScreen', [false]);
          }
          break;
        case 219:
          e.preventDefault();
          this.$store.dispatch(videoActions.DECREASE_RATE);
          break;
        case 220:
          e.preventDefault();
          this.$store.dispatch(videoActions.CHANGE_RATE, 1);
          break;
        case 221:
          e.preventDefault();
          this.$store.dispatch(videoActions.INCREASE_RATE);
          break;
        default:
          break;
      }
    });
    /* eslint-disable */
    window.addEventListener('wheel', (e) => {
      // ctrlKey is the official way of detecting pinch zoom on mac for chrome
      if (!e.ctrlKey) {
        let isAdvanceColumeItem;
        let isSubtitleScrollItem;
        const advance = document.querySelector('.mainMenu');
        const subtitle = document.querySelector('.subtitle-scroll-items');
        if (advance) {
          const nodeList = advance.childNodes;
          for (let i = 0; i < nodeList.length; i += 1) {
            isAdvanceColumeItem = nodeList[i].contains(e.target as Node);
          }
        }
        if (subtitle) {
          const subList = subtitle.childNodes;
          for (let i = 0; i < subList.length; i += 1) {
            isSubtitleScrollItem = subList[i].contains(e.target as Node);
          }
        }
        if (!isAdvanceColumeItem && !isSubtitleScrollItem) {
          if (e.deltaY) {
            if (this.canSendVolumeGa) {
              this.$ga.event('app', 'volume', 'wheel');
              this.canSendVolumeGa = false;
              setTimeout(() => {
                this.canSendVolumeGa = true;
              }, 1000);
            }
            if (this.wheelDirection === 'vertical' || this.playlistDisplayState) {
              let step = Math.abs(e.deltaY) * 0.06;
              // in windows if wheel setting more lines per step, make it limited.
              if (process.platform !== 'darwin' && step > 6) {
                step = 6;
              }
              if (
                (process.platform !== 'darwin' && !this.reverseScrolling) ||
                (process.platform === 'darwin' && this.reverseScrolling)
              ) {
                this.$store.dispatch(
                  e.deltaY < 0 ? videoActions.INCREASE_VOLUME : videoActions.DECREASE_VOLUME,
                  step,
                );
              } else if (
                (process.platform === 'darwin' && !this.reverseScrolling) ||
                (process.platform !== 'darwin' && this.reverseScrolling)
              ) {
                this.$store.dispatch(
                  e.deltaY > 0 ? videoActions.INCREASE_VOLUME : videoActions.DECREASE_VOLUME,
                  step,
                );
              }
            }
          }
        }
      }
    });
    window.addEventListener('wheel', (event) => {
      const { deltaX: x, ctrlKey, target } = event;
      let isAdvanceColumeItem;
      let isSubtitleScrollItem;
      const advance = document.querySelector('.mainMenu');
      const subtitle = document.querySelector('.subtitle-scroll-items');
      if (advance) {
        const nodeList = advance.childNodes;
        for (let i = 0; i < nodeList.length; i += 1) {
          isAdvanceColumeItem = nodeList[i].contains(target as Node);
        }
      }
      if (subtitle) {
        const subList = subtitle.childNodes;
        for (let i = 0; i < subList.length; i += 1) {
          isSubtitleScrollItem = subList[i].contains(target as Node);
        }
      }
      if (!ctrlKey && !isAdvanceColumeItem && !isSubtitleScrollItem) {
        this.$emit('wheel-event', { x });
      }
    });
    /* eslint-disable */

    window.addEventListener('drop', (e) => {
      e.preventDefault();
      this.$bus.$emit('drop');
      this.$store.commit('source', 'drop');
      const files = Array.prototype.map.call(e.dataTransfer!.files, (f: File) => f.path)
      const onlyFolders = files.every((file: fs.PathLike) => fs.statSync(file).isDirectory());
      if (this.currentRouteName === 'playing-view' || onlyFolders
        || files.every((file: fs.PathLike) => getValidVideoRegex().test(file) && !getValidSubtitleRegex().test(file))) {
        files.forEach((file: fs.PathLike) => this.$electron.remote.app.addRecentDocument(file));
        if (onlyFolders) {
          this.openFolder(...files);
        } else {
          this.openFile(...files);
        }
      } else {
        this.$electron.ipcRenderer.send('drop-subtitle', files);
      }
    });
    window.addEventListener('dragover', (e) => {
      e.preventDefault();
      e.dataTransfer!.dropEffect = process.platform === 'darwin' ? 'copy' : '';
      this.$bus.$emit('drag-over');
    });
    window.addEventListener('dragleave', (e) => {
      e.preventDefault();
      this.$bus.$emit('drag-leave');
    });

    this.$electron.ipcRenderer.on('open-dialog', () => {
      this.openFilesByDialog();
    });

    this.$electron.ipcRenderer.on('open-file', (event: Event, args: { onlySubtitle: boolean, files: Array<string> }) => {
      if (!args.files.length && args.onlySubtitle) {
        log.info('helpers/index.js', `Cannot find any related video in the folder: ${args.files}`);
        addBubble(LOAD_SUBVIDEO_FAILED);
      } else {
        const onlyFolders = args.files.every((file: any) => fs.statSync(file).isDirectory());
        if (onlyFolders) {
          this.openFolder(...args.files);
        } else {
          this.openFile(...args.files);
        }
      }
    });
    this.$electron.ipcRenderer.on('open-subtitle-in-mas', (event: Event, file: string) => {
      this.openFilesByDialog({ defaultPath: file });
    });
    this.$electron.ipcRenderer.on('add-local-subtitles', (event: Event, file: string[]) => {
      this.addLocalSubtitlesWithSelect(file);
    });
  },
  methods: {
    ...mapActions({
      updateSubDelay: subtitleActions.UPDATE_SUBTITLE_DELAY,
      updateChosenStyle: subtitleActions.UPDATE_SUBTITLE_STYLE,
      updateChosenSize: subtitleActions.UPDATE_SUBTITLE_SIZE,
      updateEnabledSecondarySub: subtitleActions.UPDATE_ENABLED_SECONDARY_SUBTITLE,
      changeFirstSubtitle: smActions.changePrimarySubtitle,
      changeSecondarySubtitle: smActions.changeSecondarySubtitle,
      refreshSubtitles: smActions.refreshSubtitles,
      addLocalSubtitlesWithSelect: smActions.addLocalSubtitlesWithSelect,
      updateSubtitleType: subtitleActions.UPDATE_SUBTITLE_TYPE,
      updateSubSettingsType: subtitleActions.UPDATE_SUBTITLE_SETTINGS_TYPE,
      changePrimarySubDelay: SubtitleManager.alterPrimaryDelay,
      changeSecondarySubDelay: SubtitleManager.alterSecondaryDelay,
    }),
    async initializeMenuSettings() {
      this.menuService.updateRouteName(this.currentRouteName);

      await this.menuService.addRecentPlayItems();
      await this.menuService.addPrimarySub(this.recentSubMenu());
      await this.menuService.addSecondarySub(this.recentSecondarySubMenu());
      await this.menuService.addAudioTrack(this.updateAudioTrack());

      this.menuService.updateMenuItemEnabled('subtitle.increasePrimarySubtitleDelay', !!this.primarySubtitleId);
      this.menuService.updateMenuItemEnabled('subtitle.decreasePrimarySubtitleDelay', !!this.primarySubtitleId);
      this.menuService.updateMenuItemEnabled('subtitle.increaseSecondarySubtitleDelay', !!this.secondarySubtitleId);
      this.menuService.updateMenuItemEnabled('subtitle.decreaseSecondarySubtitleDelay', !!this.secondarySubtitleId);
      this.menuService.updateMenuItemEnabled('subtitle.uploadSelectedSubtitle', !!this.ableToPushCurrentSubtitle);

      this.audioTrackList.forEach((item: Electron.MenuItem, index: number) => {
        if (item.enabled === true) {
          this.menuService.updateMenuItemChecked(`audio.switchAudioTrack.${index}`, true);
        }
      });
      this.menuService.getMenuItemById('window.keepPlayingWindowFront').checked = this.topOnWindow;
      this.list.forEach((item: SubtitleControlListItem) => {
        if (item.id === this.primarySubtitleId && this.menuService.getMenuItemById(`sub${item.id}`)) {
          this.menuService.updateMenuItemChecked(`subtitle.mainSubtitle.${item.id}`, true);
        }
        if (item.id === this.secondarySubtitleId && this.menuService.getMenuItemById(`secondSub${item.id}`)) {
          this.menuService.updateMenuItemChecked(`subtitle.secondarySubtitle.${item.id}`, true);
        }
        this.menuService.updateMenuItemEnabled(`subtitle.secondarySubtitle.${item.id}`, this.enabledSecondarySub);
      });
      this.menuService.updateMenuItemEnabled('subtitle.secondarySubtitle.secondSub-1', this.enabledSecondarySub);
      this.menuOperationLock = false;
    },
    registeMenuActions() {
      const { app, dialog } = this.$electron.remote;
      this.menuService.on('file.open', () => {
        if (this.defaultDir) {
          this.openFilesByDialog();
        } else {
          const defaultPath = process.platform === 'darwin' ? app.getPath('home') : app.getPath('desktop');
          this.$store.dispatch('UPDATE_DEFAULT_DIR', defaultPath);
          this.openFilesByDialog({ defaultPath });
        }
      });
      this.menuService.on('file.openRecent', (e: Event, id: number) => {
        this.openPlayList(id);
      });
      this.menuService.on('file.clearHistory', () => {
        this.infoDB.clearAll();
        app.clearRecentDocuments();
        this.$bus.$emit('clean-landingViewItems');
        this.refreshMenu();
      });
      this.menuService.on('playback.playOrPause', () => {
        this.$bus.$emit('toggle-playback');
      });
      this.menuService.on('playback.forwardS', () => {
        this.$bus.$emit('seek', videodata.time + 5);
      });
      this.menuService.on('playback.backwardS', () => {
        this.$bus.$emit('seek', videodata.time - 5);
      });
      this.menuService.on('playback.forwardL', () => {
        this.$bus.$emit('seek', videodata.time + 60);
      });
      this.menuService.on('playback.backwardL', () => {
        this.$bus.$emit('seek', videodata.time - 60);
      });
      this.menuService.on('playback.increasePlaybackSpeed', () => {
        this.$store.dispatch(videoActions.INCREASE_RATE);
      });
      this.menuService.on('playback.decreasePlaybackSpeed', () => {
        this.$store.dispatch(videoActions.DECREASE_RATE);
      });
      this.menuService.on('playback.resetSpeed', () => {
        this.$store.dispatch(videoActions.CHANGE_RATE, 1);
      });
      this.menuService.on('playback.previousVideo', () => {
        this.$bus.$emit('previous-video');
      });
      this.menuService.on('playback.nextVideo', () => {
        this.$bus.$emit('next-video');
      });
      this.menuService.on('playback.singleCycle', () => {
        if (this.singleCycle) {
          this.$store.dispatch('notSingleCycle');
        } else {
          this.$store.dispatch('singleCycle');
        }
      });
      this.menuService.on('playback.snapShot', () => {
        if (!this.paused) {
          this.$bus.$emit('toggle-playback');
        }
        const options = { types: ['window'], thumbnailSize: { width: this.winWidth, height: this.winHeight } };
        electron.desktopCapturer.getSources(options, (error, sources) => {
          if (error) {
            log.info('render/main', 'Snapshot failed .');
            addBubble(SNAPSHOT_FAILED);
          }
          sources.forEach((source) => {
            if (source.name === 'SPlayer') {
              const date = new Date();
              const imgName = `SPlayer-${date.getFullYear()}.${date.getMonth() + 1}.${date.getDate()}-${date.getHours()}.${date.getMinutes()}.${date.getSeconds()}.png`;
              const screenshotPath = path.join(
                this.snapshotSavedPath ? this.snapshotSavedPath : app.getPath('desktop'),
                imgName,
              );
              fs.writeFile(screenshotPath, source.thumbnail.toPNG(), (error) => {
                if (error) {
                  if (error.message.includes('operation not permitted')) {
                    this.chooseSnapshotFolder(
                      imgName,
                      {
                        name: imgName,
                        buffer: source.thumbnail.toPNG(),
                        defaultFolder: this.snapshotSavedPath,
                      },
                    );
                  } else {
                    log.info('render/main', 'Snapshot failed .');
                    addBubble(SNAPSHOT_FAILED);
                  }
                } else {
                  log.info('render/main', 'Snapshot success .');
                  addBubble(SNAPSHOT_SUCCESS);
                }
              });
            }
          });
        });
      });
      this.menuService.on('audio.increaseVolume', () => {
        this.$ga.event('app', 'volume', 'keyboard');
        this.$store.dispatch(videoActions.INCREASE_VOLUME);
        this.$bus.$emit('change-volume-menu');
      });
      this.menuService.on('audio.decreaseVolume', () => {
        this.$ga.event('app', 'volume', 'keyboard');
        this.$store.dispatch(videoActions.DECREASE_VOLUME);
        this.$bus.$emit('change-volume-menu');
      });
      this.menuService.on('audio.mute', (e: Event, menuItem: Electron.MenuItem) => {
        this.menuService.updateMenuItemChecked('audio.mute', menuItem.checked);
        this.$bus.$emit('toggle-muted');
      });
      this.menuService.on('audio.switchAudioTrack', (e: Event, id: number) => {
        this.$bus.$emit('switch-audio-track', id);
      })
      this.menuService.on('subtitle.AITranslation', () => {
        if (!this.isRefreshing) {
          this.refreshSubtitles();
        }
      });
      this.menuService.on('subtitle.loadSubtitleFile', () => {
        const { remote } = this.$electron;
        const browserWindow = remote.BrowserWindow;
        const focusWindow = browserWindow.getFocusedWindow();
        const VALID_EXTENSION = ['ass', 'srt', 'vtt'];

        dialog.showOpenDialog(focusWindow, {
          title: 'Open Dialog',
          defaultPath: path.dirname(this.originSrc),
          filters: [{
            name: 'Subtitle Files',
            extensions: VALID_EXTENSION,
          }],
          properties: ['openFile'],
        }, (item: string[]) => {
          if (item) {
            this.$bus.$emit('add-subtitles', [{ src: item[0], type: 'local' }]);
          }
        });
      });
      this.menuService.on('subtitle.mainSubtitle', (e: Event, id: string) => {
        if (id === 'sub-1') this.changeFirstSubtitle('');
        else {
          this.updateSubtitleType(true);
          this.changeFirstSubtitle(id);
          this.menuService.updateMenuItemChecked(`subtitle.secondarySubtitle.${id}`, false);
          this.menuService.updateMenuItemChecked('subtitle.secondarySubtitle.secondSub-1', true);
        }
      });
      this.menuService.on('subtitle.secondarySubtitle', (e: Event, id: string) => {
        if (id === 'secondSub-1') this.changeSecondarySubtitle('');
        else if (id === 'secondarySub') {
          this.updateEnabledSecondarySub(!this.enabledSecondarySub)
        } else {
          this.updateSubtitleType(false);
          this.changeSecondarySubtitle(id);
          this.menuService.updateMenuItemChecked(`subtitle.mainSubtitle.${id}`, false);
          this.menuService.updateMenuItemChecked('subtitle.mainSubtitle.sub-1', true);
        }
      });
      this.menuService.on('subtitle.subtitleSetting', () => {
        this.$bus.$emit('show-subtitle-settings');
      });
      this.menuService.on('subtitle.increasePrimarySubtitleDelay', () => {
        this.updateSubSettingsType(true);
        this.changePrimarySubDelay(0.1);
      });
      this.menuService.on('subtitle.decreasePrimarySubtitleDelay', () => {
        this.updateSubSettingsType(false);
        this.changeSecondarySubDelay(-0.1);
      });
      this.menuService.on('subtitle.increaseSecondarySubtitleDelay', () => {
        this.updateSubSettingsType(false);
        this.changeSecondarySubDelay(0.1);
      });
      this.menuService.on('subtitle.decreaseSecondarySubtitleDelay', () => {
        this.updateSubSettingsType(false);
        this.changeSecondarySubDelay(-0.1);
      });
      this.menuService.on('subtitle.uploadSelectedSubtitle', () => {
        this.$store.dispatch(SubtitleManager.manualUploadAllSubtitles);
      });
      this.menuService.on('window.keepPlayingWindowFront', () => {
        const { remote } = this.$electron;
        const browserWindow = remote.BrowserWindow.getFocusedWindow();
        if (browserWindow.isAlwaysOnTop()) {
          browserWindow.setAlwaysOnTop(false);
          this.menuService.updateMenuItemChecked('window.keepPlayingWindowFront', false);
        } else {
          browserWindow.setAlwaysOnTop(true);
          this.menuService.updateMenuItemChecked('window.keepPlayingWindowFront', true);
        }
      });
      this.menuService.on('window.fullscreen', () => {
        if (this.isFullScreen) {
          this.$bus.$emit('off-fullscreen');
          this.$electron.ipcRenderer.send('callMainWindowMethod', 'setFullScreen', [false]);
        } else {
          this.$bus.$emit('to-fullscreen');
          this.$electron.ipcRenderer.send('callMainWindowMethod', 'setFullScreen', [true]);
        }
      });
      this.menuService.on('window.halfSize', () => {
        this.changeWindowSize(0.5);
      });
      this.menuService.on('window.originSize', () => {
        this.changeWindowSize(1);
      });
      this.menuService.on('window.doubleSize', () => {
        this.changeWindowSize(2);
      });
      this.menuService.on('window.maxmize', () => {
        this.changeWindowSize(3);
      });
      this.menuService.on('window.windowRotate', () => {
        this.windowRotate();
      });
      this.menuService.on('window.backToLandingView', () => {
        this.$bus.$emit('back-to-landingview');
      });
      this.menuService.on('help.crashReportLocation', () => {
        const { remote } = this.$electron;
        let location = remote.crashReporter.getCrashesDirectory();
        if (!location) location = path.join(remote.app.getPath('temp'), `${remote.app.getName()} Crashes`);
        if (fs.existsSync(location)) {
          remote.shell.openItem(location);
        } else {
          remote.dialog.showMessageBox(remote.getCurrentWindow(), {
            message: this.$t('msg.help.crashReportNotAvailable'),
          });
        }
      });
    },
    updateRecentItem(key: string, value: { label: string, path: string }) {
      return {
        id: key,
        visible: true,
        type: 'radio',
        label: value.label,
        click: () => {
          this.openVideoFile(value.path);
        },
      };
    },
    getSubName(item: SubtitleControlListItem) {
      if (item.type === Type.Embedded) {
        return `${this.$t('subtitle.embedded')} ${item.name}`;
      }
      return item.name;
    },
    recentSubTmp(item: SubtitleControlListItem, isFirstSubtitleType: boolean) {
      return {
        id: `${item.id}`,
        type: 'radio',
        label: this.getSubName(item, this.list),
        click: () => {
          this.updateSubtitleType(isFirstSubtitleType);
          if (isFirstSubtitleType) {
            this.changeFirstSubtitle(item.id);
            if (this.menu && this.menuService.getMenuItemById(`secondSub${item.id}`)) {
              this.menuService.getMenuItemById(`secondSub${item.id}`).checked = false;
              this.menuService.getMenuItemById('secondSub-1').checked = true;
            }
          } else {
            this.changeSecondarySubtitle(item.id);
            if (this.menu && this.menuService.getMenuItemById(`sub${item.id}`)) {
              this.menuService.getMenuItemById(`sub${item.id}`).checked = false;
              this.menuService.getMenuItemById('sub-1').checked = true;
            }
          }
        },
      };
    },
    recentSubMenu() {
      const submenu: Electron.MenuItemConstructorOptions[] = [];
      submenu.splice(0, 1, {
        id: 'sub-1',
        visible: true,
        type: 'radio',
        label: this.calculatedNoSub ? this.$t('msg.subtitle.noSubtitle') : this.$t('msg.subtitle.notToShowSubtitle'),
        click: () => {
          this.changeFirstSubtitle('');
        },
      });
      this.list.forEach((item: SubtitleControlListItem, index: number) => {
        submenu.splice(index + 1, 1, this.recentSubTmp(item, true));
      });
      return submenu;
    },
    recentSecondarySubMenu() {
      const submenu: Electron.MenuItemConstructorOptions[] = [];
      submenu.splice(0, 1, this.updateSecondarySub);
      submenu.splice(1, 1, {
        id: 'menubar.separator',
      });
      submenu.splice(2, 1, {
        id: 'secondSub-1',
        visible: true,
        type: 'radio',
        label: this.calculatedNoSub ? this.$t('msg.subtitle.noSubtitle') : this.$t('msg.subtitle.notToShowSubtitle'),
        click: () => {
          this.changeSecondarySubtitle('');
        },
      });
      this.list.forEach((item: SubtitleControlListItem, index: number) => {
        submenu.splice(index + 3, 1, this.recentSubTmp(item, false));
      });
      return submenu;
    },
    updateAudioTrackItem(key: number, value: string) {
      return {
        id: `${key}`,
        visible: true,
        type: 'radio',
        label: value,
        click: () => {
          this.$bus.$emit('switch-audio-track', key);
        },
      };
    },
    updateAudioTrack() {
      const submenu: Electron.MenuItemConstructorOptions[] = [];
      if (this.audioTrackList.length === 1 && this.audioTrackList[0].language === 'und') {
        submenu.splice(0, 1, this.updateAudioTrackItem(0, this.$t('advance.chosenTrack')));
      } else {
        this.audioTrackList.forEach((item: { language: string, name: string }, index: number) => {
          let detail;
          if (item.language === 'und' || item.language === '') {
            detail = `${this.$t('advance.track')} ${index + 1}`;
          } else if (this.audioTrackList.length === 1) {
            detail = `${this.$t('advance.track')} ${index + 1} : ${item.language}`;
          } else {
            detail = `${this.$t('advance.track')} ${index + 1}: ${item.name}`;
          }
          submenu.splice(index, 1, this.updateAudioTrackItem(index, detail));
        });
      }
      return submenu;
    },
    pathProcess(path: string) {
      if (process.platform === 'win32') {
        return path.toString().replace(/^file:\/\/\//, '');
      }
      return path.toString().replace(/^file\/\//, '');
    },
    refreshMenu() {
      this.initializeMenuSettings();
    },
    windowRotate() {
      this.$store.dispatch('windowRotate90Deg');
      if (this.isFullScreen) return;
      const videoSize = [this.winSize[0], this.winSize[1]].reverse();
      const oldRect = this.winPos.concat(this.winSize);
      windowRectService.calculateWindowRect(videoSize, false, oldRect);
    },
    changeWindowSize(key: number) {
      if (!this.originSrc || key === this.sizePercent) {
        return;
      }
      this.$store.dispatch('updateSizePercent', key);
      const availWidth = window.screen.availWidth;
      const availHeight = window.screen.availHeight;
      const videoSize = [this.intrinsicWidth * key, this.intrinsicHeight * key];
      if (key === 3) {
        if (videoSize[0] < availWidth && videoSize[1] < availHeight) {
          videoSize[1] = availHeight;
          videoSize[0] = videoSize[1] * this.ratio;
        }
      }
      const oldRect = this.winPos.concat(this.winSize);
      windowRectService.calculateWindowRect(videoSize, false, oldRect);
    },
    // eslint-disable-next-line complexity
    wheelEventHandler({ x }: { x: number }) {
      if (this.duration && this.wheelDirection === 'horizontal' && !this.playlistDisplayState) {
        const eventName = x < 0 ? 'seek-forward' : 'seek-backward';
        const absX = Math.abs(x);

        let finalSeekSpeed = 0;
        if (absX >= 285) finalSeekSpeed = this.duration;
        else if (absX <= 3) {
          finalSeekSpeed = 0.08;
        } else {
          const maximiumSpeed = this.duration / 50;
          const minimiumSpeed = 1;
          const speed = (this.duration / 5000) * absX;
          if (speed < minimiumSpeed) finalSeekSpeed = 0;
          else if (speed > maximiumSpeed) finalSeekSpeed = maximiumSpeed;
          else finalSeekSpeed = speed;
        }
        this.$bus.$emit(eventName, finalSeekSpeed);
      }
    },
  },
<<<<<<< HEAD
=======
  mounted() {
    // https://github.com/electron/electron/issues/3609
    // Disable Zooming
    this.$electron.webFrame.setVisualZoomLevelLimits(1, 1);
    this.createMenu();
    this.$bus.$on('new-file-open', this.refreshMenu);
    // TODO: Setup user identity
    this.$storage.get('user-uuid', (err: Error, userUUID: string) => {
      if (err || Object.keys(userUUID).length === 0) {
        err && log.error('render/main', err);
        userUUID = uuidv4();
        this.$storage.set('user-uuid', userUUID);
      }

      Vue.axios.defaults.headers.common['X-Application-Token'] = userUUID;

      // set userUUID to google analytics uid
      this.$ga && this.$ga.set('userId', userUUID);
    });
    this.$on('wheel-event', this.wheelEventHandler);

    window.addEventListener('resize', throttle(() => {
      this.$store.commit('windowSize', [window.outerWidth, window.outerHeight]);
    }, 100));

    window.addEventListener('DOMContentLoaded', () => {
      this.$store.commit('windowSize', [window.outerWidth, window.outerHeight]);
    });

    window.addEventListener('mousedown', (e) => {
      if (e.button === 2 && process.platform === 'win32') {
        this.menu.popup(this.$electron.remote.getCurrentWindow());
      }
    });
    window.addEventListener('keydown', (e) => {
      switch (e.keyCode) {
        case 27:
          if (this.isFullScreen && !this.playlistDisplayState) {
            e.preventDefault();
            this.$bus.$emit('off-fullscreen');
            this.$electron.ipcRenderer.send('callMainWindowMethod', 'setFullScreen', [false]);
          }
          break;
        case 219:
          e.preventDefault();
          this.$store.dispatch(videoActions.DECREASE_RATE);
          break;
        case 220:
          e.preventDefault();
          this.$store.dispatch(videoActions.CHANGE_RATE, 1);
          break;
        case 221:
          e.preventDefault();
          this.$store.dispatch(videoActions.INCREASE_RATE);
          break;
        case 32:
          e.preventDefault();
          this.$bus.$emit('toggle-playback');
          break;
        default:
          break;
      }
    });
    /* eslint-disable */
    window.addEventListener('wheel', (e) => {
      // ctrlKey is the official way of detecting pinch zoom on mac for chrome
      if (!e.ctrlKey) {
        let isAdvanceColumeItem;
        let isSubtitleScrollItem;
        const advance = document.querySelector('.mainMenu');
        const subtitle = document.querySelector('.subtitle-scroll-items');
        if (advance) {
          const nodeList = advance.childNodes;
          for (let i = 0; i < nodeList.length; i += 1) {
            isAdvanceColumeItem = nodeList[i].contains(e.target as Node);
          }
        }
        if (subtitle) {
          const subList = subtitle.childNodes;
          for (let i = 0; i < subList.length; i += 1) {
            isSubtitleScrollItem = subList[i].contains(e.target as Node);
          }
        }
        if (!isAdvanceColumeItem && !isSubtitleScrollItem) {
          if (e.deltaY) {
            if (this.canSendVolumeGa) {
              this.$ga.event('app', 'volume', 'wheel');
              this.canSendVolumeGa = false;
              setTimeout(() => {
                this.canSendVolumeGa = true;
              }, 1000);
            }
            if (this.wheelDirection === 'vertical' || this.playlistDisplayState) {
              let step = Math.abs(e.deltaY) * 0.06;
              // in windows if wheel setting more lines per step, make it limited.
              if (process.platform !== 'darwin' && step > 6) {
                step = 6;
              }
              if (
                (process.platform !== 'darwin' && !this.reverseScrolling) ||
                (process.platform === 'darwin' && this.reverseScrolling)
              ) {
                this.$store.dispatch(
                  e.deltaY < 0 ? videoActions.INCREASE_VOLUME : videoActions.DECREASE_VOLUME,
                  step,
                );
              } else if (
                (process.platform === 'darwin' && !this.reverseScrolling) ||
                (process.platform !== 'darwin' && this.reverseScrolling)
              ) {
                this.$store.dispatch(
                  e.deltaY > 0 ? videoActions.INCREASE_VOLUME : videoActions.DECREASE_VOLUME,
                  step,
                );
              }
            }
          }
        }
      }
    });
    window.addEventListener('wheel', (event) => {
      const { deltaX: x, ctrlKey, target } = event;
      let isAdvanceColumeItem;
      let isSubtitleScrollItem;
      const advance = document.querySelector('.mainMenu');
      const subtitle = document.querySelector('.subtitle-scroll-items');
      if (advance) {
        const nodeList = advance.childNodes;
        for (let i = 0; i < nodeList.length; i += 1) {
          isAdvanceColumeItem = nodeList[i].contains(target as Node);
        }
      }
      if (subtitle) {
        const subList = subtitle.childNodes;
        for (let i = 0; i < subList.length; i += 1) {
          isSubtitleScrollItem = subList[i].contains(target as Node);
        }
      }
      if (!ctrlKey && !isAdvanceColumeItem && !isSubtitleScrollItem) {
        this.$emit('wheel-event', { x });
      }
    });
    /* eslint-disable */

    window.addEventListener('drop', (e) => {
      e.preventDefault();
      this.$bus.$emit('drop');
      this.$store.commit('source', 'drop');
      const files = Array.prototype.map.call(e.dataTransfer!.files, (f: File) => f.path)
      const onlyFolders = files.every((file: fs.PathLike) => fs.statSync(file).isDirectory());
      if (this.currentRouteName === 'playing-view' || onlyFolders
        || files.every((file: fs.PathLike) => getValidVideoRegex().test(file) && !getValidSubtitleRegex().test(file))) {
        files.forEach((file: fs.PathLike) => this.$electron.remote.app.addRecentDocument(file));
        if (onlyFolders) {
          this.openFolder(...files);
        } else {
          this.openFile(...files);
        }
      } else {
        this.$electron.ipcRenderer.send('drop-subtitle', files);
      }
    });
    window.addEventListener('dragover', (e) => {
      e.preventDefault();
      e.dataTransfer!.dropEffect = process.platform === 'darwin' ? 'copy' : '';
      this.$bus.$emit('drag-over');
    });
    window.addEventListener('dragleave', (e) => {
      e.preventDefault();
      this.$bus.$emit('drag-leave');
    });

    this.$electron.ipcRenderer.on('open-file', (event: Event, args: { onlySubtitle: boolean, files: Array<string> }) => {
      if (!args.files.length && args.onlySubtitle) {
        log.info('helpers/index.js', `Cannot find any related video in the folder: ${args.files}`);
        addBubble(LOAD_SUBVIDEO_FAILED);
      } else {
        const onlyFolders = args.files.every((file: any) => fs.statSync(file).isDirectory());
        if (onlyFolders) {
          this.openFolder(...args.files);
        } else {
          this.openFile(...args.files);
        }
      }
    });
    this.$electron.ipcRenderer.on('open-subtitle-in-mas', (event: Event, file: string) => {
      this.openFilesByDialog({ defaultPath: file });
    });
    this.$electron.ipcRenderer.on('add-local-subtitles', (event: Event, file: string[]) => {
      this.addLocalSubtitlesWithSelect(file);
    });
  },
>>>>>>> 8b2e1be8
  template: '<App/>',
}).$mount('#app');<|MERGE_RESOLUTION|>--- conflicted
+++ resolved
@@ -359,6 +359,14 @@
     });
     this.$on('wheel-event', this.wheelEventHandler);
 
+    window.addEventListener('resize', throttle(() => {
+      this.$store.commit('windowSize', [window.outerWidth, window.outerHeight]);
+    }, 100));
+
+    window.addEventListener('DOMContentLoaded', () => {
+      this.$store.commit('windowSize', [window.outerWidth, window.outerHeight]);
+    });
+
     window.addEventListener('mousedown', (e) => {
       if (e.button === 2 && process.platform === 'win32') {
         this.menu.popup(this.$electron.remote.getCurrentWindow());
@@ -496,10 +504,6 @@
     window.addEventListener('dragleave', (e) => {
       e.preventDefault();
       this.$bus.$emit('drag-leave');
-    });
-
-    this.$electron.ipcRenderer.on('open-dialog', () => {
-      this.openFilesByDialog();
     });
 
     this.$electron.ipcRenderer.on('open-file', (event: Event, args: { onlySubtitle: boolean, files: Array<string> }) => {
@@ -964,200 +968,5 @@
       }
     },
   },
-<<<<<<< HEAD
-=======
-  mounted() {
-    // https://github.com/electron/electron/issues/3609
-    // Disable Zooming
-    this.$electron.webFrame.setVisualZoomLevelLimits(1, 1);
-    this.createMenu();
-    this.$bus.$on('new-file-open', this.refreshMenu);
-    // TODO: Setup user identity
-    this.$storage.get('user-uuid', (err: Error, userUUID: string) => {
-      if (err || Object.keys(userUUID).length === 0) {
-        err && log.error('render/main', err);
-        userUUID = uuidv4();
-        this.$storage.set('user-uuid', userUUID);
-      }
-
-      Vue.axios.defaults.headers.common['X-Application-Token'] = userUUID;
-
-      // set userUUID to google analytics uid
-      this.$ga && this.$ga.set('userId', userUUID);
-    });
-    this.$on('wheel-event', this.wheelEventHandler);
-
-    window.addEventListener('resize', throttle(() => {
-      this.$store.commit('windowSize', [window.outerWidth, window.outerHeight]);
-    }, 100));
-
-    window.addEventListener('DOMContentLoaded', () => {
-      this.$store.commit('windowSize', [window.outerWidth, window.outerHeight]);
-    });
-
-    window.addEventListener('mousedown', (e) => {
-      if (e.button === 2 && process.platform === 'win32') {
-        this.menu.popup(this.$electron.remote.getCurrentWindow());
-      }
-    });
-    window.addEventListener('keydown', (e) => {
-      switch (e.keyCode) {
-        case 27:
-          if (this.isFullScreen && !this.playlistDisplayState) {
-            e.preventDefault();
-            this.$bus.$emit('off-fullscreen');
-            this.$electron.ipcRenderer.send('callMainWindowMethod', 'setFullScreen', [false]);
-          }
-          break;
-        case 219:
-          e.preventDefault();
-          this.$store.dispatch(videoActions.DECREASE_RATE);
-          break;
-        case 220:
-          e.preventDefault();
-          this.$store.dispatch(videoActions.CHANGE_RATE, 1);
-          break;
-        case 221:
-          e.preventDefault();
-          this.$store.dispatch(videoActions.INCREASE_RATE);
-          break;
-        case 32:
-          e.preventDefault();
-          this.$bus.$emit('toggle-playback');
-          break;
-        default:
-          break;
-      }
-    });
-    /* eslint-disable */
-    window.addEventListener('wheel', (e) => {
-      // ctrlKey is the official way of detecting pinch zoom on mac for chrome
-      if (!e.ctrlKey) {
-        let isAdvanceColumeItem;
-        let isSubtitleScrollItem;
-        const advance = document.querySelector('.mainMenu');
-        const subtitle = document.querySelector('.subtitle-scroll-items');
-        if (advance) {
-          const nodeList = advance.childNodes;
-          for (let i = 0; i < nodeList.length; i += 1) {
-            isAdvanceColumeItem = nodeList[i].contains(e.target as Node);
-          }
-        }
-        if (subtitle) {
-          const subList = subtitle.childNodes;
-          for (let i = 0; i < subList.length; i += 1) {
-            isSubtitleScrollItem = subList[i].contains(e.target as Node);
-          }
-        }
-        if (!isAdvanceColumeItem && !isSubtitleScrollItem) {
-          if (e.deltaY) {
-            if (this.canSendVolumeGa) {
-              this.$ga.event('app', 'volume', 'wheel');
-              this.canSendVolumeGa = false;
-              setTimeout(() => {
-                this.canSendVolumeGa = true;
-              }, 1000);
-            }
-            if (this.wheelDirection === 'vertical' || this.playlistDisplayState) {
-              let step = Math.abs(e.deltaY) * 0.06;
-              // in windows if wheel setting more lines per step, make it limited.
-              if (process.platform !== 'darwin' && step > 6) {
-                step = 6;
-              }
-              if (
-                (process.platform !== 'darwin' && !this.reverseScrolling) ||
-                (process.platform === 'darwin' && this.reverseScrolling)
-              ) {
-                this.$store.dispatch(
-                  e.deltaY < 0 ? videoActions.INCREASE_VOLUME : videoActions.DECREASE_VOLUME,
-                  step,
-                );
-              } else if (
-                (process.platform === 'darwin' && !this.reverseScrolling) ||
-                (process.platform !== 'darwin' && this.reverseScrolling)
-              ) {
-                this.$store.dispatch(
-                  e.deltaY > 0 ? videoActions.INCREASE_VOLUME : videoActions.DECREASE_VOLUME,
-                  step,
-                );
-              }
-            }
-          }
-        }
-      }
-    });
-    window.addEventListener('wheel', (event) => {
-      const { deltaX: x, ctrlKey, target } = event;
-      let isAdvanceColumeItem;
-      let isSubtitleScrollItem;
-      const advance = document.querySelector('.mainMenu');
-      const subtitle = document.querySelector('.subtitle-scroll-items');
-      if (advance) {
-        const nodeList = advance.childNodes;
-        for (let i = 0; i < nodeList.length; i += 1) {
-          isAdvanceColumeItem = nodeList[i].contains(target as Node);
-        }
-      }
-      if (subtitle) {
-        const subList = subtitle.childNodes;
-        for (let i = 0; i < subList.length; i += 1) {
-          isSubtitleScrollItem = subList[i].contains(target as Node);
-        }
-      }
-      if (!ctrlKey && !isAdvanceColumeItem && !isSubtitleScrollItem) {
-        this.$emit('wheel-event', { x });
-      }
-    });
-    /* eslint-disable */
-
-    window.addEventListener('drop', (e) => {
-      e.preventDefault();
-      this.$bus.$emit('drop');
-      this.$store.commit('source', 'drop');
-      const files = Array.prototype.map.call(e.dataTransfer!.files, (f: File) => f.path)
-      const onlyFolders = files.every((file: fs.PathLike) => fs.statSync(file).isDirectory());
-      if (this.currentRouteName === 'playing-view' || onlyFolders
-        || files.every((file: fs.PathLike) => getValidVideoRegex().test(file) && !getValidSubtitleRegex().test(file))) {
-        files.forEach((file: fs.PathLike) => this.$electron.remote.app.addRecentDocument(file));
-        if (onlyFolders) {
-          this.openFolder(...files);
-        } else {
-          this.openFile(...files);
-        }
-      } else {
-        this.$electron.ipcRenderer.send('drop-subtitle', files);
-      }
-    });
-    window.addEventListener('dragover', (e) => {
-      e.preventDefault();
-      e.dataTransfer!.dropEffect = process.platform === 'darwin' ? 'copy' : '';
-      this.$bus.$emit('drag-over');
-    });
-    window.addEventListener('dragleave', (e) => {
-      e.preventDefault();
-      this.$bus.$emit('drag-leave');
-    });
-
-    this.$electron.ipcRenderer.on('open-file', (event: Event, args: { onlySubtitle: boolean, files: Array<string> }) => {
-      if (!args.files.length && args.onlySubtitle) {
-        log.info('helpers/index.js', `Cannot find any related video in the folder: ${args.files}`);
-        addBubble(LOAD_SUBVIDEO_FAILED);
-      } else {
-        const onlyFolders = args.files.every((file: any) => fs.statSync(file).isDirectory());
-        if (onlyFolders) {
-          this.openFolder(...args.files);
-        } else {
-          this.openFile(...args.files);
-        }
-      }
-    });
-    this.$electron.ipcRenderer.on('open-subtitle-in-mas', (event: Event, file: string) => {
-      this.openFilesByDialog({ defaultPath: file });
-    });
-    this.$electron.ipcRenderer.on('add-local-subtitles', (event: Event, file: string[]) => {
-      this.addLocalSubtitlesWithSelect(file);
-    });
-  },
->>>>>>> 8b2e1be8
   template: '<App/>',
 }).$mount('#app');