// Be sure to call Sentry function as early as possible in the main process
import Sentry from '../shared/sentry'; // eslint-disable-line import/order

import path from 'path';
import fs, { promises as fsPromises } from 'fs';
import Parse from 'parse';
import electron, { ipcRenderer } from 'electron';
import Vue from 'vue';
import VueI18n from 'vue-i18n';
import { mapGetters, mapActions, createNamespacedHelpers } from 'vuex';
import osLocale from 'os-locale';
import { throttle, isEmpty } from 'lodash';
// @ts-ignore
import VueAnalytics from 'vue-analytics';
// @ts-ignore
import VueElectron from 'vue-electron';
// @ts-ignore
import AsyncComputed from 'vue-async-computed';
// @ts-ignore
import { EventEmitter } from 'events';
// @ts-ignore
import App from '@/App.vue';
import router from '@/router';
import store from '@/store';
import messages from '@/locales';
import { windowRectService } from '@/services/window/WindowRectService';
import helpers from '@/helpers';
import { hookVue } from '@/kerning';
import {
  Video as videoActions,
  Subtitle as subtitleActions,
  SubtitleManager as smActions,
  SubtitleManager,
  Browsing as browsingActions,
  AudioTranslate as atActions,
  UIStates as uiActions,
  Download as downloadActions,
  Editor as seActions,
} from '@/store/actionTypes';
import { log } from '@/libs/Log';
import { checkForUpdate } from '@/libs/utils';
import asyncStorage from '@/helpers/asyncStorage';
import { videodata } from '@/store/video';
import { addBubble } from '@/helpers/notificationControl';
import { isAccountEnabled } from '@/helpers/featureSwitch';
import { EVENT_BUS_COLLECTIONS as bus, MAX_VOLUME, MAX_AMPLIFY_VOLUME } from '@/constants';
import {
  CHECK_FOR_UPDATES_OFFLINE, REQUEST_TIMEOUT,
  SNAPSHOT_FAILED, SNAPSHOT_SUCCESS, LOAD_SUBVIDEO_FAILED,
  BUG_UPLOAD_FAILED, BUG_UPLOAD_SUCCESS, BUG_UPLOADING,
} from './helpers/notificationcodes';
import InputPlugin, { getterTypes as iGT } from '@/plugins/input';
import { VueDevtools } from './plugins/vueDevtools.dev';
import {
  ISubtitleControlListItem, Type, NOT_SELECTED_SUBTITLE, ModifiedSubtitle,
} from './interfaces/ISubtitle';
import {
  getValidSubtitleRegex, getSystemLocale, getClientUUID, getEnvironmentName,
  getIP,
} from '../shared/utils';
import { isWindowsExE, isMacintoshDMG } from '../shared/common/platform';
import MenuService from './services/menu/MenuService';
import BrowsingChannelMenu from './services/browsing/BrowsingChannelMenu';
import { browsingHistory } from '@/services/browsing/BrowsingHistoryService';
import { channelDetails } from '@/interfaces/IBrowsingChannelManager';
import { downloadDB } from '@/helpers/downloadDB';


// causing callbacks-registry.js 404 error. disable temporarily
// require('source-map-support').install();

Vue.config.productionTip = false;
Vue.config.warnHandler = (warn) => {
  log.info('render/main', warn);
};
Vue.config.errorHandler = (err) => {
  log.error('render/main', err);
};
Vue.directive('fade-in', {
  bind(el: HTMLElement, binding: unknown) {
    if (!el) return;
    const { value } = binding as { value: unknown };
    if (value) {
      el.classList.add('fade-in');
      el.classList.remove('fade-out');
    } else {
      el.classList.add('fade-out');
      el.classList.remove('fade-in');
    }
  },
  update(el: HTMLElement, binding) {
    const { oldValue, value } = binding;
    if (oldValue !== value) {
      if (value) {
        el.classList.add('fade-in');
        el.classList.remove('fade-out');
      } else {
        el.classList.add('fade-out');
        el.classList.remove('fade-in');
      }
    }
  },
});

Vue.use(VueElectron);
Vue.use(VueI18n);
Vue.use(AsyncComputed);
Vue.use(VueAnalytics, {
  id: (process.env.NODE_ENV === 'production') ? 'UA-2468227-6' : 'UA-2468227-5',
  router,
  set: [
    { field: 'dimension1', value: electron.remote.app.getVersion() },
    { field: 'dimension2', value: getEnvironmentName() },
    { field: 'checkProtocolTask', value: null }, // fix ga not work from file:// url
    { field: 'checkStorageTask', value: null }, // fix ga not work from file:// url
    { field: 'historyImportTask', value: null }, // fix ga not work from file:// url
  ],
});

// Custom plugin area
Vue.use(InputPlugin, {
  namespaced: true,
  mouse: {},
  keyboard: {},
  wheel: {
    phase: true,
    direction: true,
  },
});
// Vue.use(InputPlugin);
// i18n and its plugin
const i18n = new VueI18n({
  locale: getSystemLocale(), // set locale
  fallbackLocale: 'en',
  messages, // set locale messages
});

// Development-only devtools area
// VueDevtools plugin
if (process.env.NODE_ENV === 'development') {
  Vue.use(VueDevtools);
}

Vue.mixin(helpers);

hookVue(Vue);

Vue.prototype.$bus = new Vue(); // Global event bus
Vue.prototype.$event = new EventEmitter();

store.$i18n = i18n;

const { mapGetters: inputMapGetters } = createNamespacedHelpers('InputPlugin');
/* eslint-disable no-new */
new Vue({
  i18n,
  components: { App },
  router,
  store,
  data() {
    return {
      menu: null,
      menuService: null,
      playlistDisplayState: false,
      topOnWindow: false,
      playingViewTop: false,
      browsingViewTop: false,
      canSendVolumeGa: true,
      openChannelMenu: false,
      currentChannel: '',
      customizedItem: undefined,
      menuAvailable: true,
      maxVoume: 100,
      volumeMutating: false,
    };
  },
  computed: {
    ...mapGetters(['volume', 'muted', 'intrinsicWidth', 'intrinsicHeight', 'ratio', 'winAngle', 'winWidth', 'winHeight', 'winPos', 'winSize', 'chosenStyle', 'chosenSize', 'mediaHash', 'list', 'enabledSecondarySub', 'isRefreshing', 'browsingSize', 'pipSize', 'pipPos', 'barrageOpen', 'isPip', 'pipAlwaysOnTop', 'isMaximized', 'pipMode',
      'primarySubtitleId', 'secondarySubtitleId', 'audioTrackList', 'isFullScreen', 'paused', 'singleCycle', 'playlistLoop', 'isHiddenByBossKey', 'isMinimized', 'isFocused', 'originSrc', 'defaultDir', 'ableToPushCurrentSubtitle', 'displayLanguage', 'calculatedNoSub', 'sizePercent', 'snapshotSavedPath', 'duration', 'reverseScrolling', 'pipSize', 'pipPos',
      'showSidebar', 'volumeWheelTriggered', 'preferenceData', 'userInfo',
      'isEditable', 'isProfessional', 'referenceSubtitle', 'subtitleEditMenuPrevEnable', 'subtitleEditMenuNextEnable', 'subtitleEditMenuEnterEnable', 'editorHistory', 'editorCurrentIndex',
    ]),
    ...inputMapGetters({
      wheelDirection: iGT.GET_WHEEL_DIRECTION,
      isWheelEnd: iGT.GET_WHEEL_STOPPED,
      wheelPhase: iGT.GET_WHEEL_PHASE,
    }),
    updateSecondarySub() {
      return {
        enabled: true,
        label: this.enabledSecondarySub ? this.$t('msg.subtitle.disabledSecondarySub') : this.$t('msg.subtitle.enabledSecondarySub'),
        id: 'secondarySub',
      };
    },
    currentRouteName() {
      return this.$route.name;
    },
  },
  watch: {
    wheelPhase(val: string) {
      if (val === 'scrolling') {
        this.volumeMutating = true;
        this.setMaxVolume();
      } else if (val === 'stopped') this.volumeMutating = false;
    },
    showSidebar(val: boolean) {
      if (this.currentRouteName === 'playing-view') {
        this.menuService.updateMenuItemLabel(
          'window.sidebar',
          val ? 'msg.window.closeSidebar' : 'msg.window.openSidebar',
        );
      } else if (this.currentRouteName === 'browsing-view') {
        this.menuService.updateMenuItemLabel(
          'browsing.window.sidebar',
          val ? 'msg.window.closeSidebar' : 'msg.window.openSidebar',
        );
      }
    },
    isFullScreen(val) {
      if (this.currentRouteName === 'browsing-view' || this.currentRouteName === 'playing-view') {
        this.menuService.updateMenuItemLabel(
          this.currentRouteName === 'browsing-view' ? 'browsing.window.fullscreen' : 'window.fullscreen',
          val ? 'msg.window.exitFullScreen' : 'msg.window.enterFullScreen',
        );
      }
    },
    topOnWindow(val: boolean) {
      this.$electron.ipcRenderer.send(this.currentRouteName === 'browsing-view' ? 'callBrowsingWindowMethod' : 'callMainWindowMethod', 'setAlwaysOnTop', [val]);
    },
    playingViewTop(val: boolean) {
      if (this.currentRouteName === 'playing-view' && !this.paused) {
        this.topOnWindow = val;
      }
      this.menuService.updateMenuItemChecked('window.keepPlayingWindowFront', val);
    },
    browsingViewTop(val: boolean) {
      if (this.currentRouteName === 'browsing-view' && this.isPip) {
        this.topOnWindow = val;
      }
      this.menuService.updateMenuItemChecked('browsing.window.keepPipFront', val);
    },
    isPip(val: boolean) {
      if (!val && this.topOnWindow) {
        this.topOnWindow = false;
      } else if (val && this.browsingViewTop) {
        this.menuService.updateMenuItemChecked('browsing.window.keepPipFront', this.browsingViewTop);
        this.topOnWindow = true;
      }
    },
    playlistDisplayState(val: boolean) {
      this.menuService.updateMenuItemEnabled('playback.forwardS', !val);
      this.menuService.updateMenuItemEnabled('playback.backwardS', !val);
      this.menuService.updateMenuItemLabel(
        'playback.playlist',
        val ? 'msg.playback.hidePlaylist' : 'msg.playback.showPlaylist',
      );
    },
    displayLanguage(val) {
      if (messages[val]) {
        this.$i18n.locale = val;
      } else {
        console.warn('Invalid displayLanguage', val);
      }
      this.menuService.updateLocale();
    },
    singleCycle(val: boolean) {
      this.menuService.updateMenuItemChecked('playback.singleCycle', val);
    },
    playlistLoop(val: boolean) {
      this.menuService.updateMenuItemChecked('playback.playlistLoop', val);
    },
    enabledSecondarySub() {
      this.menuService.addSecondarySub(this.recentSecondarySubMenu());
    },
    currentRouteName(val) {
      this.menuService.updateRouteName(val);
      if (val === 'browsing-view') this.menuService.addBrowsingHistoryItems();
      if (val === 'landing-view' || val === 'playing-view') this.menuService.addRecentPlayItems();
      if (val === 'landing-view') this.topOnWindow = false;
      if (val === 'playing-view' && this.playingViewTop) {
        this.menuService.updateMenuItemChecked('window.keepPlayingWindowFront', this.playingViewTop);
        this.topOnWindow = true;
      }
    },
    volume(val: number) {
      if (val < 1) this.maxVolume = MAX_VOLUME;
      this.menuService.resolveMute(val <= 0);
    },
    muted(val: boolean) {
      this.menuService.resolveMute(val);
    },
    list() {
      this.menuService.addPrimarySub(this.recentSubMenu());
      this.menuService.addSecondarySub(this.recentSecondarySubMenu());

      this.menuService.updateMenuItemEnabled('subtitle.increasePrimarySubtitleDelay', !!this.primarySubtitleId);
      this.menuService.updateMenuItemEnabled('subtitle.decreasePrimarySubtitleDelay', !!this.primarySubtitleId);
      this.menuService.updateMenuItemEnabled('subtitle.increaseSecondarySubtitleDelay', !!this.secondarySubtitleId);
      this.menuService.updateMenuItemEnabled('subtitle.decreaseSecondarySubtitleDelay', !!this.secondarySubtitleId);
      this.menuService.updateMenuItemEnabled('subtitle.uploadSelectedSubtitle', !!this.ableToPushCurrentSubtitle);
    },
    primarySubtitleId(id: string, oldId: string) {
      if (this.currentRouteName !== 'playing-view') return;
      this.menuService.updateMenuItemEnabled('subtitle.increasePrimarySubtitleDelay', !!id);
      this.menuService.updateMenuItemEnabled('subtitle.decreasePrimarySubtitleDelay', !!id);
      if (id === '') {
        this.menuService.updateMenuItemChecked('subtitle.mainSubtitle.off', true);
        this.menuService.updateMenuItemChecked(`subtitle.mainSubtitle.${oldId}`, false);
      } else if (id === NOT_SELECTED_SUBTITLE) {
        this.menuService.updateMenuItemChecked('subtitle.mainSubtitle.off', false);
        this.menuService.updateMenuItemChecked(`subtitle.mainSubtitle.${oldId}`, false);
      } else if (id) {
        this.menuService.updateMenuItemChecked('subtitle.mainSubtitle.off', false);
        this.menuService.updateMenuItemChecked(`subtitle.mainSubtitle.${id}`, true);
        this.menuService.updateMenuItemChecked(`subtitle.mainSubtitle.${oldId}`, false);
      }
    },
    secondarySubtitleId(id: string, oldId: string) {
      if (this.currentRouteName !== 'playing-view') return;
      this.menuService.updateMenuItemEnabled('subtitle.increaseSecondarySubtitleDelay', !!id);
      this.menuService.updateMenuItemEnabled('subtitle.decreaseSecondarySubtitleDelay', !!id);
      if (id === '') {
        this.menuService.updateMenuItemChecked('subtitle.secondarySubtitle.off', true);
        this.menuService.updateMenuItemChecked(`subtitle.secondarySubtitle.${oldId}`, false);
      } else if (id === NOT_SELECTED_SUBTITLE) {
        this.menuService.updateMenuItemChecked('subtitle.secondarySubtitle.off', false);
        this.menuService.updateMenuItemChecked(`subtitle.secondarySubtitle.${oldId}`, false);
      } else if (id) {
        this.menuService.updateMenuItemChecked('subtitle.secondarySubtitle.off', false);
        this.menuService.updateMenuItemChecked(`subtitle.secondarySubtitle.${id}`, true);
        this.menuService.updateMenuItemChecked(`subtitle.secondarySubtitle.${oldId}`, false);
      }
    },
    audioTrackList(val, oldval) {
      if (this.currentRouteName !== 'playing-view') return;
      if (val.length !== oldval.length) {
        this.menuService.addAudioTrack(this.updateAudioTrack());
      }
      val.forEach((item: Electron.MenuItem, index: number) => {
        if (item.enabled === true) {
          this.menuService.updateMenuItemChecked(`audio.switchAudioTrack.${index}`, true);
        }
      });
    },
    paused(val) {
      if (val && this.topOnWindow) {
        this.topOnWindow = false;
      } else if (!val && this.playingViewTop) {
        this.topOnWindow = true;
      }
      this.menuService.updateMenuItemLabel(
        'playback.playOrPause',
        val ? 'msg.playback.play' : 'msg.playback.pause',
      );
    },
    ableToPushCurrentSubtitle(val) {
      this.menuService.updateMenuItemEnabled('subtitle.uploadSelectedSubtitle', val);
    },
    originSrc(newVal) {
      if (newVal && !this.isWheelEnd) {
        this.$off('wheel-event', this.wheelEventHandler);
        this.isWheelEndWatcher = this.$watch('isWheelEnd', (newVal: boolean) => {
          if (newVal) {
            this.isWheelEndWatcher(); // cancel the isWheelEnd watcher
            this.$on('wheel-event', this.wheelEventHandler); // reset the wheel-event handler
          }
        });
      }
    },
    isProfessional(val: boolean) {
      this.menuService.updateMenuByProfessinal(val);
    },
    referenceSubtitle(val?: ISubtitleControlListItem) {
      this.menuService.updateProfessinalReference(val);
    },
    subtitleEditMenuPrevEnable(v: boolean) {
      this.menuService.updateAdvancedMenuPrev(v);
    },
    subtitleEditMenuNextEnable(v: boolean) {
      this.menuService.updateAdvancedMenuNext(v);
    },
    subtitleEditMenuEnterEnable(v: boolean) {
      this.menuService.updateAdvancedMenuEnter(v);
    },
    editorHistory(v: ModifiedSubtitle[]) {
      this.menuService.updateAdvancedMenuUndo(this.editorCurrentIndex >= 0);
      this.menuService.updateAdvancedMenuRedo(this.editorCurrentIndex < (v.length - 1));
    },
    editorCurrentIndex(v: number) {
      this.menuService.updateAdvancedMenuUndo(v >= 0);
      this.menuService.updateAdvancedMenuRedo((v + 1) < this.editorHistory.length);
    },
  },
  created() {
    downloadDB.getAll('download').then((data: { id: string, name: string, path: string, progress: number, size: number, url: string }[]) => {
      if (data.length) {
        this.$electron.ipcRenderer.send('continue-download-list', data);
      }
    });
    this.$store.commit('getLocalPreference');
    if (this.displayLanguage && messages[this.displayLanguage]) {
      this.$i18n.locale = this.displayLanguage;
    }
    asyncStorage.get('download').then((data) => {
      if (!isEmpty(data)) {
        this.updateDownloadDate(data.date);
        this.updateDownloadPath(data.path);
        this.updateDownloadResolution(data.resolution);
      }
    });
    asyncStorage.get('preferences').then((data) => {
      if (data.privacyAgreement === undefined) this.$bus.$emit('privacy-confirm');
      if (!data.primaryLanguage) {
        const { app } = this.$electron.remote;
        let locale = process.platform === 'win32' ? app.getLocale() : osLocale.sync();
        locale = locale.replace('_', '-');
        if (locale === 'zh-TW' || locale === 'zh-CN') {
          this.$store.dispatch('primaryLanguage', locale);
        } else {
          this.$store.dispatch('primaryLanguage', 'en');
        }
      }
      if (!data.displayLanguage) {
        this.$store.dispatch('displayLanguage', getSystemLocale());
      }
    });
    asyncStorage.get('subtitle-style').then((data) => {
      if (data.chosenStyle !== undefined) {
        this.updateChosenStyle(data.chosenStyle);
      }
      if (data.chosenSize !== undefined) {
        this.updateChosenSize(data.chosenSize);
      }
      this.updateEnabledSecondarySub(!!data.enabledSecondarySub);
    });
    asyncStorage.get('playback-states').then((data) => {
      if (data.volume) {
        this.$store.dispatch(videoActions.VOLUME_UPDATE, data.volume * 100);
      }
      if (data.muted) {
        this.$store.dispatch(videoActions.MUTED_UPDATE, data.muted);
      }
    });
    asyncStorage.get('browsing').then((data) => {
      this.$store.dispatch('updateBrowsingSize', data.browsingSize || this.browsingSize);
      if (data.browsingPos) {
        this.$store.dispatch('updateBrowsingPos', data.browsingPos);
      }
      this.updateBarrageOpen(data.barrageOpen || this.barrageOpen);
      this.updatePipMode(data.pipMode || this.pipMode);
    });
    asyncStorage.get('browsingPip').then((data) => {
      this.$store.dispatch('updatePipSize', data.pipSize || this.pipSize);
      this.$store.dispatch('updatePipPos', data.pipPos || [window.screen.availLeft + 70,
        window.screen.availTop + window.screen.availHeight - 236 - 70]);
    });
    this.$bus.$on('delete-file', () => {
      this.menuService.addRecentPlayItems();
    });
    this.$event.on('playlist-display-state', (e: boolean) => {
      this.playlistDisplayState = e;
    });
  },
  mounted() {
    // https://github.com/electron/electron/issues/3609
    // Disable Zooming
    this.$electron.webFrame.setVisualZoomLevelLimits(1, 1);
    this.menuService = new MenuService();
    this.menuService.updateRouteName(this.currentRouteName);
    this.registeMenuActions();
    this.initializeMenuSettings();
    this.$bus.$on('new-file-open', () => {
      this.menuService.addRecentPlayItems();
    });
    this.$electron.ipcRenderer.on('pip-float-on-top', () => {
      this.browsingViewTop = !this.browsingViewTop;
    });
    this.$bus.$on('disable-windows-menu', () => {
      this.menuAvailable = false;
    });
    this.$bus.$on('open-channel-menu', (info: { channel: string, item?: channelDetails }) => {
      this.openChannelMenu = true;
      if (info.item) this.customizedItem = info.item;
      this.currentChannel = info.channel;
    });
    getClientUUID().then((clientId: string) => {
      this.$ga && this.$ga.set('userId', clientId);
      // get config cat is account enabled
      isAccountEnabled().then((enabled: boolean) => {
        log.debug('account', enabled);
        if (enabled) {
          this.$electron.ipcRenderer.send('account-enabled');
        }
      }).catch(() => {
        // empty
      });
    });
    this.$on('wheel-event', this.wheelEventHandler);

    window.addEventListener('resize', throttle(() => {
      this.$store.commit('windowSize', this.$electron.remote.getCurrentWindow().getSize());
    }, 100));

    window.addEventListener('DOMContentLoaded', () => {
      this.$store.commit('windowSize', this.$electron.remote.getCurrentWindow().getSize());
    });

    window.addEventListener('mousedown', (e) => {
      if (e.button === 2 && process.platform === 'win32' && this.menuAvailable) {
        if (this.openChannelMenu) {
          if (this.customizedItem) {
            BrowsingChannelMenu.createCustomizedMenu(this.currentChannel, this.customizedItem);
          } else {
            BrowsingChannelMenu.createChannelMenu(this.currentChannel);
          }
          this.openChannelMenu = false;
          this.customizedItem = undefined;
        } else {
          this.menuService.popupWinMenu();
        }
      } else {
        this.menuAvailable = true;
      }
    });
    window.addEventListener('keydown', (e) => { // eslint-disable-line complexity
      if (e.code === 'BracketLeft') {
        e.preventDefault();
        this.$store.dispatch(videoActions.DECREASE_RATE);
      } else if (e.code === 'BracketRight') {
        e.preventDefault();
        this.$store.dispatch(videoActions.INCREASE_RATE);
      } else if (e.code === 'Backslash') {
        e.preventDefault();
        this.$store.dispatch(videoActions.CHANGE_RATE, 1);
      }
      switch (e.keyCode) {
        case 27:
          if (this.isFullScreen && !this.playlistDisplayState) {
            e.preventDefault();
            this.$bus.$emit('off-fullscreen');
            this.$electron.ipcRenderer.send('callMainWindowMethod', 'setFullScreen', [false]);
          }
          break;
        case 219:
          e.preventDefault();
          if (this.currentRouteName === 'browsing-view' && e.metaKey) {
            this.$bus.$emit('toggle-back');
          }
          break;
        case 221:
          e.preventDefault();
          if (this.currentRouteName === 'browsing-view' && e.metaKey) {
            this.$bus.$emit('toggle-forward');
          }
          break;
        case 38:
          if (process.platform !== 'darwin') {
            e.preventDefault();
            if (!this.volumeMutating) {
              this.volumeMutating = true;
              this.setMaxVolume();
            }
            this.$ga.event('app', 'volume', 'keyboard');
            this.$store.dispatch(videoActions.INCREASE_VOLUME, { max: this.maxVolume });
            this.$bus.$emit('change-volume-menu');
          }
          break;
        case 187:
          e.preventDefault();
          if (!this.volumeMutating) {
            this.volumeMutating = true;
            this.setMaxVolume();
          }
          this.$ga.event('app', 'volume', 'keyboard');
          this.$store.dispatch(videoActions.INCREASE_VOLUME, { max: this.maxVolume });
          this.$bus.$emit('change-volume-menu');
          break;
        case 189:
          e.preventDefault();
          this.$ga.event('app', 'volume', 'keyboard');
          this.$store.dispatch(videoActions.DECREASE_VOLUME);
          this.$bus.$emit('change-volume-menu');
          break;
        case 85:
          if (e.metaKey && e.shiftKey) {
            this.$bus.$emit('open-url-show', true);
          }
          break;
        case 13:
          if (this.currentRouteName === 'playing-view' && !this.isProfessional) {
            if (this.isFullScreen) {
              this.$bus.$emit('off-fullscreen');
            } else {
              this.$bus.$emit('to-fullscreen');
            }
          }
          break;
        default:
          break;
      }
    });
    window.addEventListener('keyup', (e) => {
      switch (e.keyCode) {
        case 38:
        case 187:
          this.setMaxVolume();
          this.volumeMutating = false;
          break;
        default:
          break;
      }
    });
    /* eslint-disable */
    window.addEventListener('wheel', (e) => {
      // ctrlKey is the official way of detecting pinch zoom on mac for chrome
      if (!e.ctrlKey) {
        let isAdvanceColumeItem;
        let isSubtitleScrollItem;
        let isAudioTranslateItem;
        const advance = document.querySelector('.mainMenu');
        const audioTranslate = document.querySelector('.audio-translate');
        const subtitle = document.querySelector('.subtitle-scroll-items');
        if (advance) {
          const nodeList = advance.childNodes;
          for (let i = 0; i < nodeList.length; i += 1) {
            isAdvanceColumeItem = nodeList[i].contains(e.target as Node);
            if (isAdvanceColumeItem) break;
          }
        }
        if (audioTranslate) {
          isAudioTranslateItem = audioTranslate.contains(e.target as Node);
          if (!isAudioTranslateItem) {
            const nodeList = audioTranslate.childNodes;
            for (let i = 0; i < nodeList.length; i += 1) {
              isAudioTranslateItem = nodeList[i].contains(e.target as Node);
              if (isAudioTranslateItem) break;
            }
          }
        }
        if (subtitle) {
          const subList = subtitle.childNodes;
          for (let i = 0; i < subList.length; i += 1) {
            isSubtitleScrollItem = subList[i].contains(e.target as Node);
            if (isSubtitleScrollItem) break;
          }
        }
        if (this.volumeWheelTriggered) {
          if (e.deltaY) {
            if (this.canSendVolumeGa) {
              this.$ga.event('app', 'volume', 'wheel');
              this.canSendVolumeGa = false;
              setTimeout(() => {
                this.canSendVolumeGa = true;
              }, 1000);
            }
            if (this.wheelDirection === 'vertical' || this.playlistDisplayState) {
              let step = Math.abs(e.deltaY) * 0.06;
              // in windows if wheel setting more lines per step, make it limited.
              if (process.platform !== 'darwin' && step > 6) {
                step = 6;
              }
              if (
                (process.platform !== 'darwin' && !this.reverseScrolling) ||
                (process.platform === 'darwin' && this.reverseScrolling)
              ) {
                if (e.deltaY < 0) {
                  this.$store.dispatch(
                    videoActions.INCREASE_VOLUME, { step, max: this.maxVolume },
                  );
                } else this.$store.dispatch(videoActions.DECREASE_VOLUME, step);
              } else if (
                (process.platform === 'darwin' && !this.reverseScrolling) ||
                (process.platform !== 'darwin' && this.reverseScrolling)
              ) {
                  if (e.deltaY > 0) {
                    this.$store.dispatch(
                      videoActions.INCREASE_VOLUME, { step, max: this.maxVolume },
                    );
                  } else this.$store.dispatch(videoActions.DECREASE_VOLUME, step);
              }
            }
          }
        }
      }
    });
    window.addEventListener('wheel', (event) => {
      const { deltaX: x, ctrlKey, target } = event;
      let isAdvanceColumeItem;
      let isSubtitleScrollItem;
      let isAudioTranslateItem;
      const advance = document.querySelector('.mainMenu');
      const audioTranslate = document.querySelector('.audio-translate');
      const subtitle = document.querySelector('.subtitle-scroll-items');
      if (advance) {
        const nodeList = advance.childNodes;
        for (let i = 0; i < nodeList.length; i += 1) {
          isAdvanceColumeItem = nodeList[i].contains(target as Node);
          if (isAdvanceColumeItem) break;
        }
      }
      if (audioTranslate) {
        isAudioTranslateItem = audioTranslate.contains(target as Node);
        if (!isAudioTranslateItem) {
          const nodeList = audioTranslate.childNodes;
          for (let i = 0; i < nodeList.length; i += 1) {
            isAudioTranslateItem = nodeList[i].contains(target as Node);
            if (isAudioTranslateItem) break;
          }
        }
      }
      if (subtitle) {
        const subList = subtitle.childNodes;
        for (let i = 0; i < subList.length; i += 1) {
          isSubtitleScrollItem = subList[i].contains(target as Node);
          if (isSubtitleScrollItem) break;
        }
      }
      if (!ctrlKey && !isAdvanceColumeItem && !isSubtitleScrollItem && !isAudioTranslateItem) {
        this.$emit('wheel-event', { x });
      }
    });
    /* eslint-disable */

    window.addEventListener('drop', (e) => {
      if (this.currentRouteName !== 'landing-view' && this.currentRouteName !== 'playing-view') return;
      if (this.isProfessional) return;
      e.preventDefault();
      this.$bus.$emit('drop');
      this.$store.commit('source', 'drop');
      const files = Array.prototype.map.call(e.dataTransfer!.files, (f: File) => f.path)
      const onlyFolders = files.every((file: fs.PathLike) => fs.statSync(file).isDirectory());
      if (this.currentRouteName === 'landing-view' && !onlyFolders && files.every((file: fs.PathLike) => getValidSubtitleRegex().test(file))) {
        this.$electron.ipcRenderer.send('drop-subtitle', files);
      } else {
        files.forEach((file: fs.PathLike) => this.$electron.remote.app.addRecentDocument(file));
        if (onlyFolders) {
          this.openFolder(...files);
        } else {
          this.openFile(...files);
        }
      }
    });
    window.addEventListener('dragover', (e) => {
      e.preventDefault();
      if (this.currentRouteName !== 'landing-view' && this.currentRouteName !== 'playing-view') return;
      if (this.isProfessional) return;
      e.dataTransfer!.dropEffect = process.platform === 'darwin' ? 'copy' : '';
      this.$bus.$emit('drag-over');
    });
    window.addEventListener('dragleave', (e) => {
      e.preventDefault();
      this.$bus.$emit('drag-leave');
    });

    this.$electron.ipcRenderer.on('open-dialog', (e: Event, playlistId?: number) => {
      if (!playlistId) this.openFilesByDialog();
      else this.openPlayList(playlistId);
    });

    this.$electron.ipcRenderer.on('open-file', (event: Event, args: { onlySubtitle: boolean, files: string[] }) => {
      if (!['landing-view', 'playing-view', 'browsing-view'].includes(this.currentRouteName)) return;
      if (!args.files.length && args.onlySubtitle) {
        log.info('helpers/index.js', `Cannot find any related video in the folder: ${args.files}`);
        addBubble(LOAD_SUBVIDEO_FAILED);
      } else {
        const onlyFolders = args.files.every((file: any) => fs.statSync(file).isDirectory());
        if (onlyFolders) {
          this.openFolder(...args.files);
        } else {
          this.openFile(...args.files);
        }
      }
    });
    this.$electron.ipcRenderer.on('open-subtitle-in-mas', (event: Event, file: string) => {
      this.openFilesByDialog({ defaultPath: file });
    });
    this.$electron.ipcRenderer.on('add-local-subtitles', (event: Event, file: string[]) => {
      this.addLocalSubtitlesWithSelect(file);
    });
    // win32 exe || mac dmg
    const canUseCheckForUpdates = isWindowsExE || isMacintoshDMG;
    if (navigator.onLine && canUseCheckForUpdates) {
      // auto check for updates
      checkForUpdate(true).then((
        json: { version: string, isLastest: boolean, landingPage: string, url: string }
      ) => {
        if (!json.isLastest && this.currentRouteName !== 'browsing-view') {
          this.$bus.$emit('new-version', json);
        }
      }).catch((err: Error) => {
        // empty
      });
    }
    // manual check for updates
    this.$electron.ipcRenderer.on('check-for-updates', (event: Event) => {
      // if not (win32 exe || mac beta) return
      if (!canUseCheckForUpdates) return;
      // check online
      if (!navigator.onLine) return addBubble(CHECK_FOR_UPDATES_OFFLINE);
      checkForUpdate(false).then((
        json: { version: string, isLastest: boolean, landingPage: string, url: string }
      ) => {
        if (!json.isLastest) {
          this.$bus.$emit('new-version', json);
        } else {
          this.$bus.$emit('lastest-version', json);
        }
      }).catch((err: Error) => {
        addBubble(REQUEST_TIMEOUT);
      });
    });
  },
  methods: {
    ...mapActions({
      updateSubDelay: subtitleActions.UPDATE_SUBTITLE_DELAY,
      updateChosenStyle: subtitleActions.UPDATE_SUBTITLE_STYLE,
      updateChosenSize: subtitleActions.UPDATE_SUBTITLE_SIZE,
      updateEnabledSecondarySub: subtitleActions.UPDATE_ENABLED_SECONDARY_SUBTITLE,
      changeFirstSubtitle: smActions.manualChangePrimarySubtitle,
      changeSecondarySubtitle: smActions.manualChangeSecondarySubtitle,
      refreshSubtitles: smActions.refreshSubtitles,
      addLocalSubtitlesWithSelect: smActions.addLocalSubtitlesWithSelect,
      updateSubtitleType: subtitleActions.UPDATE_SUBTITLE_TYPE,
      updateSubSettingsType: subtitleActions.UPDATE_SUBTITLE_SETTINGS_TYPE,
      changePrimarySubDelay: SubtitleManager.alterPrimaryDelay,
      changeSecondarySubDelay: SubtitleManager.alterSecondaryDelay,
      updateBarrageOpen: browsingActions.UPDATE_BARRAGE_OPEN,
      showAudioTranslateModal: atActions.AUDIO_TRANSLATE_SHOW_MODAL,
      updatePipMode: browsingActions.UPDATE_PIP_MODE,
      updateCurrentChannel: browsingActions.UPDATE_CURRENT_CHANNEL,
      updateShowSidebar: uiActions.UPDATE_SHOW_SIDEBAR,
      updateDownloadResolution: downloadActions.UPDATE_RESOLUTION,
      updateDownloadPath: downloadActions.UPDATE_PATH,
      updateDownloadDate: downloadActions.UPDATE_DATE,
      subtitleEditorUndo: seActions.SUBTITLE_EDITOR_UNDO,
      subtitleEditorRedo: seActions.SUBTITLE_EDITOR_REDO,
      exportSubtitle: seActions.SUBTITLE_EDITOR_EXPORT,
      saveSubtitle: seActions.SUBTITLE_EDITOR_SAVE,
      switchReference: seActions.SWITCH_REFERENCE_SUBTITLE,
      loadReferenceFromLocal: seActions.SUBTITLE_EDITOR_LOAD_LOCAL_SUBTITLE,
      closeProfessional: seActions.TOGGLE_PROFESSIONAL,
    }),
    setMaxVolume() {
      this.maxVolume = this.volume < 1 ? MAX_VOLUME : MAX_AMPLIFY_VOLUME;
    },
    async initializeMenuSettings() {
      if (this.currentRouteName !== 'welcome-privacy' && this.currentRouteName !== 'language-setting') {
        await this.menuService.addRecentPlayItems();
      }

      if (this.currentRouteName === 'playing-view') {
        this.menuService.addPrimarySub(this.recentSubMenu());
        this.menuService.addSecondarySub(this.recentSecondarySubMenu());
        this.menuService.addAudioTrack(this.updateAudioTrack());

        this.menuService.updateMenuItemEnabled('subtitle.increasePrimarySubtitleDelay', !!this.primarySubtitleId);
        this.menuService.updateMenuItemEnabled('subtitle.decreasePrimarySubtitleDelay', !!this.primarySubtitleId);
        this.menuService.updateMenuItemEnabled('subtitle.increaseSecondarySubtitleDelay', !!this.secondarySubtitleId);
        this.menuService.updateMenuItemEnabled('subtitle.decreaseSecondarySubtitleDelay', !!this.secondarySubtitleId);
        this.menuService.updateMenuItemEnabled('subtitle.uploadSelectedSubtitle', !!this.ableToPushCurrentSubtitle);

        this.audioTrackList.forEach((item: Electron.MenuItem, index: number) => {
          if (item.enabled === true) {
            this.menuService.updateMenuItemChecked(`audio.switchAudioTrack.${index}`, true);
          }
        });

        this.list.forEach((item: ISubtitleControlListItem) => {
          if (item.id === this.primarySubtitleId) {
            this.menuService.updateMenuItemChecked(`subtitle.mainSubtitle.${item.id}`, true);
          }
          if (item.id === this.secondarySubtitleId) {
            this.menuService.updateMenuItemChecked(`subtitle.secondarySubtitle.${item.id}`, true);
          }
          this.menuService.updateMenuItemEnabled(`subtitle.secondarySubtitle.${item.id}`, this.enabledSecondarySub);
        });
        this.menuService.updateMenuItemEnabled('subtitle.secondarySubtitle.off', this.enabledSecondarySub);
      }
    },
    registeMenuActions() {
      const { app, dialog } = this.$electron.remote;
      this.menuService.on('file.open', () => {
        if (this.defaultDir) {
          this.openFilesByDialog();
        } else {
          const defaultPath = process.platform === 'darwin' ? app.getPath('home') : app.getPath('desktop');
          this.$store.dispatch('UPDATE_DEFAULT_DIR', defaultPath);
          this.openFilesByDialog({ defaultPath });
        }
      });
      this.menuService.on('file.openRecent', (e: Event, id: number) => {
        this.openPlayList(id);
      });
      this.menuService.on('file.clearHistory', () => {
        this.infoDB.clearAll();
        app.clearRecentDocuments();
        this.$bus.$emit('clean-landingViewItems');
        if (this.currentRouteName === 'playing-view') {
          this.openVideoFile(this.originSrc);
        }
        this.menuService.addRecentPlayItems();
      });
      this.menuService.on('history.reload', () => {
        this.$bus.$emit('toggle-reload');
      });
      this.menuService.on('history.back', () => {
        this.$bus.$emit('toggle-back');
      });
      this.menuService.on('history.forward', () => {
        this.$bus.$emit('toggle-forward');
      });
      this.menuService.on('history.clearHistory', () => {
        browsingHistory.clearAllHistorys();
      });
      this.menuService.on('playback.playOrPause', () => {
        if (!(this.isEditable || this.isProfessional)) {
          this.$bus.$emit('toggle-playback');
        }
      });
      this.menuService.on('playback.forwardS', () => {
        this.$bus.$emit('seek', videodata.time + 5);
      });
      this.menuService.on('playback.backwardS', () => {
        this.$bus.$emit('seek', videodata.time - 5);
      });
      this.menuService.on('playback.forwardPS', () => {
        this.$bus.$emit('seek', videodata.time + 1);
      });
      this.menuService.on('playback.backwardPS', () => {
        this.$bus.$emit('seek', videodata.time - 1);
      });
      this.menuService.on('playback.forwardL', () => {
        this.$bus.$emit('seek', videodata.time + 60);
      });
      this.menuService.on('playback.backwardL', () => {
        this.$bus.$emit('seek', videodata.time - 60);
      });
      this.menuService.on('playback.increasePlaybackSpeed', () => {
        this.$store.dispatch(videoActions.INCREASE_RATE);
      });
      this.menuService.on('playback.decreasePlaybackSpeed', () => {
        this.$store.dispatch(videoActions.DECREASE_RATE);
      });
      this.menuService.on('playback.resetSpeed', () => {
        this.$store.dispatch(videoActions.CHANGE_RATE, 1);
      });
      this.menuService.on('playback.playlist', () => {
        if (!this.isEditable) {
          this.$bus.$emit('switch-playlist');
        }
      });
      this.menuService.on('playback.previousVideo', () => {
        this.$bus.$emit('previous-video');
      });
      this.menuService.on('playback.nextVideo', () => {
        this.$bus.$emit('next-video');
      });
      this.menuService.on('playback.singleCycle', () => {
        if (this.playlistLoop) this.$store.dispatch('playlistLoop', false);
        if (this.singleCycle) {
          this.$store.dispatch('notSingleCycle');
        } else {
          this.$store.dispatch('singleCycle');
        }
      });
      this.menuService.on('playback.playlistLoop', () => {
        if (this.singleCycle) this.$store.dispatch('notSingleCycle');
        this.$store.dispatch('playlistLoop', !this.playlistLoop);
      });
      this.menuService.on('playback.snapShot', () => {
        if (!this.paused) {
          this.$bus.$emit('toggle-playback');
        }
        const options = { types: ['window'], thumbnailSize: { width: this.winWidth, height: this.winHeight } };
        electron.desktopCapturer.getSources(options, (error, sources) => {
          if (error) {
            log.info('render/main', 'Snapshot failed .');
            addBubble(SNAPSHOT_FAILED);
          }
          sources.forEach((source) => {
            if (source.name === 'SPlayer') {
              const date = new Date();
              const imgName = `SPlayer-${date.getFullYear()}.${date.getMonth() + 1}.${date.getDate()}-${date.getHours()}.${date.getMinutes()}.${date.getSeconds()}.png`;
              const screenshotPath = path.join(
                this.snapshotSavedPath ? this.snapshotSavedPath : app.getPath('desktop'),
                imgName,
              );
              fs.writeFile(screenshotPath, source.thumbnail.toPNG(), (error) => {
                if (error) {
                  if (error.message.includes('operation not permitted')) {
                    this.chooseSnapshotFolder(
                      imgName,
                      {
                        name: imgName,
                        buffer: source.thumbnail.toPNG(),
                        defaultFolder: this.snapshotSavedPath,
                      },
                    );
                  } else {
                    log.info('render/main', 'Snapshot failed .');
                    addBubble(SNAPSHOT_FAILED);
                  }
                } else {
                  log.info('render/main', 'Snapshot success .');
                  addBubble(SNAPSHOT_SUCCESS);
                }
              });
            }
          });
        });
      });
      this.menuService.on('playback.generate3', () => {
        this.$bus.$emit('generate-post', 3);
      });
      this.menuService.on('playback.generate4', () => {
        this.$bus.$emit('generate-post', 4);
      });
      this.menuService.on('audio.increaseVolume', () => {
        this.$ga.event('app', 'volume', 'keyboard');
        this.$store.dispatch(videoActions.INCREASE_VOLUME);
        this.$bus.$emit('change-volume-menu');
      });
      this.menuService.on('audio.decreaseVolume', () => {
        this.$ga.event('app', 'volume', 'keyboard');
        this.$store.dispatch(videoActions.DECREASE_VOLUME);
        this.$bus.$emit('change-volume-menu');
      });
      this.menuService.on('audio.mute', () => {
        this.$bus.$emit('toggle-muted');
      });
      this.menuService.on('audio.switchAudioTrack', (e: Event, id: number) => {
        this.$bus.$emit('switch-audio-track', id);
      })
      this.menuService.on('subtitle.AITranslation', () => {
        if (!this.isRefreshing) {
          this.refreshSubtitles();
        }
      });
      this.menuService.on('subtitle.loadSubtitleFile', () => {
        const { remote } = this.$electron;
        const browserWindow = remote.BrowserWindow;
        const focusWindow = browserWindow.getFocusedWindow();
        const VALID_EXTENSION = ['ass', 'srt', 'vtt'];

        dialog.showOpenDialog(focusWindow, {
          title: 'Open Dialog',
          defaultPath: path.dirname(this.originSrc),
          filters: [{
            name: 'Subtitle Files',
            extensions: VALID_EXTENSION,
          }],
          properties: ['openFile'],
        }, (item: string[]) => {
          if (item) {
            this.$bus.$emit('add-subtitles', [{ src: item[0], type: 'local' }]);
          }
        });
      });
      this.menuService.on('subtitle.referenceSubtitle', (e: Event, id: string, item: ISubtitleControlListItem) => {
        const sub = item ? item : undefined;
        this.switchReference(sub);
      });
      this.menuService.on('subtitle.referenceSubtitle.load', () => {
        this.loadReferenceFromLocal();
      });
      this.menuService.on('subtitle.mainSubtitle', (e: Event, id: string, item: ISubtitleControlListItem) => {
        if (id === 'off') this.changeFirstSubtitle('');
        else if (item.type === Type.PreTranslated && item.source.source === '') {
          this.showAudioTranslateModal(item);
        } else {
          this.updateSubtitleType(true);
          this.changeFirstSubtitle(item.id);
        }
      });
      this.menuService.on('subtitle.secondarySubtitle', (e: Event, id: string, item: ISubtitleControlListItem) => {
        if (id === 'off') this.changeSecondarySubtitle('');
        else if (id === 'secondarySub') {
          this.updateEnabledSecondarySub(!this.enabledSecondarySub)
        } else if (item.type === Type.PreTranslated && item.source.source === '') {
          this.showAudioTranslateModal(item);
        } else {
          this.updateSubtitleType(false);
          this.changeSecondarySubtitle(id);
        }
      });
      this.menuService.on('subtitle.subtitleSetting', () => {
        this.$bus.$emit('show-subtitle-settings');
      });
      this.menuService.on('subtitle.increasePrimarySubtitleDelay', () => {
        this.updateSubSettingsType(true);
        this.changePrimarySubDelay(0.1);
      });
      this.menuService.on('subtitle.decreasePrimarySubtitleDelay', () => {
        this.updateSubSettingsType(false);
        this.changeSecondarySubDelay(-0.1);
      });
      this.menuService.on('subtitle.increaseSecondarySubtitleDelay', () => {
        this.updateSubSettingsType(false);
        this.changeSecondarySubDelay(0.1);
      });
      this.menuService.on('subtitle.decreaseSecondarySubtitleDelay', () => {
        this.updateSubSettingsType(false);
        this.changeSecondarySubDelay(-0.1);
      });
      this.menuService.on('subtitle.uploadSelectedSubtitle', () => {
        this.$store.dispatch(SubtitleManager.manualUploadAllSubtitles);
      });
      this.menuService.on('window.keepPlayingWindowFront', () => {
        this.playingViewTop = !this.playingViewTop;
        this.$bus.$emit('invoke-all-widgets');
      });
      this.menuService.on('window.fullscreen', () => {
        // // 高级模式下禁用
        // if (this.isProfessional) return;
        if (this.isFullScreen) {
          this.$bus.$emit('off-fullscreen');
        } else {
          this.$bus.$emit('to-fullscreen');
        }
      });
      this.menuService.on('browsing.window.fullscreen', () => {
        if (this.$electron.remote.getCurrentWindow().isFocused()) {
          if (this.isFullScreen) {
            this.$bus.$emit('off-fullscreen');
            this.$electron.ipcRenderer.send('callMainWindowMethod', 'setFullScreen', [false]);
          } else {
            this.$bus.$emit('to-fullscreen');
            this.$electron.ipcRenderer.send('callMainWindowMethod', 'setFullScreen', [true]);
          }
        } else {
          this.$electron.ipcRenderer.send('pip-window-fullscreen');
        }
      });
      this.menuService.on('file.download', () => {
        this.$electron.ipcRenderer.send('open-download-list');
      });
      this.menuService.on('window.halfSize', () => {
        this.changeWindowSize(0.5);
      });
      this.menuService.on('window.originSize', () => {
        this.changeWindowSize(1);
      });
      this.menuService.on('window.doubleSize', () => {
        this.changeWindowSize(2);
      });
      this.menuService.on('window.maxmize', () => {
        const browserWindow = this.$electron.remote.getCurrentWindow();
        if (!browserWindow.isMaximized()) {
          this.$electron.ipcRenderer.send('callMainWindowMethod', 'maximize');
        } else {
          this.$electron.ipcRenderer.send('callMainWindowMethod', 'unmaximize');
        }
      });
      this.menuService.on('window.windowRotate', throttle(() => {
        this.windowRotate();
      }, 150));
      this.menuService.on('window.backToLandingView', () => {
        this.$router.push({ name: 'landing-view' });
      });
      this.menuService.on('window.sidebar', () => {
        if (!this.isEditable) {
          this.$event.emit('side-bar-mouseup');
        }
      });
      this.menuService.on('browsing.window.keepPipFront', () => {
        this.browsingViewTop = !this.browsingViewTop;
        ipcRenderer.send('browser-window-mask');
      });
      this.menuService.on('browsing.window.pip', () => {
        this.$bus.$emit('toggle-pip', true);
      });
      this.menuService.on('browsing.window.playInNewWindow', () => {
        this.$bus.$emit('toggle-pip', false);
      });
      this.menuService.on('browsing.window.minimize', () => {
        this.$electron.ipcRenderer.send('set-window-minimize');
      });
      this.menuService.on('browsing.window.maxmize', () => {
        this.$electron.ipcRenderer.send('set-window-maximize');
      });
      this.menuService.on('browsing.window.sidebar', () => {
        this.$bus.$emit('toggle-side-bar');
      });
      this.menuService.on('browsing.window.backToLandingView', () => {
        this.$router.push({ name: 'landing-view' });
      });
      this.menuService.on('help.uploadInfo', async () => {
        addBubble(BUG_UPLOADING, { id: 'bug-uploading' });
        Parse.serverURL = 'https://support.splayer.work/parse';
        Parse.initialize('chiron_support');
        const app = electron.remote.app;
        const Report = Parse.Object.extend('SPlayerBugReport');
        let report = new Report();
        // @ts-ignore
        const splayerx = electron.remote.splayerx;
        // @ts-ignore
        let location = electron.crashReporter.getCrashesDirectory();
        if (!location) location = path.join(app.getPath('temp'), `${app.getName()} Crashes`);
        const crashReportPath = path.join(location, 'completed');
        const dumpfiles: Parse.File[] = [];
        if (!process.mas && fs.existsSync(crashReportPath)) {
          const files = await fsPromises.readdir(crashReportPath);
          files.forEach(filename => {
            try {
              const data = fs.readFileSync(path.join(crashReportPath, filename), 'base64');
              const parsefile = new Parse.File(filename, { base64: data });
              dumpfiles.push(parsefile);
              fs.unlinkSync(path.join(crashReportPath, filename));
            } catch (err) {
              log.error('Crash Report Files Error', err);
            }
          });
        }
        report.set('appInfo', {
          version: app.getVersion(),
          ip: await getIP(),
          electronVersion: process.versions.electron,
          electronHash: splayerx.getVersionHash().trim(),
        });
        report.set('userInfo', {
          uuid: await getClientUUID(),
          preferences: this.preferenceData,
          account: this.userInfo,
        });
        if (!process.mas) {
          report.set('crashReport', {
            dumpfiles,
          });
        }
        if (this.currentRouteName === 'playing-view') {
          report.set('videoInfo', {
            video: this.originSrc,
            mediaHash: this.mediaHash,
            primarySubtitle: this.list.find((val: ISubtitleControlListItem) => val.id === this.primarySubtitleId),
            secondarySubtitle: this.list.find((val: ISubtitleControlListItem) => val.id === this.secondarySubtitleId),
            subtitleList: this.list,
          });
        }
        try {
<<<<<<< HEAD
          await report.save();
=======
          report = await report.save();
          Sentry.withScope((scope) => {
            scope.setExtra('report_id', report.id);
            Sentry.captureMessage('splayer-bug-report');
          });
>>>>>>> 74990a56
          this.$store.dispatch('removeMessages', 'bug-uploading');
          addBubble(BUG_UPLOAD_SUCCESS);
        } catch (error) {
          this.$store.dispatch('removeMessages', 'bug-uploading');
          addBubble(BUG_UPLOAD_FAILED);
        }
      });
      // advanced menu actions
      this.menuService.on('advanced.enter', () => {
        if (!this.isEditable) {
          this.$bus.$emit(bus.SUBTITLE_EDITOR_FOCUS_BY_ENTER);
        }
      });
      this.menuService.on('advanced.prev', () => {
        if (!this.isEditable) {
          this.$bus.$emit(bus.SUBTITLE_EDITOR_SELECT_PREV_SUBTITLE);
        }
      });
      this.menuService.on('advanced.next', () => {
        if (!this.isEditable) {
          this.$bus.$emit(bus.SUBTITLE_EDITOR_SELECT_NEXT_SUBTITLE);
        }
      });
      this.menuService.on('advanced.save', () => {
        if (!this.isEditable) {
          this.saveSubtitle();
        }
      });
      this.menuService.on('advanced.export', () => {
        if (!this.isEditable) {
          this.exportSubtitle();
        }

      });
      this.menuService.on('advanced.undo', () => {
        if (!this.isEditable) {
          this.subtitleEditorUndo();
        }
      });
      this.menuService.on('advanced.redo', () => {
        if (!this.isEditable) {
          this.subtitleEditorRedo();
        }
      });
      this.menuService.on('advanced.back', () => {
        if (!this.isEditable) {
          this.closeProfessional(false);
        }
      });
    },
    getSubName(item: ISubtitleControlListItem) {
      if (item.type === Type.Embedded) {
        return `${this.$t('subtitle.embedded')} ${item.name}`;
      } if (item.type === Type.Modified) {
        return `${this.$t('subtitle.modified')} ${item.name}`;
      }
      return item.name;
    },
    recentSubTmp(item: ISubtitleControlListItem, isFirstSubtitleType: boolean) {
      return {
        id: `${item.id}`,
        enabled: isFirstSubtitleType ? true : this.enabledSecondarySub,
        label: this.getSubName(item, this.list),
        checked: isFirstSubtitleType ? item.id === this.primarySubtitleId : item.id === this.secondarySubtitleId,
        subtitleItem: item,
      };
    },
    recentSubMenu() {
      const submenu: Electron.MenuItemConstructorOptions[] = [];
      const offItem = {
        id: 'off',
        label: this.calculatedNoSub ? this.$t('msg.subtitle.noSubtitle') : this.$t('msg.subtitle.notToShowSubtitle'),
        checked: false,
      }
      submenu.push(offItem);

      this.list.forEach((item: ISubtitleControlListItem, index: number) => {
        submenu.push(this.recentSubTmp(item, true));
      });

      if (this.primarySubtitleId === '') offItem.checked = true;

      return submenu;
    },
    recentSecondarySubMenu() {
      const submenu: Electron.MenuItemConstructorOptions[] = [];
      submenu.push(this.updateSecondarySub);
      submenu.push({
        id: 'menubar.separator',
      });
      const offItem = {
        id: 'off',
        label: this.calculatedNoSub ? this.$t('msg.subtitle.noSubtitle') : this.$t('msg.subtitle.notToShowSubtitle'),
        enabled: this.enabledSecondarySub,
        checked: false,
      }
      submenu.push(offItem);

      this.list.forEach((item: ISubtitleControlListItem, index: number) => {
        submenu.push(this.recentSubTmp(item, false));
      });

      if (this.secondarySubtitleId === '') offItem.checked = true;

      return submenu;
    },
    updateAudioTrackItem(key: number, value: string) {
      return {
        id: `${key}`,
        visible: true,
        type: 'radio',
        label: value,
      };
    },
    updateAudioTrack() {
      const submenu: Electron.MenuItemConstructorOptions[] = [];
      if (this.audioTrackList.length === 1 && this.audioTrackList[0].language === 'und') {
        submenu.splice(0, 1, this.updateAudioTrackItem(0, this.$t('advance.chosenTrack')));
      } else {
        this.audioTrackList.forEach((item: { language: string, name: string }, index: number) => {
          let detail;
          if (item.language === 'und' || item.language === '') {
            detail = `${this.$t('advance.track')} ${index + 1}`;
          } else if (this.audioTrackList.length === 1) {
            detail = `${this.$t('advance.track')} ${index + 1} : ${item.language}`;
          } else {
            detail = `${this.$t('advance.track')} ${index + 1}: ${item.name}`;
          }
          submenu.splice(index, 1, this.updateAudioTrackItem(index, detail));
        });
      }
      return submenu;
    },
    pathProcess(path: string) {
      if (process.platform === 'win32') {
        return path.toString().replace(/^file:\/\/\//, '');
      }
      return path.toString().replace(/^file\/\//, '');
    },
    windowRotate() {
      this.$store.dispatch('windowRotate90Deg');
      if (this.isFullScreen) return;
      const videoSize = [this.winSize[0], this.winSize[1]].reverse();
      const oldRect = this.winPos.concat(this.winSize);
      windowRectService.calculateWindowRect(videoSize, false, oldRect);
    },
    changeWindowSize(key: number) {
      if (!this.originSrc || key === this.sizePercent) {
        return;
      }
      this.$store.dispatch('updateSizePercent', key);
      const availWidth = window.screen.availWidth;
      const availHeight = window.screen.availHeight;
      let videoSize = [this.intrinsicWidth * key, this.intrinsicHeight * key];
      if (key === 0.5) {
        videoSize = [this.intrinsicWidth, this.intrinsicHeight];
        if (this.ratio > 1 && videoSize[0] > availWidth * 0.7) {
          videoSize[0] = availWidth * 0.7;
          videoSize[1] = videoSize[0] / this.ratio;
        } else if (this.ratio <= 1 && videoSize[1] > availHeight * 0.7) {
          videoSize[1] = availHeight * 0.7;
          videoSize[0] = videoSize[1] * this.ratio;
        }
      } else if (key === 3) {
        if (videoSize[0] < availWidth && videoSize[1] < availHeight) {
          videoSize[1] = availHeight;
          videoSize[0] = videoSize[1] * this.ratio;
        }
      }
      const oldRect = this.winPos.concat(this.winSize);
      windowRectService.calculateWindowRect(videoSize, false, oldRect);
    },
    // eslint-disable-next-line complexity
    wheelEventHandler({ x }: { x: number }) {
      if (this.duration && this.wheelDirection === 'horizontal' && !this.playlistDisplayState) {
        const eventName = x < 0 ? 'seek-forward' : 'seek-backward';
        const absX = Math.abs(x);

        let finalSeekSpeed = 0;
        if (absX >= 285) finalSeekSpeed = this.duration;
        else if (absX <= 3) {
          finalSeekSpeed = 0.08;
        } else {
          const maximiumSpeed = this.duration / 50;
          const minimiumSpeed = 1;
          const speed = (this.duration / 5000) * absX;
          if (speed < minimiumSpeed) finalSeekSpeed = 0;
          else if (speed > maximiumSpeed) finalSeekSpeed = maximiumSpeed;
          else finalSeekSpeed = speed;
        }
        this.$bus.$emit(eventName, finalSeekSpeed);
      }
    },
  },
  template: '<App/>',
}).$mount('#app');<|MERGE_RESOLUTION|>--- conflicted
+++ resolved
@@ -1237,15 +1237,12 @@
           });
         }
         try {
-<<<<<<< HEAD
           await report.save();
-=======
           report = await report.save();
           Sentry.withScope((scope) => {
             scope.setExtra('report_id', report.id);
             Sentry.captureMessage('splayer-bug-report');
           });
->>>>>>> 74990a56
           this.$store.dispatch('removeMessages', 'bug-uploading');
           addBubble(BUG_UPLOAD_SUCCESS);
         } catch (error) {
