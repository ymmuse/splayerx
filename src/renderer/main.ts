/* eslint-disable import/first */
// Be sure to call Sentry function as early as possible in the main process
import '../shared/sentry';

import path from 'path';
import fs from 'fs';
import electron from 'electron';
import Vue from 'vue';
import VueI18n from 'vue-i18n';
import axios from 'axios';
import { mapGetters, mapActions, createNamespacedHelpers } from 'vuex';
import uuidv4 from 'uuid/v4';
import osLocale from 'os-locale';
import VueAxios from 'vue-axios';
import { throttle } from 'lodash';
// @ts-ignore
import VueElectronJSONStorage from 'vue-electron-json-storage';
// @ts-ignore
import VueAnalytics from 'vue-analytics';
// @ts-ignore
import VueElectron from 'vue-electron';
// @ts-ignore
import AsyncComputed from 'vue-async-computed';
// @ts-ignore
import { EventEmitter } from 'events';
// @ts-ignore
import App from '@/App.vue';
import router from '@/router';
import store from '@/store';
import messages from '@/locales';
import { windowRectService } from '@/services/window/WindowRectService';
import helpers from '@/helpers';
import { hookVue } from '@/kerning';
import {
  Video as videoActions,
  Subtitle as subtitleActions,
  SubtitleManager as smActions,
  SubtitleManager,
  Browsing as browsingActions,
} from '@/store/actionTypes';
import { log } from '@/libs/Log';
import asyncStorage from '@/helpers/asyncStorage';
import { videodata } from '@/store/video';
import { addBubble } from './helpers/notificationControl';
import { SNAPSHOT_FAILED, SNAPSHOT_SUCCESS, LOAD_SUBVIDEO_FAILED } from './helpers/notificationcodes';
import InputPlugin, { getterTypes as iGT } from '@/plugins/input';
import { VueDevtools } from './plugins/vueDevtools.dev';
import { SubtitleControlListItem, Type } from './interfaces/ISubtitle';
import { getValidVideoRegex, getValidSubtitleRegex } from '../shared/utils';
import MenuService from './services/menu/MenuService';


// causing callbacks-registry.js 404 error. disable temporarily
// require('source-map-support').install();

function getSystemLocale() {
  const { app } = electron.remote;
  let locale = process.platform === 'win32' ? app.getLocale() : osLocale.sync();
  locale = locale.replace('_', '-');
  if (locale === 'zh-TW' || locale === 'zh-HK' || locale === 'zh-Hant') {
    return 'zh-Hant';
  }
  if (locale.startsWith('zh')) {
    return 'zh-Hans';
  }
  return 'en';
}

function getEnvironmentName() {
  if (process.platform === 'darwin') {
    return process.mas ? 'MAS' : 'DMG';
  }
  if (process.platform === 'win32') {
    return process.windowsStore ? 'APPX' : 'EXE';
  }
  return 'Unknown';
}

Vue.config.productionTip = false;
Vue.config.warnHandler = (warn) => {
  log.info('render/main', warn);
};
Vue.config.errorHandler = (err) => {
  log.error('render/main', err);
};
Vue.directive('fade-in', {
  bind(el: HTMLElement, binding: unknown) {
    if (!el) return;
    const { value } = binding as { value: unknown };
    if (value) {
      el.classList.add('fade-in');
      el.classList.remove('fade-out');
    } else {
      el.classList.add('fade-out');
      el.classList.remove('fade-in');
    }
  },
  update(el: HTMLElement, binding) {
    const { oldValue, value } = binding;
    if (oldValue !== value) {
      if (value) {
        el.classList.add('fade-in');
        el.classList.remove('fade-out');
      } else {
        el.classList.add('fade-out');
        el.classList.remove('fade-in');
      }
    }
  },
});

Vue.use(VueElectron);
Vue.use(VueI18n);
Vue.use(VueElectronJSONStorage);
Vue.use(VueAxios, axios);
Vue.use(AsyncComputed);
Vue.use(VueAnalytics, {
  id: (process.env.NODE_ENV === 'production') ? 'UA-2468227-6' : 'UA-2468227-5',
  router,
  set: [
    { field: 'dimension1', value: electron.remote.app.getVersion() },
    { field: 'dimension2', value: getEnvironmentName() },
    { field: 'checkProtocolTask', value: null }, // fix ga not work from file:// url
    { field: 'checkStorageTask', value: null }, // fix ga not work from file:// url
    { field: 'historyImportTask', value: null }, // fix ga not work from file:// url
  ],
});

// Custom plugin area
Vue.use(InputPlugin, {
  namespaced: true,
  mouse: {},
  keyboard: {},
  wheel: {
    phase: true,
    direction: true,
  },
});
// Vue.use(InputPlugin);
// i18n and its plugin
const i18n = new VueI18n({
  locale: getSystemLocale(), // set locale
  fallbackLocale: 'en',
  messages, // set locale messages
});

// Development-only devtools area
// VueDevtools plugin
if (process.env.NODE_ENV === 'development') {
  Vue.use(VueDevtools);
}

Vue.mixin(helpers);

hookVue(Vue);

Vue.prototype.$bus = new Vue(); // Global event bus
Vue.prototype.$event = new EventEmitter();

store.$i18n = i18n;

const { mapGetters: inputMapGetters } = createNamespacedHelpers('InputPlugin');
/* eslint-disable no-new */
new Vue({
  i18n,
  components: { App },
  router,
  store,
  data() {
    return {
      menu: null,
      menuService: null,
      playlistDisplayState: false,
      topOnWindow: false,
      canSendVolumeGa: true,
    };
  },
  computed: {
    ...mapGetters(['volume', 'muted', 'intrinsicWidth', 'intrinsicHeight', 'ratio', 'winAngle', 'winWidth', 'winHeight', 'winPos', 'winSize', 'chosenStyle', 'chosenSize', 'mediaHash', 'list', 'enabledSecondarySub', 'isRefreshing', 'browsingSize', 'pipSize', 'pipPos', 'barrageOpen',
      'primarySubtitleId', 'secondarySubtitleId', 'audioTrackList', 'isFullScreen', 'paused', 'singleCycle', 'isHiddenByBossKey', 'isMinimized', 'isFocused', 'originSrc', 'defaultDir', 'ableToPushCurrentSubtitle', 'displayLanguage', 'calculatedNoSub', 'sizePercent', 'snapshotSavedPath', 'duration', 'reverseScrolling',
    ]),
    ...inputMapGetters({
      wheelDirection: iGT.GET_WHEEL_DIRECTION,
      isWheelEnd: iGT.GET_WHEEL_STOPPED,
    }),
    updateSecondarySub() {
      if (this.enabledSecondarySub) {
        return {
          label: this.$t('msg.subtitle.disabledSecondarySub'),
          id: 'secondarySub',
        };
      }
      return {
        label: this.$t('msg.subtitle.enabledSecondarySub'),
        id: 'secondarySub',
      };
    },
    currentRouteName() {
      return this.$route.name;
    },
  },
  watch: {
    playlistDisplayState(val: boolean) {
      this.menuService.updateMenuItemEnabled('playback.forwardS', !val);
      this.menuService.updateMenuItemEnabled('playback.backwardS', !val);
    },
    displayLanguage(val) {
      if (messages[val]) {
        this.$i18n.locale = val;
      } else {
        console.warn('Invalid displayLanguage', val);
      }
      this.menuService.updateLocale();
    },
    singleCycle(val: boolean) {
      this.menuService.updateMenuItemChecked('playback.singleCycle', val);
    },
    enabledSecondarySub(val) {
      this.list.forEach((item: SubtitleControlListItem) => {
        this.menuService.updateMenuItemEnabled(`subtitle.secondarySubtitle.${item.id}`, val);
      });
      this.menuService.updateMenuItemEnabled('subtitle.secondarySubtitle.secondSub-1', val);
    },
    currentRouteName(val) {
      this.menuService.updateRouteName(val);
      if (val === 'landing-view' || val === 'playing-view') this.menuService.addRecentPlayItems();
      if (val === 'playing-view' && this.topOnWindow) {
        const browserWindow = this.$electron.remote.getCurrentWindow();
        browserWindow.setAlwaysOnTop(true);
        this.menuService.updateMenuItemChecked('window.keepPlayingWindowFront', this.topOnWindow);
      }
    },
    volume(val: number) {
      this.menuService.resolveMute(val <= 0);
    },
    muted(val: boolean) {
      this.menuService.resolveMute(val);
    },
    list(val: SubtitleControlListItem[], oldval: SubtitleControlListItem[]) {
      if (val.length !== oldval.length) {
        this.menuService.addPrimarySub(this.recentSubMenu());
        this.menuService.addSecondarySub(this.recentSecondarySubMenu());

        this.menuService.updateMenuItemEnabled('subtitle.increasePrimarySubtitleDelay', !!this.primarySubtitleId);
        this.menuService.updateMenuItemEnabled('subtitle.decreasePrimarySubtitleDelay', !!this.primarySubtitleId);
        this.menuService.updateMenuItemEnabled('subtitle.increaseSecondarySubtitleDelay', !!this.secondarySubtitleId);
        this.menuService.updateMenuItemEnabled('subtitle.decreaseSecondarySubtitleDelay', !!this.secondarySubtitleId);
        this.menuService.updateMenuItemEnabled('subtitle.uploadSelectedSubtitle', !!this.ableToPushCurrentSubtitle);

        val.forEach((item: SubtitleControlListItem) => {
          if (item.id === this.primarySubtitleId) {
            this.menuService.updateMenuItemChecked(`subtitle.mainSubtitle.${item.id}`, true);
          }
          if (item.id === this.secondarySubtitleId) {
            this.menuService.updateMenuItemChecked(`subtitle.secondarySubtitle.${item.id}`, true);
          }
          this.menuService.updateMenuItemEnabled(`subtitle.secondarySubtitle.${item.id}`, this.enabledSecondarySub);
        });
      }
    },
    primarySubtitleId(id: string) {
      if (this.currentRouteName !== 'playing-view') return;
      this.menuService.updateMenuItemEnabled('subtitle.increasePrimarySubtitleDelay', !!id);
      this.menuService.updateMenuItemEnabled('subtitle.decreasePrimarySubtitleDelay', !!id);
      if (id) {
        this.menuService.updateMenuItemChecked(`subtitle.mainSubtitle.${id}`, true);
      } else if (!id) {
        this.menuService.updateMenuItemChecked('subtitle.mainSubtitle.sub-1', true);
      }
    },
    secondarySubtitleId(id: string) {
      if (this.currentRouteName !== 'playing-view') return;
      this.menuService.updateMenuItemEnabled('subtitle.increaseSecondarySubtitleDelay', !!id);
      this.menuService.updateMenuItemEnabled('subtitle.decreaseSecondarySubtitleDelay', !!id);
      if (id) {
        this.menuService.updateMenuItemChecked(`subtitle.secondarySubtitle.${id}`, true);
      } else if (!id) {
        this.menuService.updateMenuItemChecked('subtitle.secondarySubtitle.secondSub-1', true);
      }
    },
    audioTrackList(val, oldval) {
      if (this.currentRouteName !== 'playing-view') return;
      if (val.length !== oldval.length) {
        this.menuService.addAudioTrack(this.updateAudioTrack());
      }
      this.audioTrackList.forEach((item: Electron.MenuItem, index: number) => {
        if (item.enabled === true) {
          this.menuService.updateMenuItemChecked(`audio.switchAudioTrack.${index}`, true);
        }
      });
    },
    paused(val) {
      const browserWindow = this.$electron.remote.getCurrentWindow();
      if (val && browserWindow.isAlwaysOnTop()) {
        browserWindow.setAlwaysOnTop(false);
      } else if (!val && this.topOnWindow) {
        browserWindow.setAlwaysOnTop(true);
        this.topOnWindow = true;
      }
      this.menuService.updatePaused(val);
    },
    ableToPushCurrentSubtitle(val) {
      this.menuService.updateMenuItemEnabled('subtitle.uploadSelectedSubtitle', val);
    },
    originSrc(newVal) {
      if (newVal && !this.isWheelEnd) {
        this.$off('wheel-event', this.wheelEventHandler);
        this.isWheelEndWatcher = this.$watch('isWheelEnd', (newVal: boolean) => {
          if (newVal) {
            this.isWheelEndWatcher(); // cancel the isWheelEnd watcher
            this.$on('wheel-event', this.wheelEventHandler); // reset the wheel-event handler
          }
        });
      }
    },
  },
  created() {
    this.$store.commit('getLocalPreference');
    if (this.displayLanguage && messages[this.displayLanguage]) {
      this.$i18n.locale = this.displayLanguage;
    }
    asyncStorage.get('preferences').then((data) => {
      if (data.privacyAgreement === undefined) this.$bus.$emit('privacy-confirm');
      if (!data.primaryLanguage) {
        const { app } = this.$electron.remote;
        const locale = process.platform === 'win32' ? app.getLocale() : osLocale.sync();
        if (locale === 'zh_TW' || locale === 'zh_CN') {
          this.$store.dispatch('primaryLanguage', locale.replace('_', '-'));
        } else {
          this.$store.dispatch('primaryLanguage', 'en');
        }
      }
      if (!data.displayLanguage) {
        this.$store.dispatch('displayLanguage', getSystemLocale());
      }
    });
    asyncStorage.get('subtitle-style').then((data) => {
      if (data.chosenStyle) {
        this.updateChosenStyle(data.chosenStyle);
      }
      if (data.chosenSize) {
        this.updateChosenSize(data.chosenSize);
      }
      this.updateEnabledSecondarySub(!!data.enabledSecondarySub);
    });
    asyncStorage.get('playback-states').then((data) => {
      if (data.volume) {
        this.$store.dispatch(videoActions.VOLUME_UPDATE, data.volume * 100);
      }
      if (data.muted) {
        this.$store.dispatch(videoActions.MUTED_UPDATE, data.muted);
      }
    });
    asyncStorage.get('browsing').then((data) => {
      this.$store.dispatch('updateBrowsingSize', data.browsingSize || this.browsingSize);
      this.$store.dispatch('updatePipSize', data.pipSize || this.pipSize);
      this.$store.dispatch('updatePipPos', data.pipPos || this.pipPos);
      this.$store.dispatch('updateBrowsingPos', data.browsingPos || [0, 0]);
      this.updateBarrageOpen(data.barrageOpen || this.barrageOpen);
    });
    this.$bus.$on('delete-file', () => {
      this.refreshMenu();
    });
    this.$event.on('playlist-display-state', (e: boolean) => {
      this.playlistDisplayState = e;
    });
  },
<<<<<<< HEAD
=======
  methods: {
    ...mapActions({
      updateSubDelay: subtitleActions.UPDATE_SUBTITLE_DELAY,
      updateChosenStyle: subtitleActions.UPDATE_SUBTITLE_STYLE,
      updateChosenSize: subtitleActions.UPDATE_SUBTITLE_SIZE,
      updateEnabledSecondarySub: subtitleActions.UPDATE_ENABLED_SECONDARY_SUBTITLE,
      changeFirstSubtitle: smActions.changePrimarySubtitle,
      changeSecondarySubtitle: smActions.changeSecondarySubtitle,
      refreshSubtitles: smActions.refreshSubtitles,
      addLocalSubtitlesWithSelect: smActions.addLocalSubtitlesWithSelect,
      updateSubtitleType: subtitleActions.UPDATE_SUBTITLE_TYPE,
      updateSubSettingsType: subtitleActions.UPDATE_SUBTITLE_SETTINGS_TYPE,
      changePrimarySubDelay: SubtitleManager.alterPrimaryDelay,
      changeSecondarySubDelay: SubtitleManager.alterSecondaryDelay,
      updateBarrageOpen: browsingActions.UPDATE_BARRAGE_OPEN,
    }),
    /**
     * @description 找到所有menu,禁用调.目前就两层循环，如果出现孙子menu，需要再嵌套一层循环
     * @author tanghaixiang@xindong.com
     * @date 2019-02-13
     * @param {Electron.MenuItemConstructorOptions} item
     */
    disableMenus(item: Electron.MenuItemConstructorOptions) {
      if (!this.menuOperationLock && item && item.label) {
        item.enabled = false;
        item.submenu && (item.submenu as Electron.Menu).items.forEach((e) => {
          // this.disableMenus(e);
          if (!this.menuOperationLock && e && e.label) {
            e.enabled = false;
            e.submenu && e.submenu.items.forEach((e) => {
              if (!this.menuOperationLock && e && e.label) {
                e.enabled = false;
              }
            });
          }
        });
      }
    },
    createMenu() {
      const { Menu, app, dialog } = this.$electron.remote;
      const template: Electron.MenuItemConstructorOptions[] = [
        // menu.file
        {
          label: this.$t('msg.file.name'),
          id: 'file',
          submenu: [
            {
              label: this.$t('msg.file.open'),
              accelerator: 'CmdOrCtrl+O',
              click: () => {
                if (this.defaultDir) {
                  this.openFilesByDialog();
                } else {
                  const defaultPath = process.platform === 'darwin' ? app.getPath('home') : app.getPath('desktop');
                  this.$store.dispatch('UPDATE_DEFAULT_DIR', defaultPath);
                  this.openFilesByDialog({ defaultPath });
                }
              },
            },
            // {
            //   label: this.$t('msg.file.openURL'),
            //   accelerator: 'CmdOrCtrl+U',
            //   click: () => {
            //     // TODO: openURL.click
            //   },
            //   enabled: false,
            // },
            { type: 'separator' },
            {
              label: this.$t('msg.file.copy'),
              accelerator: 'CmdOrCtrl+C',
              // @ts-ignore
              selector: 'copy:',
            },
            {
              label: this.$t('msg.file.paste'),
              accelerator: 'CmdOrCtrl+V',
              selector: 'paste:',
            },
            { type: 'separator' },
            {
              label: this.$t('msg.file.clearHistory'),
              click: () => {
                this.infoDB.clearAll();
                app.clearRecentDocuments();
                this.$bus.$emit('clean-landingViewItems');
                this.refreshMenu();
              },
            },
            { type: 'separator' },
            {
              label: this.$t('msg.file.closeWindow'),
              role: 'close',
            },
          ],
        },
        // menu.playback
        {
          label: this.$t('msg.playback.name'),
          id: 'playback',
          submenu: [
            {
              id: 'KeyboardRight',
              label: this.$t('msg.playback.forwardS'),
              accelerator: 'Right',
              enabled: !this.playlistDisplayState,
              click: () => {
                this.$bus.$emit('seek', videodata.time + 5);
              },
            },
            {
              id: 'KeyboardLeft',
              label: this.$t('msg.playback.backwardS'),
              accelerator: 'Left',
              enabled: !this.playlistDisplayState,
              click: () => {
                this.$bus.$emit('seek', videodata.time - 5);
              },
            },
            { type: 'separator' },
            {
              label: this.$t('msg.playback.increasePlaybackSpeed'),
              accelerator: ']',
              click: () => {
                this.$store.dispatch(videoActions.INCREASE_RATE);
              },
            },
            {
              label: this.$t('msg.playback.decreasePlaybackSpeed'),
              accelerator: '[',
              click: () => {
                this.$store.dispatch(videoActions.DECREASE_RATE);
              },
            },
            {
              label: this.$t('msg.playback.resetSpeed'),
              accelerator: '\\',
              click: () => {
                this.$store.dispatch(videoActions.CHANGE_RATE, 1);
              },
            },
            { type: 'separator' },
            {
              label: this.$t('msg.playback.previousVideo'),
              accelerator: 'CmdOrCtrl+Left',
              click: () => {
                this.$bus.$emit('previous-video');
              },
            },
            {
              label: this.$t('msg.playback.nextVideo'),
              accelerator: 'CmdOrCtrl+Right',
              click: () => {
                this.$bus.$emit('next-video');
              },
            },
            { type: 'separator' },
            {
              label: this.$t('msg.playback.singleCycle'),
              type: 'checkbox',
              id: 'singleCycle',
              checked: this.singleCycle,
              click: () => {
                if (this.singleCycle) {
                  this.$store.dispatch('notSingleCycle');
                } else {
                  this.$store.dispatch('singleCycle');
                }
              },
            },
            { type: 'separator' },
            {
              label: this.$t('msg.playback.snapShot'),
              accelerator: 'CmdOrCtrl+Shift+S',
              click: () => {
                if (!this.paused) {
                  this.$bus.$emit('toggle-playback');
                }
                const options = { types: ['window'], thumbnailSize: { width: this.winWidth, height: this.winHeight } };
                electron.desktopCapturer.getSources(options, (error, sources) => {
                  if (error) {
                    log.info('render/main', 'Snapshot failed .');
                    addBubble(SNAPSHOT_FAILED);
                  }
                  sources.forEach((source) => {
                    if (source.name === 'SPlayer') {
                      const date = new Date();
                      const imgName = `SPlayer-${date.getFullYear()}.${date.getMonth() + 1}.${date.getDate()}-${date.getHours()}.${date.getMinutes()}.${date.getSeconds()}.png`;
                      const screenshotPath = path.join(
                        this.snapshotSavedPath ? this.snapshotSavedPath : app.getPath('desktop'),
                        imgName,
                      );
                      fs.writeFile(screenshotPath, source.thumbnail.toPNG(), (error) => {
                        if (error) {
                          if (error.message.includes('operation not permitted')) {
                            this.chooseSnapshotFolder(
                              imgName,
                              {
                                name: imgName,
                                buffer: source.thumbnail.toPNG(),
                                defaultFolder: this.snapshotSavedPath,
                              },
                            );
                          } else {
                            log.info('render/main', 'Snapshot failed .');
                            addBubble(SNAPSHOT_FAILED);
                          }
                        } else {
                          log.info('render/main', 'Snapshot success .');
                          addBubble(SNAPSHOT_SUCCESS);
                        }
                      });
                    }
                  });
                });
              },
            },
            // { type: 'separator' },
            // { label: this.$t('msg.playback.captureScreen'), enabled: false },
            // { label: this.$t('msg.playback.captureVideoClip'), enabled: false },
          ],
        },
        // menu.audio
        {
          label: this.$t('msg.audio.name'),
          id: 'audio',
          submenu: [
            {
              label: this.$t('msg.audio.mute'),
              type: 'checkbox',
              accelerator: 'M',
              id: 'mute',
              click: () => {
                this.$bus.$emit('toggle-muted');
              },
            },
            { type: 'separator' },
            // { label: this.$t('msg.audio.increaseAudioDelay'), enabled: false },
            // { label: this.$t('msg.audio.decreaseAudioDelay'), enabled: false },
            // { type: 'separator' },
          ],
        },
        // menu.subtitle
        {
          label: this.$t('msg.subtitle.name'),
          id: 'subtitle',
          submenu: [
            {
              label: this.$t('msg.subtitle.AITranslation'),
              click: () => {
                if (!this.isRefreshing) {
                  this.refreshSubtitles();
                }
              },
            },
            {
              label: this.$t('msg.subtitle.loadSubtitleFile'),
              click: () => {
                const { remote } = this.$electron;
                const browserWindow = remote.BrowserWindow;
                const focusWindow = browserWindow.getFocusedWindow();
                const VALID_EXTENSION = ['ass', 'srt', 'vtt'];

                dialog.showOpenDialog(focusWindow, {
                  title: 'Open Dialog',
                  defaultPath: path.dirname(this.originSrc),
                  filters: [{
                    name: 'Subtitle Files',
                    extensions: VALID_EXTENSION,
                  }],
                  properties: ['openFile'],
                }, (item: string[]) => {
                  if (item) {
                    this.$bus.$emit('add-subtitles', [{ src: item[0], type: 'local' }]);
                  }
                });
              },
            },
            { type: 'separator' },
            // {
            //   label: this.$t('msg.subtitle.secondarySubtitle'),
            //   enabled: false,
            // },
            { type: 'separator' },
            {
              label: this.$t('advance.subMenu'),
              click: () => {
                this.$bus.$emit('show-subtitle-settings');
              },
            },
            {
              label: this.$t('advance.subDelay'),
              submenu: [
                {
                  label: this.$t('msg.subtitle.increasePrimarySubtitleDelay'),
                  id: 'increasePrimarySubDelay',
                  accelerator: 'CmdOrCtrl+\'',
                  click: () => {
                    this.updateSubSettingsType(true);
                    this.changePrimarySubDelay(0.1);
                  },
                },
                {
                  label: this.$t('msg.subtitle.decreasePrimarySubtitleDelay'),
                  id: 'decreasePrimarySubDelay',
                  accelerator: 'CmdOrCtrl+;',
                  click: () => {
                    this.updateSubSettingsType(true);
                    this.changePrimarySubDelay(-0.1);
                  },
                },
                { type: 'separator' },
                {
                  label: this.$t('msg.subtitle.increaseSecondarySubtitleDelay'),
                  id: 'increaseSecondarySubDelay',
                  click: () => {
                    this.updateSubSettingsType(false);
                    this.changeSecondarySubDelay(0.1);
                  },
                },
                {
                  label: this.$t('msg.subtitle.decreaseSecondarySubtitleDelay'),
                  id: 'decreaseSecondarySubDelay',
                  click: () => {
                    this.updateSubSettingsType(false);
                    this.changeSecondarySubDelay(-0.1);
                  },
                },
              ],
            },
            { type: 'separator' },
            {
              label: this.$t('msg.subtitle.uploadSelectedSubtitle'),
              id: 'uploadSelectedSubtitle',
              click: () => this.$store.dispatch(SubtitleManager.manualUploadAllSubtitles),
            },
          ],
        },
        // menu.window
        {
          label: this.$t('msg.window.name'),
          id: 'window',
          submenu: [
            {
              label: this.$t('msg.playback.keepPlayingWindowFront'),
              type: 'checkbox',
              id: 'windowFront',
              click: (menuItem, browserWindow) => {
                if (browserWindow.isAlwaysOnTop()) {
                  browserWindow.setAlwaysOnTop(false);
                  menuItem.checked = false;
                  this.topOnWindow = false;
                } else {
                  browserWindow.setAlwaysOnTop(true);
                  menuItem.checked = true;
                  this.topOnWindow = true;
                }
              },
            },
            { type: 'separator' },
            {
              label: this.$t('msg.window.minimize'),
              role: 'minimize',
            },
            { type: 'separator' },
            {
              label: this.$t('msg.window.halfSize'),
              id: 'windowResize1',
              checked: false,
              accelerator: 'CmdOrCtrl+0',
              click: () => {
                this.changeWindowSize(0.5);
              },
            },
            {
              label: this.$t('msg.window.originSize'),
              id: 'windowResize2',
              checked: true,
              accelerator: 'CmdOrCtrl+1',
              click: () => {
                this.changeWindowSize(1);
              },
            },
            {
              label: this.$t('msg.window.doubleSize'),
              id: 'windowResize3',
              checked: false,
              accelerator: 'CmdOrCtrl+2',
              click: () => {
                this.changeWindowSize(2);
              },
            },
            {
              label: this.$t('msg.window.maxmize'),
              id: 'windowResize4',
              checked: false,
              accelerator: 'CmdOrCtrl+3',
              click: () => {
                this.changeWindowSize(3);
              },
            },
            { type: 'separator' },
            {
              label: this.$t('msg.playback.windowRotate'),
              id: 'windowRotate',
              accelerator: 'CmdOrCtrl+L',
              click: () => {
                this.windowRotate();
              },
            },
            { type: 'separator' },
            {
              label: this.$t('msg.window.bossKey'),
              accelerator: 'CmdOrCtrl+`',
              click: () => {
                this.$electron.ipcRenderer.send('bossKey');
              },
            },
            { type: 'separator' },
            {
              label: this.$t('msg.window.backToLandingView'),
              id: 'backToLandingView',
              accelerator: 'CmdOrCtrl+E',
              click: () => {
                this.$bus.$emit('back-to-landingview');
              },
            },
          ],
        },
        // menu.help
        {
          label: this.$t('msg.help.name'),
          role: 'help',
          submenu: [
            {
              label: this.$t('msg.splayerx.feedback'),
              click: () => {
                this.$electron.shell.openExternal('https://feedback.splayer.org');
              },
            },
            {
              label: this.$t('msg.splayerx.homepage'),
              click: () => {
                this.$electron.shell.openExternal('https://beta.splayer.org');
              },
            },
            {
              label: this.$t('msg.help.shortCuts'),
              click: () => {
                this.$electron.shell.openExternal('https://github.com/chiflix/splayerx/wiki/SPlayer-Shortcuts-List');
              },
            },
          ],
        },
      ];

      if (!process.mas) {
        const helpMenu = template[template.length - 1]
          .submenu as electron.MenuItemConstructorOptions[];
        helpMenu.push({
          label: this.$t('msg.help.crashReportLocation'),
          click: () => {
            const { remote } = this.$electron;
            let location = remote.crashReporter.getCrashesDirectory();
            if (!location) location = path.join(remote.app.getPath('temp'), `${remote.app.getName()} Crashes`);
            if (fs.existsSync(location)) {
              remote.shell.openItem(location);
            } else {
              remote.dialog.showMessageBox(remote.getCurrentWindow(), {
                message: this.$t('msg.help.crashReportNotAvailable'),
              });
            }
          },
        });
      }

      return this.updateRecentPlay().then((result: Electron.MenuItemConstructorOptions) => {
        // menu.file add "open recent"
        (template[3].submenu as Electron.MenuItemConstructorOptions[])
          .splice(3, 0, this.recentSubMenu());
        (template[3].submenu as Electron.MenuItemConstructorOptions[])
          .splice(4, 0, this.recentSecondarySubMenu());
        (template[1].submenu as Electron.MenuItemConstructorOptions[])
          .splice(0, 0, this.updatePlayOrPause);
        (template[4].submenu as Electron.MenuItemConstructorOptions[])
          .splice(2, 0, this.updateFullScreen);
        (template[2].submenu as Electron.MenuItemConstructorOptions[])
          .splice(7, 0, this.updateAudioTrack());
        (template[0].submenu as Electron.MenuItemConstructorOptions[])
          .splice(1, 0, result);
        // menu.about
        if (process.platform === 'darwin') {
          (template[2].submenu as Electron.MenuItemConstructorOptions[])
            .splice(0, 0, ...this.darwinVolume);
          (template[1].submenu as Electron.MenuItemConstructorOptions[])
            .splice(3, 0, ...this.darwinPlayback);
          template.unshift({
            label: app.getName(),
            submenu: [
              {
                label: this.$t('msg.splayerx.about'),
                click: () => {
                  this.$electron.ipcRenderer.send('add-windows-about');
                },
              },
              { type: 'separator' },
              {
                label: this.$t('msg.splayerx.preferences'),
                id: 'preference',
                enabled: true,
                accelerator: 'Cmd+,',
                click: () => {
                  this.$electron.ipcRenderer.send('add-preference');
                },
              },
              { type: 'separator' },
              {
                label: this.$t('msg.splayerx.hide'),
                role: 'hide',
              },
              {
                label: this.$t('msg.splayerx.hideOthers'),
                role: 'hideothers',
              },
              {
                label: this.$t('msg.splayerx.showAll'),
                role: 'unhide',
              },
              { type: 'separator' },
              {
                label: this.$t('msg.splayerx.quit'),
                role: 'quit',
              },
            ],
          });
        }
        if (process.platform === 'win32') {
          (template[2].submenu as Electron.MenuItemConstructorOptions[])
            .splice(0, 0, ...this.winVolume);
          (template[1].submenu as Electron.MenuItemConstructorOptions[])
            .splice(3, 0, ...this.winPlayback);
          const file = template.shift();
          if (file && file.submenu) {
            const winFile = (file.submenu as Electron.MenuItemConstructorOptions[]).slice(0, 3);
            (winFile[1].submenu as Electron.MenuItemConstructorOptions[])
              .unshift(
                (file.submenu as Electron.MenuItemConstructorOptions[])[3],
                (file.submenu as Electron.MenuItemConstructorOptions[])[2],
              );
            winFile.push(
              (file.submenu as Electron.MenuItemConstructorOptions[])[5],
              (file.submenu as Electron.MenuItemConstructorOptions[])[4],
            );
            winFile.reverse().forEach((menuItem) => {
              template.unshift(menuItem);
            });
          }
          template.splice(4, 0, {
            label: this.$t('msg.splayerx.preferences'),
            id: 'preference',
            enabled: true,
            accelerator: 'Ctrl+,',
            click: () => {
              this.$electron.ipcRenderer.send('add-preference');
            },
          });
          (template[9].submenu as Electron.MenuItemConstructorOptions[]).unshift(
            {
              label: this.$t('msg.splayerx.about'),
              role: 'about',
              click: () => {
                this.$electron.ipcRenderer.send('add-windows-about');
              },
            },
            { type: 'separator' },
          );
          template.push({
            label: this.$t('msg.splayerx.quit'),
            accelerator: 'Ctrl+q',
            click: () => {
              this.$electron.remote.app.quit();
            },
          });
        }
        return template;
      }).then((result: Electron.MenuItemConstructorOptions[]) => {
        this.menu = Menu.buildFromTemplate(result);
        Menu.setApplicationMenu(this.menu);
      }).then(() => {
        if (!this.menu) return;
        this.menuStateControl(this.currentRouteName);

        this.menu.getMenuItemById('increasePrimarySubDelay').enabled = !!this.primarySubtitleId;
        this.menu.getMenuItemById('decreasePrimarySubDelay').enabled = !!this.primarySubtitleId;
        this.menu.getMenuItemById('increaseSecondarySubDelay').enabled = !!this.secondarySubtitleId;
        this.menu.getMenuItemById('decreaseSecondarySubDelay').enabled = !!this.secondarySubtitleId;
        this.menu.getMenuItemById('uploadSelectedSubtitle').enabled = this.ableToPushCurrentSubtitle;

        this.audioTrackList.forEach((item: Electron.MenuItem, index: number) => {
          if (item.enabled === true) {
            this.menu.getMenuItemById(`track${index}`).checked = true;
          }
        });
        this.menu.getMenuItemById('windowFront').checked = this.topOnWindow;
        this.list.forEach((item: SubtitleControlListItem) => {
          if (item.id === this.primarySubtitleId && this.menu.getMenuItemById(`sub${item.id}`)) {
            this.menu.getMenuItemById(`sub${item.id}`).checked = true;
          }
          if (item.id === this.secondarySubtitleId && this.menu.getMenuItemById(`secondSub${item.id}`)) {
            this.menu.getMenuItemById(`secondSub${item.id}`).checked = true;
          }
          this.menu.getMenuItemById(`secondSub${item.id}`).enabled = this.enabledSecondarySub;
        });
        this.menu.getMenuItemById('secondSub-1').enabled = this.enabledSecondarySub;
        this.menuOperationLock = false;
      })
        .catch((err: Error) => {
          this.menuOperationLock = false;
          log.error('render/main', err);
        });
    },
    updateRecentItem(key: string, value: { label: string, path: string }) {
      return {
        id: key,
        visible: true,
        type: 'radio',
        label: value.label,
        click: () => {
          this.openVideoFile(value.path);
        },
      };
    },
    getSubName(item: SubtitleControlListItem) {
      if (item.type === Type.Embedded) {
        return `${this.$t('subtitle.embedded')} ${item.name}`;
      }
      return item.name;
    },
    recentSubTmp(item: SubtitleControlListItem, isFirstSubtitleType: boolean) {
      return {
        id: isFirstSubtitleType ? `sub${item.id}` : `secondSub${item.id}`,
        visible: true,
        type: 'radio',
        label: this.getSubName(item, this.list),
        click: () => {
          this.updateSubtitleType(isFirstSubtitleType);
          if (isFirstSubtitleType) {
            this.changeFirstSubtitle(item.id);
            if (this.menu && this.menu.getMenuItemById(`secondSub${item.id}`)) {
              this.menu.getMenuItemById(`secondSub${item.id}`).checked = false;
              this.menu.getMenuItemById('secondSub-1').checked = true;
            }
          } else {
            this.changeSecondarySubtitle(item.id);
            if (this.menu && this.menu.getMenuItemById(`sub${item.id}`)) {
              this.menu.getMenuItemById(`sub${item.id}`).checked = false;
              this.menu.getMenuItemById('sub-1').checked = true;
            }
          }
        },
      };
    },
    recentSubMenu() {
      const tmp: Electron.MenuItemConstructorOptions = {
        label: this.$t('msg.subtitle.mainSubtitle'),
        id: 'main-subtitle',
        submenu: [1, 2, 3, 4, 5, 6, 7, 8, 9].map(index => ({
          id: `sub${index - 2}`,
          visible: false,
          label: '',
        })),
      };
      (tmp.submenu as Electron.MenuItemConstructorOptions[]).splice(0, 1, {
        id: 'sub-1',
        visible: true,
        type: 'radio',
        label: this.calculatedNoSub ? this.$t('msg.subtitle.noSubtitle') : this.$t('msg.subtitle.notToShowSubtitle'),
        click: () => {
          this.changeFirstSubtitle('');
        },
      });
      this.list.forEach((item: SubtitleControlListItem, index: number) => {
        (tmp.submenu as Electron.MenuItemConstructorOptions[])
          .splice(index + 1, 1, this.recentSubTmp(item, true));
      });
      return tmp;
    },
    recentSecondarySubMenu() {
      const tmp: Electron.MenuItemConstructorOptions = {
        label: this.$t('msg.subtitle.secondarySubtitle'),
        id: 'secondary-subtitle',
        submenu: [1, 2, 3, 4, 5, 6, 7, 8, 9].map(index => ({
          id: `secondSub${index - 2}`,
          visible: false,
          label: '',
        })),
      };
      const submenu = tmp.submenu as Electron.MenuItemConstructorOptions[];
      submenu.splice(0, 1, this.updateSecondarySub);
      submenu.splice(1, 1, {
        type: 'separator',
      });
      submenu.splice(2, 1, {
        id: 'secondSub-1',
        visible: true,
        type: 'radio',
        label: this.calculatedNoSub ? this.$t('msg.subtitle.noSubtitle') : this.$t('msg.subtitle.notToShowSubtitle'),
        click: () => {
          this.changeSecondarySubtitle('');
        },
      });
      this.list.forEach((item: SubtitleControlListItem, index: number) => {
        submenu.splice(index + 3, 1, this.recentSubTmp(item, false));
      });
      return tmp;
    },
    updateAudioTrackItem(key: number, value: string) {
      return {
        id: `track${key}`,
        visible: true,
        type: 'radio',
        label: value,
        click: () => {
          this.$bus.$emit('switch-audio-track', key);
        },
      };
    },
    updateAudioTrack() {
      const tmp = {
        label: this.$t('msg.audio.switchAudioTrack'),
        id: 'audio-track',
        submenu: [] as Electron.MenuItemConstructorOptions[],
      };
      if (this.audioTrackList.length === 1 && this.audioTrackList[0].language === 'und') {
        tmp.submenu.splice(0, 1, this.updateAudioTrackItem(0, this.$t('advance.chosenTrack')));
      } else {
        this.audioTrackList.forEach((item: { language: string, name: string }, index: number) => {
          let detail;
          if (item.language === 'und' || item.language === '') {
            detail = `${this.$t('advance.track')} ${index + 1}`;
          } else if (this.audioTrackList.length === 1) {
            detail = `${this.$t('advance.track')} ${index + 1} : ${item.language}`;
          } else {
            detail = `${this.$t('advance.track')} ${index + 1}: ${item.name}`;
          }
          tmp.submenu.splice(index, 1, this.updateAudioTrackItem(index, detail));
        });
      }
      return tmp;
    },
    pathProcess(path: string) {
      if (process.platform === 'win32') {
        return path.toString().replace(/^file:\/\/\//, '');
      }
      return path.toString().replace(/^file\/\//, '');
    },
    updateRecentPlay() {
      const recentMenuTemplate = {
        label: this.$t('msg.file.openRecent'),
        id: 'recent-play',
        submenu: [1, 2, 3, 4, 5, 6, 7, 8, 9].map(index => ({
          id: `recent-${index}`,
          visible: false,
          label: '',
        })),
      };
      return this.infoDB.sortedResult('recent-played', 'lastOpened', 'prev').then(async (playlists: PlaylistItem[]) => {
        const data = [];
        /* eslint-disable */
        for (const playlist of playlists) {
          const mediaItem = await this.infoDB.get('media-item', playlist.items[playlist.playedIndex]);
          data.push(mediaItem);
        }
        // let menuRecentData: Map<string, any> = new Map();
        const menuRecentData: Map<string, any> = this.processRecentPlay(data) || new Map();
        recentMenuTemplate.submenu.forEach((element, index) => {
          const value = menuRecentData.get(element.id);
          if (value.label !== '') {
            recentMenuTemplate.submenu
              .splice(index, 1, this.updateRecentItem(element.id, value));
          }
        });
        return recentMenuTemplate;
      }).catch(() => recentMenuTemplate);
    },
    menuStateControl(routeName: string) {
      const inPlayingView = routeName === 'playing-view';
      const inBrowsingView = routeName === 'browsing-view';
      const inWelcomeView = routeName === 'welcome-view' || routeName === 'language-setting';
      if (!this.menu) return;
      let menuItem;
      menuItem = this.menu.getMenuItemById('playback');
      if (menuItem) {
        menuItem.submenu.items.forEach((item: any) => {
          item.enabled = inPlayingView;
        });
      }
      menuItem = this.menu.getMenuItemById('audio');
      if (menuItem) {
        menuItem.submenu.items.forEach((item: any) => {
          item.enabled = inPlayingView;
        });
      }
      menuItem = this.menu.getMenuItemById('subtitle');
      if (menuItem) {
        menuItem.submenu.items.forEach((item: any) => {
          item.submenu && item.submenu.items.forEach((item: any) => {
            item.enabled = inPlayingView;
          });
          item.enabled = inPlayingView;
        });
      }
      menuItem = this.menu.getMenuItemById('window');
      if (menuItem) {
        menuItem.submenu.items.forEach((item: any) => {
          item.enabled = !inWelcomeView;
        });
      }
      menuItem = this.menu.getMenuItemById('file');
      if (menuItem) {
        menuItem.submenu.items.forEach((item: any) => {
          item.enabled = !inWelcomeView;
        });
      }
      this.menu.getMenuItemById('preference').enabled = !inWelcomeView;
      this.menu.getMenuItemById('windowResize1').enabled = inPlayingView;
      this.menu.getMenuItemById('windowResize2').enabled = inPlayingView;
      this.menu.getMenuItemById('windowResize3').enabled = inPlayingView;
      this.menu.getMenuItemById('windowResize4').enabled = inPlayingView;
      this.menu.getMenuItemById('backToLandingView').enabled = inPlayingView || inBrowsingView;
      // windowRotate 菜单状态随着路由状态一起变
      this.menu.getMenuItemById('windowRotate').enabled = inPlayingView;
    },
    processRecentPlay(recentPlayData: Array<any>) {
      const menuRecentData = new Map([
        ['recent-1', {
          label: '',
          path: '',
          visible: false,
        }],
        ['recent-2', {
          label: '',
          path: '',
          visible: false,
        }],
        ['recent-3', {
          label: '',
          path: '',
          visible: false,
        }],
        ['recent-4', {
          label: '',
          path: '',
          visible: false,
        }],
        ['recent-5', {
          label: '',
          path: '',
          visible: false,
        }],
        ['recent-6', {
          label: '',
          path: '',
          visible: false,
        }],
        ['recent-7', {
          label: '',
          path: '',
          visible: false,
        }],
        ['recent-8', {
          label: '',
          path: '',
          visible: false,
        }],
        ['recent-9', {
          label: '',
          path: '',
          visible: false,
        }],
      ]);
      for (let i = 1; i <= recentPlayData.length; i += 1) {
        menuRecentData.set(`recent-${i}`, {
          label: this.pathProcess(recentPlayData[i - 1].path.split('/').reverse()[0]),
          path: recentPlayData[i - 1].path,
          visible: true,
        });
      }
      return menuRecentData;
    },
    async refreshMenu() {
      this.menuOperationLock = true;
      const menu = this.$electron.remote.Menu.getApplicationMenu();
      if (menu) menu.clear();
      await this.createMenu();
    },
    windowRotate() {
      this.$store.dispatch('windowRotate90Deg');
      if (this.isFullScreen) return;
      const videoSize = [this.winSize[0], this.winSize[1]].reverse();
      const oldRect = this.winPos.concat(this.winSize);
      windowRectService.calculateWindowRect(videoSize, false, oldRect);
    },
    changeWindowSize(key: number) {
      if (!this.originSrc || key === this.sizePercent) {
        return;
      }
      this.$store.dispatch('updateSizePercent', key);
      const availWidth = window.screen.availWidth;
      const availHeight = window.screen.availHeight;
      const videoSize = [this.intrinsicWidth * key, this.intrinsicHeight * key];
      if (key === 3) {
        if (videoSize[0] < availWidth && videoSize[1] < availHeight) {
          videoSize[1] = availHeight;
          videoSize[0] = videoSize[1] * this.ratio;
        }
      }
      const oldRect = this.winPos.concat(this.winSize);
      windowRectService.calculateWindowRect(videoSize, false, oldRect);
    },
    // eslint-disable-next-line complexity
    wheelEventHandler({ x }: { x: number }) {
      if (this.duration && this.wheelDirection === 'horizontal' && !this.playlistDisplayState) {
        const eventName = x < 0 ? 'seek-forward' : 'seek-backward';
        const absX = Math.abs(x);

        let finalSeekSpeed = 0;
        if (absX >= 285) finalSeekSpeed = this.duration;
        else if (absX <= 3) {
          finalSeekSpeed = 0.08;
        } else {
          const maximiumSpeed = this.duration / 50;
          const minimiumSpeed = 1;
          const speed = (this.duration / 5000) * absX;
          if (speed < minimiumSpeed) finalSeekSpeed = 0;
          else if (speed > maximiumSpeed) finalSeekSpeed = maximiumSpeed;
          else finalSeekSpeed = speed;
        }
        this.$bus.$emit(eventName, finalSeekSpeed);
      }
    },
  },
>>>>>>> a8f90557
  mounted() {
    // https://github.com/electron/electron/issues/3609
    // Disable Zooming
    this.$electron.webFrame.setVisualZoomLevelLimits(1, 1);
    this.menuService = new MenuService();
    this.menuService.updateRouteName(this.currentRouteName);
    this.registeMenuActions();
    this.initializeMenuSettings();
    this.$bus.$on('new-file-open', this.refreshMenu);
    // TODO: Setup user identity
    this.$storage.get('user-uuid', (err: Error, userUUID: string) => {
      if (err || Object.keys(userUUID).length === 0) {
        err && log.error('render/main', err);
        userUUID = uuidv4();
        this.$storage.set('user-uuid', userUUID);
      }

      Vue.axios.defaults.headers.common['X-Application-Token'] = userUUID;

      // set userUUID to google analytics uid
      this.$ga && this.$ga.set('userId', userUUID);
    });
    this.$on('wheel-event', this.wheelEventHandler);

    window.addEventListener('resize', throttle(() => {
      this.$store.commit('windowSize', this.$electron.remote.getCurrentWindow().getSize());
    }, 100));

    window.addEventListener('DOMContentLoaded', () => {
      this.$store.commit('windowSize', this.$electron.remote.getCurrentWindow().getSize());
    });

    window.addEventListener('mousedown', (e) => {
      if (e.button === 2 && process.platform === 'win32') {
        this.menuService.popupWinMenu();
      }
    });
    window.addEventListener('keydown', (e) => {
      switch (e.keyCode) {
        case 27:
          if (this.isFullScreen && !this.playlistDisplayState) {
            e.preventDefault();
            this.$bus.$emit('off-fullscreen');
            this.$electron.ipcRenderer.send('callMainWindowMethod', 'setFullScreen', [false]);
          }
          break;
        case 219:
          e.preventDefault();
          this.$store.dispatch(videoActions.DECREASE_RATE);
          break;
        case 220:
          e.preventDefault();
          this.$store.dispatch(videoActions.CHANGE_RATE, 1);
          break;
        case 221:
          e.preventDefault();
          this.$store.dispatch(videoActions.INCREASE_RATE);
          break;
<<<<<<< HEAD
=======
        case 32:
          e.preventDefault();
          this.$bus.$emit('toggle-playback');
          break;
        case 85:
          if (e.metaKey && e.shiftKey) {
            this.$bus.$emit('open-url-show', true);
          }
          break;
>>>>>>> a8f90557
        default:
          break;
      }
    });
    /* eslint-disable */
    window.addEventListener('wheel', (e) => {
      // ctrlKey is the official way of detecting pinch zoom on mac for chrome
      if (!e.ctrlKey) {
        let isAdvanceColumeItem;
        let isSubtitleScrollItem;
        let isAudioTranslateItem;
        const advance = document.querySelector('.mainMenu');
        const audioTranslate = document.querySelector('.audio-translate');
        const subtitle = document.querySelector('.subtitle-scroll-items');
        if (advance) {
          const nodeList = advance.childNodes;
          for (let i = 0; i < nodeList.length; i += 1) {
            isAdvanceColumeItem = nodeList[i].contains(e.target as Node);
            if (isAdvanceColumeItem) break;
          }
        }
        if (audioTranslate) {
          isAudioTranslateItem = audioTranslate.contains(e.target as Node);
          if (!isAudioTranslateItem) {
            const nodeList = audioTranslate.childNodes;
            for (let i = 0; i < nodeList.length; i += 1) {
              isAudioTranslateItem = nodeList[i].contains(e.target as Node);
              if (isAudioTranslateItem) break;
            }
          }
        }
        if (subtitle) {
          const subList = subtitle.childNodes;
          for (let i = 0; i < subList.length; i += 1) {
            isSubtitleScrollItem = subList[i].contains(e.target as Node);
            if (isSubtitleScrollItem) break;
          }
        }
        if (!isAdvanceColumeItem && !isSubtitleScrollItem && !isAudioTranslateItem) {
          if (e.deltaY) {
            if (this.canSendVolumeGa) {
              this.$ga.event('app', 'volume', 'wheel');
              this.canSendVolumeGa = false;
              setTimeout(() => {
                this.canSendVolumeGa = true;
              }, 1000);
            }
            if (this.wheelDirection === 'vertical' || this.playlistDisplayState) {
              let step = Math.abs(e.deltaY) * 0.06;
              // in windows if wheel setting more lines per step, make it limited.
              if (process.platform !== 'darwin' && step > 6) {
                step = 6;
              }
              if (
                (process.platform !== 'darwin' && !this.reverseScrolling) ||
                (process.platform === 'darwin' && this.reverseScrolling)
              ) {
                this.$store.dispatch(
                  e.deltaY < 0 ? videoActions.INCREASE_VOLUME : videoActions.DECREASE_VOLUME,
                  step,
                );
              } else if (
                (process.platform === 'darwin' && !this.reverseScrolling) ||
                (process.platform !== 'darwin' && this.reverseScrolling)
              ) {
                this.$store.dispatch(
                  e.deltaY > 0 ? videoActions.INCREASE_VOLUME : videoActions.DECREASE_VOLUME,
                  step,
                );
              }
            }
          }
        }
      }
    });
    window.addEventListener('wheel', (event) => {
      const { deltaX: x, ctrlKey, target } = event;
      let isAdvanceColumeItem;
      let isSubtitleScrollItem;
      let isAudioTranslateItem;
      const advance = document.querySelector('.mainMenu');
      const audioTranslate = document.querySelector('.audio-translate');
      const subtitle = document.querySelector('.subtitle-scroll-items');
      if (advance) {
        const nodeList = advance.childNodes;
        for (let i = 0; i < nodeList.length; i += 1) {
          isAdvanceColumeItem = nodeList[i].contains(target as Node);
          if (isAdvanceColumeItem) break;
        }
      }
      if (audioTranslate) {
        isAudioTranslateItem = audioTranslate.contains(target as Node);
        if (!isAudioTranslateItem) {
          const nodeList = audioTranslate.childNodes;
          for (let i = 0; i < nodeList.length; i += 1) {
            isAudioTranslateItem = nodeList[i].contains(target as Node);
            if (isAudioTranslateItem) break;
          }
        }
      }
      if (subtitle) {
        const subList = subtitle.childNodes;
        for (let i = 0; i < subList.length; i += 1) {
          isSubtitleScrollItem = subList[i].contains(target as Node);
          if (isSubtitleScrollItem) break;
        }
      }
      if (!ctrlKey && !isAdvanceColumeItem && !isSubtitleScrollItem && !isAudioTranslateItem) {
        this.$emit('wheel-event', { x });
      }
    });
    /* eslint-disable */

    window.addEventListener('drop', (e) => {
      e.preventDefault();
      this.$bus.$emit('drop');
      this.$store.commit('source', 'drop');
      const files = Array.prototype.map.call(e.dataTransfer!.files, (f: File) => f.path)
      const onlyFolders = files.every((file: fs.PathLike) => fs.statSync(file).isDirectory());
      if (this.currentRouteName === 'playing-view' || onlyFolders
        || files.every((file: fs.PathLike) => getValidVideoRegex().test(file) && !getValidSubtitleRegex().test(file))) {
        files.forEach((file: fs.PathLike) => this.$electron.remote.app.addRecentDocument(file));
        if (onlyFolders) {
          this.openFolder(...files);
        } else {
          this.openFile(...files);
        }
      } else {
        this.$electron.ipcRenderer.send('drop-subtitle', files);
      }
    });
    window.addEventListener('dragover', (e) => {
      e.preventDefault();
      e.dataTransfer!.dropEffect = process.platform === 'darwin' ? 'copy' : '';
      this.$bus.$emit('drag-over');
    });
    window.addEventListener('dragleave', (e) => {
      e.preventDefault();
      this.$bus.$emit('drag-leave');
    });

    this.$electron.ipcRenderer.on('open-dialog', () => {
      this.openFilesByDialog();
    });

    this.$electron.ipcRenderer.on('open-file', (event: Event, args: { onlySubtitle: boolean, files: Array<string> }) => {
      if (!args.files.length && args.onlySubtitle) {
        log.info('helpers/index.js', `Cannot find any related video in the folder: ${args.files}`);
        addBubble(LOAD_SUBVIDEO_FAILED);
      } else {
        const onlyFolders = args.files.every((file: any) => fs.statSync(file).isDirectory());
        if (onlyFolders) {
          this.openFolder(...args.files);
        } else {
          this.openFile(...args.files);
        }
      }
    });
    this.$electron.ipcRenderer.on('open-subtitle-in-mas', (event: Event, file: string) => {
      this.openFilesByDialog({ defaultPath: file });
    });
    this.$electron.ipcRenderer.on('add-local-subtitles', (event: Event, file: string[]) => {
      this.addLocalSubtitlesWithSelect(file);
    });
  },
  methods: {
    ...mapActions({
      updateSubDelay: subtitleActions.UPDATE_SUBTITLE_DELAY,
      updateChosenStyle: subtitleActions.UPDATE_SUBTITLE_STYLE,
      updateChosenSize: subtitleActions.UPDATE_SUBTITLE_SIZE,
      updateEnabledSecondarySub: subtitleActions.UPDATE_ENABLED_SECONDARY_SUBTITLE,
      changeFirstSubtitle: smActions.changePrimarySubtitle,
      changeSecondarySubtitle: smActions.changeSecondarySubtitle,
      refreshSubtitles: smActions.refreshSubtitles,
      addLocalSubtitlesWithSelect: smActions.addLocalSubtitlesWithSelect,
      updateSubtitleType: subtitleActions.UPDATE_SUBTITLE_TYPE,
      updateSubSettingsType: subtitleActions.UPDATE_SUBTITLE_SETTINGS_TYPE,
      changePrimarySubDelay: SubtitleManager.alterPrimaryDelay,
      changeSecondarySubDelay: SubtitleManager.alterSecondaryDelay,
    }),
    async initializeMenuSettings() {
      if (this.currentRouteName !== 'welcome-privacy' && this.currentRouteName !== 'language-setting') {
        await this.menuService.addRecentPlayItems();
      }

      if (this.currentRouteName === 'playing-view') {
        this.menuService.addPrimarySub(this.recentSubMenu());
        this.menuService.addSecondarySub(this.recentSecondarySubMenu());
        this.menuService.addAudioTrack(this.updateAudioTrack());

        this.menuService.updateMenuItemEnabled('subtitle.increasePrimarySubtitleDelay', !!this.primarySubtitleId);
        this.menuService.updateMenuItemEnabled('subtitle.decreasePrimarySubtitleDelay', !!this.primarySubtitleId);
        this.menuService.updateMenuItemEnabled('subtitle.increaseSecondarySubtitleDelay', !!this.secondarySubtitleId);
        this.menuService.updateMenuItemEnabled('subtitle.decreaseSecondarySubtitleDelay', !!this.secondarySubtitleId);
        this.menuService.updateMenuItemEnabled('subtitle.uploadSelectedSubtitle', !!this.ableToPushCurrentSubtitle);

        this.audioTrackList.forEach((item: Electron.MenuItem, index: number) => {
          if (item.enabled === true) {
            this.menuService.updateMenuItemChecked(`audio.switchAudioTrack.${index}`, true);
          }
        });

        this.list.forEach((item: SubtitleControlListItem) => {
          if (item.id === this.primarySubtitleId) {
            this.menuService.updateMenuItemChecked(`subtitle.mainSubtitle.${item.id}`, true);
          }
          if (item.id === this.secondarySubtitleId) {
            this.menuService.updateMenuItemChecked(`subtitle.secondarySubtitle.${item.id}`, true);
          }
          this.menuService.updateMenuItemEnabled(`subtitle.secondarySubtitle.${item.id}`, this.enabledSecondarySub);
        });
        this.menuService.updateMenuItemEnabled('subtitle.secondarySubtitle.secondSub-1', this.enabledSecondarySub);
      }
    },
    registeMenuActions() {
      const { app, dialog } = this.$electron.remote;
      this.menuService.on('file.open', () => {
        if (this.defaultDir) {
          this.openFilesByDialog();
        } else {
          const defaultPath = process.platform === 'darwin' ? app.getPath('home') : app.getPath('desktop');
          this.$store.dispatch('UPDATE_DEFAULT_DIR', defaultPath);
          this.openFilesByDialog({ defaultPath });
        }
      });
      this.menuService.on('file.openRecent', (e: Event, id: number) => {
        this.openPlayList(id);
      });
      this.menuService.on('file.clearHistory', () => {
        this.infoDB.clearAll();
        app.clearRecentDocuments();
        this.$bus.$emit('clean-landingViewItems');
        this.refreshMenu();
      });
      this.menuService.on('playback.playOrPause', () => {
        this.$bus.$emit('toggle-playback');
      });
      this.menuService.on('playback.forwardS', () => {
        this.$bus.$emit('seek', videodata.time + 5);
      });
      this.menuService.on('playback.backwardS', () => {
        this.$bus.$emit('seek', videodata.time - 5);
      });
      this.menuService.on('playback.forwardL', () => {
        this.$bus.$emit('seek', videodata.time + 60);
      });
      this.menuService.on('playback.backwardL', () => {
        this.$bus.$emit('seek', videodata.time - 60);
      });
      this.menuService.on('playback.increasePlaybackSpeed', () => {
        this.$store.dispatch(videoActions.INCREASE_RATE);
      });
      this.menuService.on('playback.decreasePlaybackSpeed', () => {
        this.$store.dispatch(videoActions.DECREASE_RATE);
      });
      this.menuService.on('playback.resetSpeed', () => {
        this.$store.dispatch(videoActions.CHANGE_RATE, 1);
      });
      this.menuService.on('playback.previousVideo', () => {
        this.$bus.$emit('previous-video');
      });
      this.menuService.on('playback.nextVideo', () => {
        this.$bus.$emit('next-video');
      });
      this.menuService.on('playback.singleCycle', () => {
        if (this.singleCycle) {
          this.$store.dispatch('notSingleCycle');
        } else {
          this.$store.dispatch('singleCycle');
        }
      });
      this.menuService.on('playback.snapShot', () => {
        if (!this.paused) {
          this.$bus.$emit('toggle-playback');
        }
        const options = { types: ['window'], thumbnailSize: { width: this.winWidth, height: this.winHeight } };
        electron.desktopCapturer.getSources(options, (error, sources) => {
          if (error) {
            log.info('render/main', 'Snapshot failed .');
            addBubble(SNAPSHOT_FAILED);
          }
          sources.forEach((source) => {
            if (source.name === 'SPlayer') {
              const date = new Date();
              const imgName = `SPlayer-${date.getFullYear()}.${date.getMonth() + 1}.${date.getDate()}-${date.getHours()}.${date.getMinutes()}.${date.getSeconds()}.png`;
              const screenshotPath = path.join(
                this.snapshotSavedPath ? this.snapshotSavedPath : app.getPath('desktop'),
                imgName,
              );
              fs.writeFile(screenshotPath, source.thumbnail.toPNG(), (error) => {
                if (error) {
                  if (error.message.includes('operation not permitted')) {
                    this.chooseSnapshotFolder(
                      imgName,
                      {
                        name: imgName,
                        buffer: source.thumbnail.toPNG(),
                        defaultFolder: this.snapshotSavedPath,
                      },
                    );
                  } else {
                    log.info('render/main', 'Snapshot failed .');
                    addBubble(SNAPSHOT_FAILED);
                  }
                } else {
                  log.info('render/main', 'Snapshot success .');
                  addBubble(SNAPSHOT_SUCCESS);
                }
              });
            }
          });
        });
      });
      this.menuService.on('audio.increaseVolume', () => {
        this.$ga.event('app', 'volume', 'keyboard');
        this.$store.dispatch(videoActions.INCREASE_VOLUME);
        this.$bus.$emit('change-volume-menu');
      });
      this.menuService.on('audio.decreaseVolume', () => {
        this.$ga.event('app', 'volume', 'keyboard');
        this.$store.dispatch(videoActions.DECREASE_VOLUME);
        this.$bus.$emit('change-volume-menu');
      });
      this.menuService.on('audio.mute', (e: Event, menuItem: Electron.MenuItem) => {
        this.menuService.updateMenuItemChecked('audio.mute', menuItem.checked);
        this.$bus.$emit('toggle-muted');
      });
      this.menuService.on('audio.switchAudioTrack', (e: Event, id: number) => {
        this.$bus.$emit('switch-audio-track', id);
      })
      this.menuService.on('subtitle.AITranslation', () => {
        if (!this.isRefreshing) {
          this.refreshSubtitles();
        }
      });
      this.menuService.on('subtitle.loadSubtitleFile', () => {
        const { remote } = this.$electron;
        const browserWindow = remote.BrowserWindow;
        const focusWindow = browserWindow.getFocusedWindow();
        const VALID_EXTENSION = ['ass', 'srt', 'vtt'];

        dialog.showOpenDialog(focusWindow, {
          title: 'Open Dialog',
          defaultPath: path.dirname(this.originSrc),
          filters: [{
            name: 'Subtitle Files',
            extensions: VALID_EXTENSION,
          }],
          properties: ['openFile'],
        }, (item: string[]) => {
          if (item) {
            this.$bus.$emit('add-subtitles', [{ src: item[0], type: 'local' }]);
          }
        });
      });
      this.menuService.on('subtitle.mainSubtitle', (e: Event, id: string) => {
        if (id === 'sub-1') this.changeFirstSubtitle('');
        else {
          this.updateSubtitleType(true);
          this.changeFirstSubtitle(id);
          this.menuService.updateMenuItemChecked(`subtitle.secondarySubtitle.${id}`, false);
          this.menuService.updateMenuItemChecked('subtitle.secondarySubtitle.secondSub-1', true);
        }
      });
      this.menuService.on('subtitle.secondarySubtitle', (e: Event, id: string) => {
        if (id === 'secondSub-1') this.changeSecondarySubtitle('');
        else if (id === 'secondarySub') {
          this.updateEnabledSecondarySub(!this.enabledSecondarySub)
        } else {
          this.updateSubtitleType(false);
          this.changeSecondarySubtitle(id);
          this.menuService.updateMenuItemChecked(`subtitle.mainSubtitle.${id}`, false);
          this.menuService.updateMenuItemChecked('subtitle.mainSubtitle.sub-1', true);
        }
      });
      this.menuService.on('subtitle.subtitleSetting', () => {
        this.$bus.$emit('show-subtitle-settings');
      });
      this.menuService.on('subtitle.increasePrimarySubtitleDelay', () => {
        this.updateSubSettingsType(true);
        this.changePrimarySubDelay(0.1);
      });
      this.menuService.on('subtitle.decreasePrimarySubtitleDelay', () => {
        this.updateSubSettingsType(false);
        this.changeSecondarySubDelay(-0.1);
      });
      this.menuService.on('subtitle.increaseSecondarySubtitleDelay', () => {
        this.updateSubSettingsType(false);
        this.changeSecondarySubDelay(0.1);
      });
      this.menuService.on('subtitle.decreaseSecondarySubtitleDelay', () => {
        this.updateSubSettingsType(false);
        this.changeSecondarySubDelay(-0.1);
      });
      this.menuService.on('subtitle.uploadSelectedSubtitle', () => {
        this.$store.dispatch(SubtitleManager.manualUploadAllSubtitles);
      });
      this.menuService.on('window.keepPlayingWindowFront', () => {
        if (this.currentRouteName === 'landing-view') {
          this.topOnWindow = !this.topOnWindow;
          return;
        }
        const { remote } = this.$electron;
        const browserWindow = remote.BrowserWindow.getFocusedWindow();
        if (browserWindow.isAlwaysOnTop()) {
          browserWindow.setAlwaysOnTop(false);
          this.topOnWindow = false;
          this.menuService.updateMenuItemChecked('window.keepPlayingWindowFront', false);
        } else if (!this.paused) {
          browserWindow.setAlwaysOnTop(true);
          this.topOnWindow = true;
          this.menuService.updateMenuItemChecked('window.keepPlayingWindowFront', true);
        }
      });
      this.menuService.on('window.fullscreen', () => {
        if (this.isFullScreen) {
          this.$bus.$emit('off-fullscreen');
          this.$electron.ipcRenderer.send('callMainWindowMethod', 'setFullScreen', [false]);
        } else {
          this.$bus.$emit('to-fullscreen');
          this.$electron.ipcRenderer.send('callMainWindowMethod', 'setFullScreen', [true]);
        }
      });
      this.menuService.on('window.halfSize', () => {
        this.changeWindowSize(0.5);
      });
      this.menuService.on('window.originSize', () => {
        this.changeWindowSize(1);
      });
      this.menuService.on('window.doubleSize', () => {
        this.changeWindowSize(2);
      });
      this.menuService.on('window.maxmize', () => {
        this.changeWindowSize(3);
      });
      this.menuService.on('window.windowRotate', () => {
        this.windowRotate();
      });
      this.menuService.on('window.backToLandingView', () => {
        this.$bus.$emit('back-to-landingview');
      });
      this.menuService.on('help.crashReportLocation', () => {
        const { remote } = this.$electron;
        let location = remote.crashReporter.getCrashesDirectory();
        if (!location) location = path.join(remote.app.getPath('temp'), `${remote.app.getName()} Crashes`);
        if (fs.existsSync(location)) {
          remote.shell.openItem(location);
        } else {
          remote.dialog.showMessageBox(remote.getCurrentWindow(), {
            message: this.$t('msg.help.crashReportNotAvailable'),
          });
        }
      });
    },
    getSubName(item: SubtitleControlListItem) {
      if (item.type === Type.Embedded) {
        return `${this.$t('subtitle.embedded')} ${item.name}`;
      }
      return item.name;
    },
    recentSubTmp(item: SubtitleControlListItem, isFirstSubtitleType: boolean) {
      return {
        id: `${item.id}`,
        type: 'radio',
        label: this.getSubName(item, this.list),
      };
    },
    recentSubMenu() {
      const submenu: Electron.MenuItemConstructorOptions[] = [];
      submenu.splice(0, 1, {
        id: 'sub-1',
        visible: true,
        type: 'radio',
        label: this.calculatedNoSub ? this.$t('msg.subtitle.noSubtitle') : this.$t('msg.subtitle.notToShowSubtitle'),
      });
      this.list.forEach((item: SubtitleControlListItem, index: number) => {
        submenu.splice(index + 1, 1, this.recentSubTmp(item, true));
      });
      return submenu;
    },
    recentSecondarySubMenu() {
      const submenu: Electron.MenuItemConstructorOptions[] = [];
      submenu.splice(0, 1, this.updateSecondarySub);
      submenu.splice(1, 1, {
        id: 'menubar.separator',
      });
      submenu.splice(2, 1, {
        id: 'secondSub-1',
        visible: true,
        type: 'radio',
        label: this.calculatedNoSub ? this.$t('msg.subtitle.noSubtitle') : this.$t('msg.subtitle.notToShowSubtitle'),
      });
      this.list.forEach((item: SubtitleControlListItem, index: number) => {
        submenu.splice(index + 3, 1, this.recentSubTmp(item, false));
      });
      return submenu;
    },
    updateAudioTrackItem(key: number, value: string) {
      return {
        id: `${key}`,
        visible: true,
        type: 'radio',
        label: value,
      };
    },
    updateAudioTrack() {
      const submenu: Electron.MenuItemConstructorOptions[] = [];
      if (this.audioTrackList.length === 1 && this.audioTrackList[0].language === 'und') {
        submenu.splice(0, 1, this.updateAudioTrackItem(0, this.$t('advance.chosenTrack')));
      } else {
        this.audioTrackList.forEach((item: { language: string, name: string }, index: number) => {
          let detail;
          if (item.language === 'und' || item.language === '') {
            detail = `${this.$t('advance.track')} ${index + 1}`;
          } else if (this.audioTrackList.length === 1) {
            detail = `${this.$t('advance.track')} ${index + 1} : ${item.language}`;
          } else {
            detail = `${this.$t('advance.track')} ${index + 1}: ${item.name}`;
          }
          submenu.splice(index, 1, this.updateAudioTrackItem(index, detail));
        });
      }
      return submenu;
    },
    pathProcess(path: string) {
      if (process.platform === 'win32') {
        return path.toString().replace(/^file:\/\/\//, '');
      }
      return path.toString().replace(/^file\/\//, '');
    },
    refreshMenu() {
      this.initializeMenuSettings();
    },
    windowRotate() {
      this.$store.dispatch('windowRotate90Deg');
      if (this.isFullScreen) return;
      const videoSize = [this.winSize[0], this.winSize[1]].reverse();
      const oldRect = this.winPos.concat(this.winSize);
      windowRectService.calculateWindowRect(videoSize, false, oldRect);
    },
    changeWindowSize(key: number) {
      if (!this.originSrc || key === this.sizePercent) {
        return;
      }
      this.$store.dispatch('updateSizePercent', key);
      const availWidth = window.screen.availWidth;
      const availHeight = window.screen.availHeight;
      const videoSize = [this.intrinsicWidth * key, this.intrinsicHeight * key];
      if (key === 3) {
        if (videoSize[0] < availWidth && videoSize[1] < availHeight) {
          videoSize[1] = availHeight;
          videoSize[0] = videoSize[1] * this.ratio;
        }
      }
      const oldRect = this.winPos.concat(this.winSize);
      windowRectService.calculateWindowRect(videoSize, false, oldRect);
    },
    // eslint-disable-next-line complexity
    wheelEventHandler({ x }: { x: number }) {
      if (this.duration && this.wheelDirection === 'horizontal' && !this.playlistDisplayState) {
        const eventName = x < 0 ? 'seek-forward' : 'seek-backward';
        const absX = Math.abs(x);

        let finalSeekSpeed = 0;
        if (absX >= 285) finalSeekSpeed = this.duration;
        else if (absX <= 3) {
          finalSeekSpeed = 0.08;
        } else {
          const maximiumSpeed = this.duration / 50;
          const minimiumSpeed = 1;
          const speed = (this.duration / 5000) * absX;
          if (speed < minimiumSpeed) finalSeekSpeed = 0;
          else if (speed > maximiumSpeed) finalSeekSpeed = maximiumSpeed;
          else finalSeekSpeed = speed;
        }
        this.$bus.$emit(eventName, finalSeekSpeed);
      }
    },
  },
  template: '<App/>',
}).$mount('#app');<|MERGE_RESOLUTION|>--- conflicted
+++ resolved
@@ -365,951 +365,6 @@
       this.playlistDisplayState = e;
     });
   },
-<<<<<<< HEAD
-=======
-  methods: {
-    ...mapActions({
-      updateSubDelay: subtitleActions.UPDATE_SUBTITLE_DELAY,
-      updateChosenStyle: subtitleActions.UPDATE_SUBTITLE_STYLE,
-      updateChosenSize: subtitleActions.UPDATE_SUBTITLE_SIZE,
-      updateEnabledSecondarySub: subtitleActions.UPDATE_ENABLED_SECONDARY_SUBTITLE,
-      changeFirstSubtitle: smActions.changePrimarySubtitle,
-      changeSecondarySubtitle: smActions.changeSecondarySubtitle,
-      refreshSubtitles: smActions.refreshSubtitles,
-      addLocalSubtitlesWithSelect: smActions.addLocalSubtitlesWithSelect,
-      updateSubtitleType: subtitleActions.UPDATE_SUBTITLE_TYPE,
-      updateSubSettingsType: subtitleActions.UPDATE_SUBTITLE_SETTINGS_TYPE,
-      changePrimarySubDelay: SubtitleManager.alterPrimaryDelay,
-      changeSecondarySubDelay: SubtitleManager.alterSecondaryDelay,
-      updateBarrageOpen: browsingActions.UPDATE_BARRAGE_OPEN,
-    }),
-    /**
-     * @description 找到所有menu,禁用调.目前就两层循环，如果出现孙子menu，需要再嵌套一层循环
-     * @author tanghaixiang@xindong.com
-     * @date 2019-02-13
-     * @param {Electron.MenuItemConstructorOptions} item
-     */
-    disableMenus(item: Electron.MenuItemConstructorOptions) {
-      if (!this.menuOperationLock && item && item.label) {
-        item.enabled = false;
-        item.submenu && (item.submenu as Electron.Menu).items.forEach((e) => {
-          // this.disableMenus(e);
-          if (!this.menuOperationLock && e && e.label) {
-            e.enabled = false;
-            e.submenu && e.submenu.items.forEach((e) => {
-              if (!this.menuOperationLock && e && e.label) {
-                e.enabled = false;
-              }
-            });
-          }
-        });
-      }
-    },
-    createMenu() {
-      const { Menu, app, dialog } = this.$electron.remote;
-      const template: Electron.MenuItemConstructorOptions[] = [
-        // menu.file
-        {
-          label: this.$t('msg.file.name'),
-          id: 'file',
-          submenu: [
-            {
-              label: this.$t('msg.file.open'),
-              accelerator: 'CmdOrCtrl+O',
-              click: () => {
-                if (this.defaultDir) {
-                  this.openFilesByDialog();
-                } else {
-                  const defaultPath = process.platform === 'darwin' ? app.getPath('home') : app.getPath('desktop');
-                  this.$store.dispatch('UPDATE_DEFAULT_DIR', defaultPath);
-                  this.openFilesByDialog({ defaultPath });
-                }
-              },
-            },
-            // {
-            //   label: this.$t('msg.file.openURL'),
-            //   accelerator: 'CmdOrCtrl+U',
-            //   click: () => {
-            //     // TODO: openURL.click
-            //   },
-            //   enabled: false,
-            // },
-            { type: 'separator' },
-            {
-              label: this.$t('msg.file.copy'),
-              accelerator: 'CmdOrCtrl+C',
-              // @ts-ignore
-              selector: 'copy:',
-            },
-            {
-              label: this.$t('msg.file.paste'),
-              accelerator: 'CmdOrCtrl+V',
-              selector: 'paste:',
-            },
-            { type: 'separator' },
-            {
-              label: this.$t('msg.file.clearHistory'),
-              click: () => {
-                this.infoDB.clearAll();
-                app.clearRecentDocuments();
-                this.$bus.$emit('clean-landingViewItems');
-                this.refreshMenu();
-              },
-            },
-            { type: 'separator' },
-            {
-              label: this.$t('msg.file.closeWindow'),
-              role: 'close',
-            },
-          ],
-        },
-        // menu.playback
-        {
-          label: this.$t('msg.playback.name'),
-          id: 'playback',
-          submenu: [
-            {
-              id: 'KeyboardRight',
-              label: this.$t('msg.playback.forwardS'),
-              accelerator: 'Right',
-              enabled: !this.playlistDisplayState,
-              click: () => {
-                this.$bus.$emit('seek', videodata.time + 5);
-              },
-            },
-            {
-              id: 'KeyboardLeft',
-              label: this.$t('msg.playback.backwardS'),
-              accelerator: 'Left',
-              enabled: !this.playlistDisplayState,
-              click: () => {
-                this.$bus.$emit('seek', videodata.time - 5);
-              },
-            },
-            { type: 'separator' },
-            {
-              label: this.$t('msg.playback.increasePlaybackSpeed'),
-              accelerator: ']',
-              click: () => {
-                this.$store.dispatch(videoActions.INCREASE_RATE);
-              },
-            },
-            {
-              label: this.$t('msg.playback.decreasePlaybackSpeed'),
-              accelerator: '[',
-              click: () => {
-                this.$store.dispatch(videoActions.DECREASE_RATE);
-              },
-            },
-            {
-              label: this.$t('msg.playback.resetSpeed'),
-              accelerator: '\\',
-              click: () => {
-                this.$store.dispatch(videoActions.CHANGE_RATE, 1);
-              },
-            },
-            { type: 'separator' },
-            {
-              label: this.$t('msg.playback.previousVideo'),
-              accelerator: 'CmdOrCtrl+Left',
-              click: () => {
-                this.$bus.$emit('previous-video');
-              },
-            },
-            {
-              label: this.$t('msg.playback.nextVideo'),
-              accelerator: 'CmdOrCtrl+Right',
-              click: () => {
-                this.$bus.$emit('next-video');
-              },
-            },
-            { type: 'separator' },
-            {
-              label: this.$t('msg.playback.singleCycle'),
-              type: 'checkbox',
-              id: 'singleCycle',
-              checked: this.singleCycle,
-              click: () => {
-                if (this.singleCycle) {
-                  this.$store.dispatch('notSingleCycle');
-                } else {
-                  this.$store.dispatch('singleCycle');
-                }
-              },
-            },
-            { type: 'separator' },
-            {
-              label: this.$t('msg.playback.snapShot'),
-              accelerator: 'CmdOrCtrl+Shift+S',
-              click: () => {
-                if (!this.paused) {
-                  this.$bus.$emit('toggle-playback');
-                }
-                const options = { types: ['window'], thumbnailSize: { width: this.winWidth, height: this.winHeight } };
-                electron.desktopCapturer.getSources(options, (error, sources) => {
-                  if (error) {
-                    log.info('render/main', 'Snapshot failed .');
-                    addBubble(SNAPSHOT_FAILED);
-                  }
-                  sources.forEach((source) => {
-                    if (source.name === 'SPlayer') {
-                      const date = new Date();
-                      const imgName = `SPlayer-${date.getFullYear()}.${date.getMonth() + 1}.${date.getDate()}-${date.getHours()}.${date.getMinutes()}.${date.getSeconds()}.png`;
-                      const screenshotPath = path.join(
-                        this.snapshotSavedPath ? this.snapshotSavedPath : app.getPath('desktop'),
-                        imgName,
-                      );
-                      fs.writeFile(screenshotPath, source.thumbnail.toPNG(), (error) => {
-                        if (error) {
-                          if (error.message.includes('operation not permitted')) {
-                            this.chooseSnapshotFolder(
-                              imgName,
-                              {
-                                name: imgName,
-                                buffer: source.thumbnail.toPNG(),
-                                defaultFolder: this.snapshotSavedPath,
-                              },
-                            );
-                          } else {
-                            log.info('render/main', 'Snapshot failed .');
-                            addBubble(SNAPSHOT_FAILED);
-                          }
-                        } else {
-                          log.info('render/main', 'Snapshot success .');
-                          addBubble(SNAPSHOT_SUCCESS);
-                        }
-                      });
-                    }
-                  });
-                });
-              },
-            },
-            // { type: 'separator' },
-            // { label: this.$t('msg.playback.captureScreen'), enabled: false },
-            // { label: this.$t('msg.playback.captureVideoClip'), enabled: false },
-          ],
-        },
-        // menu.audio
-        {
-          label: this.$t('msg.audio.name'),
-          id: 'audio',
-          submenu: [
-            {
-              label: this.$t('msg.audio.mute'),
-              type: 'checkbox',
-              accelerator: 'M',
-              id: 'mute',
-              click: () => {
-                this.$bus.$emit('toggle-muted');
-              },
-            },
-            { type: 'separator' },
-            // { label: this.$t('msg.audio.increaseAudioDelay'), enabled: false },
-            // { label: this.$t('msg.audio.decreaseAudioDelay'), enabled: false },
-            // { type: 'separator' },
-          ],
-        },
-        // menu.subtitle
-        {
-          label: this.$t('msg.subtitle.name'),
-          id: 'subtitle',
-          submenu: [
-            {
-              label: this.$t('msg.subtitle.AITranslation'),
-              click: () => {
-                if (!this.isRefreshing) {
-                  this.refreshSubtitles();
-                }
-              },
-            },
-            {
-              label: this.$t('msg.subtitle.loadSubtitleFile'),
-              click: () => {
-                const { remote } = this.$electron;
-                const browserWindow = remote.BrowserWindow;
-                const focusWindow = browserWindow.getFocusedWindow();
-                const VALID_EXTENSION = ['ass', 'srt', 'vtt'];
-
-                dialog.showOpenDialog(focusWindow, {
-                  title: 'Open Dialog',
-                  defaultPath: path.dirname(this.originSrc),
-                  filters: [{
-                    name: 'Subtitle Files',
-                    extensions: VALID_EXTENSION,
-                  }],
-                  properties: ['openFile'],
-                }, (item: string[]) => {
-                  if (item) {
-                    this.$bus.$emit('add-subtitles', [{ src: item[0], type: 'local' }]);
-                  }
-                });
-              },
-            },
-            { type: 'separator' },
-            // {
-            //   label: this.$t('msg.subtitle.secondarySubtitle'),
-            //   enabled: false,
-            // },
-            { type: 'separator' },
-            {
-              label: this.$t('advance.subMenu'),
-              click: () => {
-                this.$bus.$emit('show-subtitle-settings');
-              },
-            },
-            {
-              label: this.$t('advance.subDelay'),
-              submenu: [
-                {
-                  label: this.$t('msg.subtitle.increasePrimarySubtitleDelay'),
-                  id: 'increasePrimarySubDelay',
-                  accelerator: 'CmdOrCtrl+\'',
-                  click: () => {
-                    this.updateSubSettingsType(true);
-                    this.changePrimarySubDelay(0.1);
-                  },
-                },
-                {
-                  label: this.$t('msg.subtitle.decreasePrimarySubtitleDelay'),
-                  id: 'decreasePrimarySubDelay',
-                  accelerator: 'CmdOrCtrl+;',
-                  click: () => {
-                    this.updateSubSettingsType(true);
-                    this.changePrimarySubDelay(-0.1);
-                  },
-                },
-                { type: 'separator' },
-                {
-                  label: this.$t('msg.subtitle.increaseSecondarySubtitleDelay'),
-                  id: 'increaseSecondarySubDelay',
-                  click: () => {
-                    this.updateSubSettingsType(false);
-                    this.changeSecondarySubDelay(0.1);
-                  },
-                },
-                {
-                  label: this.$t('msg.subtitle.decreaseSecondarySubtitleDelay'),
-                  id: 'decreaseSecondarySubDelay',
-                  click: () => {
-                    this.updateSubSettingsType(false);
-                    this.changeSecondarySubDelay(-0.1);
-                  },
-                },
-              ],
-            },
-            { type: 'separator' },
-            {
-              label: this.$t('msg.subtitle.uploadSelectedSubtitle'),
-              id: 'uploadSelectedSubtitle',
-              click: () => this.$store.dispatch(SubtitleManager.manualUploadAllSubtitles),
-            },
-          ],
-        },
-        // menu.window
-        {
-          label: this.$t('msg.window.name'),
-          id: 'window',
-          submenu: [
-            {
-              label: this.$t('msg.playback.keepPlayingWindowFront'),
-              type: 'checkbox',
-              id: 'windowFront',
-              click: (menuItem, browserWindow) => {
-                if (browserWindow.isAlwaysOnTop()) {
-                  browserWindow.setAlwaysOnTop(false);
-                  menuItem.checked = false;
-                  this.topOnWindow = false;
-                } else {
-                  browserWindow.setAlwaysOnTop(true);
-                  menuItem.checked = true;
-                  this.topOnWindow = true;
-                }
-              },
-            },
-            { type: 'separator' },
-            {
-              label: this.$t('msg.window.minimize'),
-              role: 'minimize',
-            },
-            { type: 'separator' },
-            {
-              label: this.$t('msg.window.halfSize'),
-              id: 'windowResize1',
-              checked: false,
-              accelerator: 'CmdOrCtrl+0',
-              click: () => {
-                this.changeWindowSize(0.5);
-              },
-            },
-            {
-              label: this.$t('msg.window.originSize'),
-              id: 'windowResize2',
-              checked: true,
-              accelerator: 'CmdOrCtrl+1',
-              click: () => {
-                this.changeWindowSize(1);
-              },
-            },
-            {
-              label: this.$t('msg.window.doubleSize'),
-              id: 'windowResize3',
-              checked: false,
-              accelerator: 'CmdOrCtrl+2',
-              click: () => {
-                this.changeWindowSize(2);
-              },
-            },
-            {
-              label: this.$t('msg.window.maxmize'),
-              id: 'windowResize4',
-              checked: false,
-              accelerator: 'CmdOrCtrl+3',
-              click: () => {
-                this.changeWindowSize(3);
-              },
-            },
-            { type: 'separator' },
-            {
-              label: this.$t('msg.playback.windowRotate'),
-              id: 'windowRotate',
-              accelerator: 'CmdOrCtrl+L',
-              click: () => {
-                this.windowRotate();
-              },
-            },
-            { type: 'separator' },
-            {
-              label: this.$t('msg.window.bossKey'),
-              accelerator: 'CmdOrCtrl+`',
-              click: () => {
-                this.$electron.ipcRenderer.send('bossKey');
-              },
-            },
-            { type: 'separator' },
-            {
-              label: this.$t('msg.window.backToLandingView'),
-              id: 'backToLandingView',
-              accelerator: 'CmdOrCtrl+E',
-              click: () => {
-                this.$bus.$emit('back-to-landingview');
-              },
-            },
-          ],
-        },
-        // menu.help
-        {
-          label: this.$t('msg.help.name'),
-          role: 'help',
-          submenu: [
-            {
-              label: this.$t('msg.splayerx.feedback'),
-              click: () => {
-                this.$electron.shell.openExternal('https://feedback.splayer.org');
-              },
-            },
-            {
-              label: this.$t('msg.splayerx.homepage'),
-              click: () => {
-                this.$electron.shell.openExternal('https://beta.splayer.org');
-              },
-            },
-            {
-              label: this.$t('msg.help.shortCuts'),
-              click: () => {
-                this.$electron.shell.openExternal('https://github.com/chiflix/splayerx/wiki/SPlayer-Shortcuts-List');
-              },
-            },
-          ],
-        },
-      ];
-
-      if (!process.mas) {
-        const helpMenu = template[template.length - 1]
-          .submenu as electron.MenuItemConstructorOptions[];
-        helpMenu.push({
-          label: this.$t('msg.help.crashReportLocation'),
-          click: () => {
-            const { remote } = this.$electron;
-            let location = remote.crashReporter.getCrashesDirectory();
-            if (!location) location = path.join(remote.app.getPath('temp'), `${remote.app.getName()} Crashes`);
-            if (fs.existsSync(location)) {
-              remote.shell.openItem(location);
-            } else {
-              remote.dialog.showMessageBox(remote.getCurrentWindow(), {
-                message: this.$t('msg.help.crashReportNotAvailable'),
-              });
-            }
-          },
-        });
-      }
-
-      return this.updateRecentPlay().then((result: Electron.MenuItemConstructorOptions) => {
-        // menu.file add "open recent"
-        (template[3].submenu as Electron.MenuItemConstructorOptions[])
-          .splice(3, 0, this.recentSubMenu());
-        (template[3].submenu as Electron.MenuItemConstructorOptions[])
-          .splice(4, 0, this.recentSecondarySubMenu());
-        (template[1].submenu as Electron.MenuItemConstructorOptions[])
-          .splice(0, 0, this.updatePlayOrPause);
-        (template[4].submenu as Electron.MenuItemConstructorOptions[])
-          .splice(2, 0, this.updateFullScreen);
-        (template[2].submenu as Electron.MenuItemConstructorOptions[])
-          .splice(7, 0, this.updateAudioTrack());
-        (template[0].submenu as Electron.MenuItemConstructorOptions[])
-          .splice(1, 0, result);
-        // menu.about
-        if (process.platform === 'darwin') {
-          (template[2].submenu as Electron.MenuItemConstructorOptions[])
-            .splice(0, 0, ...this.darwinVolume);
-          (template[1].submenu as Electron.MenuItemConstructorOptions[])
-            .splice(3, 0, ...this.darwinPlayback);
-          template.unshift({
-            label: app.getName(),
-            submenu: [
-              {
-                label: this.$t('msg.splayerx.about'),
-                click: () => {
-                  this.$electron.ipcRenderer.send('add-windows-about');
-                },
-              },
-              { type: 'separator' },
-              {
-                label: this.$t('msg.splayerx.preferences'),
-                id: 'preference',
-                enabled: true,
-                accelerator: 'Cmd+,',
-                click: () => {
-                  this.$electron.ipcRenderer.send('add-preference');
-                },
-              },
-              { type: 'separator' },
-              {
-                label: this.$t('msg.splayerx.hide'),
-                role: 'hide',
-              },
-              {
-                label: this.$t('msg.splayerx.hideOthers'),
-                role: 'hideothers',
-              },
-              {
-                label: this.$t('msg.splayerx.showAll'),
-                role: 'unhide',
-              },
-              { type: 'separator' },
-              {
-                label: this.$t('msg.splayerx.quit'),
-                role: 'quit',
-              },
-            ],
-          });
-        }
-        if (process.platform === 'win32') {
-          (template[2].submenu as Electron.MenuItemConstructorOptions[])
-            .splice(0, 0, ...this.winVolume);
-          (template[1].submenu as Electron.MenuItemConstructorOptions[])
-            .splice(3, 0, ...this.winPlayback);
-          const file = template.shift();
-          if (file && file.submenu) {
-            const winFile = (file.submenu as Electron.MenuItemConstructorOptions[]).slice(0, 3);
-            (winFile[1].submenu as Electron.MenuItemConstructorOptions[])
-              .unshift(
-                (file.submenu as Electron.MenuItemConstructorOptions[])[3],
-                (file.submenu as Electron.MenuItemConstructorOptions[])[2],
-              );
-            winFile.push(
-              (file.submenu as Electron.MenuItemConstructorOptions[])[5],
-              (file.submenu as Electron.MenuItemConstructorOptions[])[4],
-            );
-            winFile.reverse().forEach((menuItem) => {
-              template.unshift(menuItem);
-            });
-          }
-          template.splice(4, 0, {
-            label: this.$t('msg.splayerx.preferences'),
-            id: 'preference',
-            enabled: true,
-            accelerator: 'Ctrl+,',
-            click: () => {
-              this.$electron.ipcRenderer.send('add-preference');
-            },
-          });
-          (template[9].submenu as Electron.MenuItemConstructorOptions[]).unshift(
-            {
-              label: this.$t('msg.splayerx.about'),
-              role: 'about',
-              click: () => {
-                this.$electron.ipcRenderer.send('add-windows-about');
-              },
-            },
-            { type: 'separator' },
-          );
-          template.push({
-            label: this.$t('msg.splayerx.quit'),
-            accelerator: 'Ctrl+q',
-            click: () => {
-              this.$electron.remote.app.quit();
-            },
-          });
-        }
-        return template;
-      }).then((result: Electron.MenuItemConstructorOptions[]) => {
-        this.menu = Menu.buildFromTemplate(result);
-        Menu.setApplicationMenu(this.menu);
-      }).then(() => {
-        if (!this.menu) return;
-        this.menuStateControl(this.currentRouteName);
-
-        this.menu.getMenuItemById('increasePrimarySubDelay').enabled = !!this.primarySubtitleId;
-        this.menu.getMenuItemById('decreasePrimarySubDelay').enabled = !!this.primarySubtitleId;
-        this.menu.getMenuItemById('increaseSecondarySubDelay').enabled = !!this.secondarySubtitleId;
-        this.menu.getMenuItemById('decreaseSecondarySubDelay').enabled = !!this.secondarySubtitleId;
-        this.menu.getMenuItemById('uploadSelectedSubtitle').enabled = this.ableToPushCurrentSubtitle;
-
-        this.audioTrackList.forEach((item: Electron.MenuItem, index: number) => {
-          if (item.enabled === true) {
-            this.menu.getMenuItemById(`track${index}`).checked = true;
-          }
-        });
-        this.menu.getMenuItemById('windowFront').checked = this.topOnWindow;
-        this.list.forEach((item: SubtitleControlListItem) => {
-          if (item.id === this.primarySubtitleId && this.menu.getMenuItemById(`sub${item.id}`)) {
-            this.menu.getMenuItemById(`sub${item.id}`).checked = true;
-          }
-          if (item.id === this.secondarySubtitleId && this.menu.getMenuItemById(`secondSub${item.id}`)) {
-            this.menu.getMenuItemById(`secondSub${item.id}`).checked = true;
-          }
-          this.menu.getMenuItemById(`secondSub${item.id}`).enabled = this.enabledSecondarySub;
-        });
-        this.menu.getMenuItemById('secondSub-1').enabled = this.enabledSecondarySub;
-        this.menuOperationLock = false;
-      })
-        .catch((err: Error) => {
-          this.menuOperationLock = false;
-          log.error('render/main', err);
-        });
-    },
-    updateRecentItem(key: string, value: { label: string, path: string }) {
-      return {
-        id: key,
-        visible: true,
-        type: 'radio',
-        label: value.label,
-        click: () => {
-          this.openVideoFile(value.path);
-        },
-      };
-    },
-    getSubName(item: SubtitleControlListItem) {
-      if (item.type === Type.Embedded) {
-        return `${this.$t('subtitle.embedded')} ${item.name}`;
-      }
-      return item.name;
-    },
-    recentSubTmp(item: SubtitleControlListItem, isFirstSubtitleType: boolean) {
-      return {
-        id: isFirstSubtitleType ? `sub${item.id}` : `secondSub${item.id}`,
-        visible: true,
-        type: 'radio',
-        label: this.getSubName(item, this.list),
-        click: () => {
-          this.updateSubtitleType(isFirstSubtitleType);
-          if (isFirstSubtitleType) {
-            this.changeFirstSubtitle(item.id);
-            if (this.menu && this.menu.getMenuItemById(`secondSub${item.id}`)) {
-              this.menu.getMenuItemById(`secondSub${item.id}`).checked = false;
-              this.menu.getMenuItemById('secondSub-1').checked = true;
-            }
-          } else {
-            this.changeSecondarySubtitle(item.id);
-            if (this.menu && this.menu.getMenuItemById(`sub${item.id}`)) {
-              this.menu.getMenuItemById(`sub${item.id}`).checked = false;
-              this.menu.getMenuItemById('sub-1').checked = true;
-            }
-          }
-        },
-      };
-    },
-    recentSubMenu() {
-      const tmp: Electron.MenuItemConstructorOptions = {
-        label: this.$t('msg.subtitle.mainSubtitle'),
-        id: 'main-subtitle',
-        submenu: [1, 2, 3, 4, 5, 6, 7, 8, 9].map(index => ({
-          id: `sub${index - 2}`,
-          visible: false,
-          label: '',
-        })),
-      };
-      (tmp.submenu as Electron.MenuItemConstructorOptions[]).splice(0, 1, {
-        id: 'sub-1',
-        visible: true,
-        type: 'radio',
-        label: this.calculatedNoSub ? this.$t('msg.subtitle.noSubtitle') : this.$t('msg.subtitle.notToShowSubtitle'),
-        click: () => {
-          this.changeFirstSubtitle('');
-        },
-      });
-      this.list.forEach((item: SubtitleControlListItem, index: number) => {
-        (tmp.submenu as Electron.MenuItemConstructorOptions[])
-          .splice(index + 1, 1, this.recentSubTmp(item, true));
-      });
-      return tmp;
-    },
-    recentSecondarySubMenu() {
-      const tmp: Electron.MenuItemConstructorOptions = {
-        label: this.$t('msg.subtitle.secondarySubtitle'),
-        id: 'secondary-subtitle',
-        submenu: [1, 2, 3, 4, 5, 6, 7, 8, 9].map(index => ({
-          id: `secondSub${index - 2}`,
-          visible: false,
-          label: '',
-        })),
-      };
-      const submenu = tmp.submenu as Electron.MenuItemConstructorOptions[];
-      submenu.splice(0, 1, this.updateSecondarySub);
-      submenu.splice(1, 1, {
-        type: 'separator',
-      });
-      submenu.splice(2, 1, {
-        id: 'secondSub-1',
-        visible: true,
-        type: 'radio',
-        label: this.calculatedNoSub ? this.$t('msg.subtitle.noSubtitle') : this.$t('msg.subtitle.notToShowSubtitle'),
-        click: () => {
-          this.changeSecondarySubtitle('');
-        },
-      });
-      this.list.forEach((item: SubtitleControlListItem, index: number) => {
-        submenu.splice(index + 3, 1, this.recentSubTmp(item, false));
-      });
-      return tmp;
-    },
-    updateAudioTrackItem(key: number, value: string) {
-      return {
-        id: `track${key}`,
-        visible: true,
-        type: 'radio',
-        label: value,
-        click: () => {
-          this.$bus.$emit('switch-audio-track', key);
-        },
-      };
-    },
-    updateAudioTrack() {
-      const tmp = {
-        label: this.$t('msg.audio.switchAudioTrack'),
-        id: 'audio-track',
-        submenu: [] as Electron.MenuItemConstructorOptions[],
-      };
-      if (this.audioTrackList.length === 1 && this.audioTrackList[0].language === 'und') {
-        tmp.submenu.splice(0, 1, this.updateAudioTrackItem(0, this.$t('advance.chosenTrack')));
-      } else {
-        this.audioTrackList.forEach((item: { language: string, name: string }, index: number) => {
-          let detail;
-          if (item.language === 'und' || item.language === '') {
-            detail = `${this.$t('advance.track')} ${index + 1}`;
-          } else if (this.audioTrackList.length === 1) {
-            detail = `${this.$t('advance.track')} ${index + 1} : ${item.language}`;
-          } else {
-            detail = `${this.$t('advance.track')} ${index + 1}: ${item.name}`;
-          }
-          tmp.submenu.splice(index, 1, this.updateAudioTrackItem(index, detail));
-        });
-      }
-      return tmp;
-    },
-    pathProcess(path: string) {
-      if (process.platform === 'win32') {
-        return path.toString().replace(/^file:\/\/\//, '');
-      }
-      return path.toString().replace(/^file\/\//, '');
-    },
-    updateRecentPlay() {
-      const recentMenuTemplate = {
-        label: this.$t('msg.file.openRecent'),
-        id: 'recent-play',
-        submenu: [1, 2, 3, 4, 5, 6, 7, 8, 9].map(index => ({
-          id: `recent-${index}`,
-          visible: false,
-          label: '',
-        })),
-      };
-      return this.infoDB.sortedResult('recent-played', 'lastOpened', 'prev').then(async (playlists: PlaylistItem[]) => {
-        const data = [];
-        /* eslint-disable */
-        for (const playlist of playlists) {
-          const mediaItem = await this.infoDB.get('media-item', playlist.items[playlist.playedIndex]);
-          data.push(mediaItem);
-        }
-        // let menuRecentData: Map<string, any> = new Map();
-        const menuRecentData: Map<string, any> = this.processRecentPlay(data) || new Map();
-        recentMenuTemplate.submenu.forEach((element, index) => {
-          const value = menuRecentData.get(element.id);
-          if (value.label !== '') {
-            recentMenuTemplate.submenu
-              .splice(index, 1, this.updateRecentItem(element.id, value));
-          }
-        });
-        return recentMenuTemplate;
-      }).catch(() => recentMenuTemplate);
-    },
-    menuStateControl(routeName: string) {
-      const inPlayingView = routeName === 'playing-view';
-      const inBrowsingView = routeName === 'browsing-view';
-      const inWelcomeView = routeName === 'welcome-view' || routeName === 'language-setting';
-      if (!this.menu) return;
-      let menuItem;
-      menuItem = this.menu.getMenuItemById('playback');
-      if (menuItem) {
-        menuItem.submenu.items.forEach((item: any) => {
-          item.enabled = inPlayingView;
-        });
-      }
-      menuItem = this.menu.getMenuItemById('audio');
-      if (menuItem) {
-        menuItem.submenu.items.forEach((item: any) => {
-          item.enabled = inPlayingView;
-        });
-      }
-      menuItem = this.menu.getMenuItemById('subtitle');
-      if (menuItem) {
-        menuItem.submenu.items.forEach((item: any) => {
-          item.submenu && item.submenu.items.forEach((item: any) => {
-            item.enabled = inPlayingView;
-          });
-          item.enabled = inPlayingView;
-        });
-      }
-      menuItem = this.menu.getMenuItemById('window');
-      if (menuItem) {
-        menuItem.submenu.items.forEach((item: any) => {
-          item.enabled = !inWelcomeView;
-        });
-      }
-      menuItem = this.menu.getMenuItemById('file');
-      if (menuItem) {
-        menuItem.submenu.items.forEach((item: any) => {
-          item.enabled = !inWelcomeView;
-        });
-      }
-      this.menu.getMenuItemById('preference').enabled = !inWelcomeView;
-      this.menu.getMenuItemById('windowResize1').enabled = inPlayingView;
-      this.menu.getMenuItemById('windowResize2').enabled = inPlayingView;
-      this.menu.getMenuItemById('windowResize3').enabled = inPlayingView;
-      this.menu.getMenuItemById('windowResize4').enabled = inPlayingView;
-      this.menu.getMenuItemById('backToLandingView').enabled = inPlayingView || inBrowsingView;
-      // windowRotate 菜单状态随着路由状态一起变
-      this.menu.getMenuItemById('windowRotate').enabled = inPlayingView;
-    },
-    processRecentPlay(recentPlayData: Array<any>) {
-      const menuRecentData = new Map([
-        ['recent-1', {
-          label: '',
-          path: '',
-          visible: false,
-        }],
-        ['recent-2', {
-          label: '',
-          path: '',
-          visible: false,
-        }],
-        ['recent-3', {
-          label: '',
-          path: '',
-          visible: false,
-        }],
-        ['recent-4', {
-          label: '',
-          path: '',
-          visible: false,
-        }],
-        ['recent-5', {
-          label: '',
-          path: '',
-          visible: false,
-        }],
-        ['recent-6', {
-          label: '',
-          path: '',
-          visible: false,
-        }],
-        ['recent-7', {
-          label: '',
-          path: '',
-          visible: false,
-        }],
-        ['recent-8', {
-          label: '',
-          path: '',
-          visible: false,
-        }],
-        ['recent-9', {
-          label: '',
-          path: '',
-          visible: false,
-        }],
-      ]);
-      for (let i = 1; i <= recentPlayData.length; i += 1) {
-        menuRecentData.set(`recent-${i}`, {
-          label: this.pathProcess(recentPlayData[i - 1].path.split('/').reverse()[0]),
-          path: recentPlayData[i - 1].path,
-          visible: true,
-        });
-      }
-      return menuRecentData;
-    },
-    async refreshMenu() {
-      this.menuOperationLock = true;
-      const menu = this.$electron.remote.Menu.getApplicationMenu();
-      if (menu) menu.clear();
-      await this.createMenu();
-    },
-    windowRotate() {
-      this.$store.dispatch('windowRotate90Deg');
-      if (this.isFullScreen) return;
-      const videoSize = [this.winSize[0], this.winSize[1]].reverse();
-      const oldRect = this.winPos.concat(this.winSize);
-      windowRectService.calculateWindowRect(videoSize, false, oldRect);
-    },
-    changeWindowSize(key: number) {
-      if (!this.originSrc || key === this.sizePercent) {
-        return;
-      }
-      this.$store.dispatch('updateSizePercent', key);
-      const availWidth = window.screen.availWidth;
-      const availHeight = window.screen.availHeight;
-      const videoSize = [this.intrinsicWidth * key, this.intrinsicHeight * key];
-      if (key === 3) {
-        if (videoSize[0] < availWidth && videoSize[1] < availHeight) {
-          videoSize[1] = availHeight;
-          videoSize[0] = videoSize[1] * this.ratio;
-        }
-      }
-      const oldRect = this.winPos.concat(this.winSize);
-      windowRectService.calculateWindowRect(videoSize, false, oldRect);
-    },
-    // eslint-disable-next-line complexity
-    wheelEventHandler({ x }: { x: number }) {
-      if (this.duration && this.wheelDirection === 'horizontal' && !this.playlistDisplayState) {
-        const eventName = x < 0 ? 'seek-forward' : 'seek-backward';
-        const absX = Math.abs(x);
-
-        let finalSeekSpeed = 0;
-        if (absX >= 285) finalSeekSpeed = this.duration;
-        else if (absX <= 3) {
-          finalSeekSpeed = 0.08;
-        } else {
-          const maximiumSpeed = this.duration / 50;
-          const minimiumSpeed = 1;
-          const speed = (this.duration / 5000) * absX;
-          if (speed < minimiumSpeed) finalSeekSpeed = 0;
-          else if (speed > maximiumSpeed) finalSeekSpeed = maximiumSpeed;
-          else finalSeekSpeed = speed;
-        }
-        this.$bus.$emit(eventName, finalSeekSpeed);
-      }
-    },
-  },
->>>>>>> a8f90557
   mounted() {
     // https://github.com/electron/electron/issues/3609
     // Disable Zooming
@@ -1368,18 +423,11 @@
           e.preventDefault();
           this.$store.dispatch(videoActions.INCREASE_RATE);
           break;
-<<<<<<< HEAD
-=======
-        case 32:
-          e.preventDefault();
-          this.$bus.$emit('toggle-playback');
-          break;
         case 85:
           if (e.metaKey && e.shiftKey) {
             this.$bus.$emit('open-url-show', true);
           }
           break;
->>>>>>> a8f90557
         default:
           break;
       }
