--- conflicted
+++ resolved
@@ -31,13 +31,13 @@
 import { windowRectService } from '@/services/window/WindowRectService';
 import helpers from '@/helpers';
 import { hookVue } from '@/kerning';
-<<<<<<< HEAD
-import { Video as videoActions, Subtitle as subtitleActions, SubtitleManager as smActions, SubtitleManager, Browsing as browsingActions } from '@/store/actionTypes';
-=======
 import {
-  Video as videoActions, Subtitle as subtitleActions, SubtitleManager as smActions, SubtitleManager,
+  Video as videoActions,
+  Subtitle as subtitleActions,
+  SubtitleManager as smActions,
+  SubtitleManager,
+  Browsing as browsingActions,
 } from '@/store/actionTypes';
->>>>>>> 7da8b803
 import { log } from '@/libs/Log';
 import asyncStorage from '@/helpers/asyncStorage';
 import { videodata } from '@/store/video';
@@ -326,58 +326,6 @@
       return this.$route.name;
     },
   },
-<<<<<<< HEAD
-  created() {
-    this.$store.commit('getLocalPreference');
-    if (this.displayLanguage && messages[this.displayLanguage]) this.$i18n.locale = this.displayLanguage;
-    asyncStorage.get('preferences').then((data) => {
-      if (data.privacyAgreement === undefined) this.$bus.$emit('privacy-confirm');
-      if (!data.primaryLanguage) {
-        const { app } = this.$electron.remote;
-        const locale = process.platform === 'win32' ? app.getLocale() : osLocale.sync();
-        if (locale === 'zh_TW' || locale === 'zh_CN') {
-          this.$store.dispatch('primaryLanguage', locale.replace('_', '-'));
-        } else {
-          this.$store.dispatch('primaryLanguage', 'en');
-        }
-      }
-      if (!data.displayLanguage) {
-        this.$store.dispatch('displayLanguage', getSystemLocale());
-      }
-    });
-    asyncStorage.get('subtitle-style').then((data) => {
-      if (data.chosenStyle) {
-        this.updateChosenStyle(data.chosenStyle);
-      }
-      if (data.chosenSize) {
-        this.updateChosenSize(data.chosenSize);
-      }
-      this.updateEnabledSecondarySub(!!data.enabledSecondarySub);
-    });
-    asyncStorage.get('playback-states').then((data) => {
-      if (data.volume) {
-        this.$store.dispatch(videoActions.VOLUME_UPDATE, data.volume * 100);
-      }
-      if (data.muted) {
-        this.$store.dispatch(videoActions.MUTED_UPDATE, data.muted);
-      }
-    });
-    asyncStorage.get('browsing').then((data) => {
-      this.$store.dispatch('updateBrowsingSize', data.browsingSize || this.browsingSize);
-      this.$store.dispatch('updatePipSize', data.pipSize || this.pipSize);
-      this.$store.dispatch('updatePipPos', data.pipPos || this.pipPos);
-      this.$store.dispatch('updateBrowsingPos', data.browsingPos || [0, 0]);
-      this.updateBarrageOpen(data.barrageOpen || this.barrageOpen);
-    });
-    this.$bus.$on('delete-file', () => {
-      this.refreshMenu();
-    });
-    this.$event.on('playlist-display-state', (e: boolean) => {
-      this.playlistDisplayState = e;
-    });
-  },
-=======
->>>>>>> 7da8b803
   watch: {
     playlistDisplayState(val: boolean) {
       if (this.menu) {
@@ -558,6 +506,13 @@
       if (data.muted) {
         this.$store.dispatch(videoActions.MUTED_UPDATE, data.muted);
       }
+    });
+    asyncStorage.get('browsing').then((data) => {
+      this.$store.dispatch('updateBrowsingSize', data.browsingSize || this.browsingSize);
+      this.$store.dispatch('updatePipSize', data.pipSize || this.pipSize);
+      this.$store.dispatch('updatePipPos', data.pipPos || this.pipPos);
+      this.$store.dispatch('updateBrowsingPos', data.browsingPos || [0, 0]);
+      this.updateBarrageOpen(data.barrageOpen || this.barrageOpen);
     });
     this.$bus.$on('delete-file', () => {
       this.refreshMenu();
@@ -630,10 +585,8 @@
             //   accelerator: 'CmdOrCtrl+U',
             //   click: () => {
             //     // TODO: openURL.click
-            //     this.$router.push({
-            //       name: 'browsing-view',
-            //     });
             //   },
+            //   enabled: false,
             // },
             { type: 'separator' },
             {
@@ -1110,16 +1063,8 @@
           (template[1].submenu as Electron.MenuItemConstructorOptions[])
             .splice(3, 0, ...this.winPlayback);
           const file = template.shift();
-<<<<<<< HEAD
-          const winFile = (file!.submenu as Electron.MenuItemConstructorOptions[]).slice(0, 3);
-          (winFile[1].submenu as Electron.MenuItemConstructorOptions[]).unshift((file!.submenu as Electron.MenuItemConstructorOptions[])[3], (file!.submenu as Electron.MenuItemConstructorOptions[])[2]);
-          winFile.push((file!.submenu as Electron.MenuItemConstructorOptions[])[5], (file!.submenu as Electron.MenuItemConstructorOptions[])[4]);
-          winFile.reverse().forEach((menuItem) => {
-            template.unshift(menuItem);
-          });
-=======
           if (file && file.submenu) {
-            const winFile = (file.submenu as Electron.MenuItemConstructorOptions[]).slice(0, 2);
+            const winFile = (file.submenu as Electron.MenuItemConstructorOptions[]).slice(0, 3);
             (winFile[1].submenu as Electron.MenuItemConstructorOptions[])
               .unshift(
                 (file.submenu as Electron.MenuItemConstructorOptions[])[3],
@@ -1133,7 +1078,6 @@
               template.unshift(menuItem);
             });
           }
->>>>>>> 7da8b803
           template.splice(4, 0, {
             label: this.$t('msg.splayerx.preferences'),
             id: 'preference',
