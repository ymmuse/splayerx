--- conflicted
+++ resolved
@@ -829,13 +829,8 @@
           this.changeFirstSubtitle(item.id);
         }
       });
-<<<<<<< HEAD
-      this.menuService.on('subtitle.secondarySubtitle', (e: Event, id: string) => {
-        if (id === 'secondSub-1') this.manualChangeSecondarySubtitle('');
-=======
       this.menuService.on('subtitle.secondarySubtitle', (e: Event, id: string, item: SubtitleControlListItem) => {
         if (id === 'off') this.changeSecondarySubtitle('');
->>>>>>> 265a9b00
         else if (id === 'secondarySub') {
           this.updateEnabledSecondarySub(!this.enabledSecondarySub)
         } else if (item.type === Type.Translated && item.source === '') {
@@ -843,13 +838,7 @@
           // this.menuService.updateMenuItemChecked('subtitle.mainSubtitle.off', true);
         } else {
           this.updateSubtitleType(false);
-<<<<<<< HEAD
-          this.manualChangeSecondarySubtitle(id);
-          this.menuService.updateMenuItemChecked(`subtitle.mainSubtitle.${id}`, false);
-          this.menuService.updateMenuItemChecked('subtitle.mainSubtitle.sub-1', true);
-=======
           this.changeSecondarySubtitle(id);
->>>>>>> 265a9b00
         }
       });
       this.menuService.on('subtitle.subtitleSetting', () => {
