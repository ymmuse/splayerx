import { ipcRenderer } from 'electron';
import { join } from 'path';
import BaseMediaTaskQueue, { IMediaTask } from './baseMediaTaskQueue';
import { mediaQuickHash, getVideoDir } from '@/libs/utils';

export type ThumbnailReplyType = {
  imgPath: string;
  videoPath: string;
}

class ThumbnailTask implements IMediaTask<ThumbnailReplyType> {
  private readonly videoPath: string;

  private readonly videoHash: string;

  private readonly imagePath: string;

  private readonly width: number;

  private readonly cols: number;

  private readonly interval: number;

  public constructor(
    videoPath: string, videoHash: string, imagePath: string,
    interval: number, width: number, cols: number,
  ) {
    this.videoPath = videoPath;
    this.videoHash = videoHash;
    this.imagePath = imagePath;
    this.width = width;
    this.cols = cols;
    this.interval = interval;
  }

  public static async from(
    videoPath: string, interval: number, width: number, cols: number,
  ) {
    const videoHash = await mediaQuickHash.try(videoPath);
    if (videoHash) {
      const dirPath = await getVideoDir(videoHash);
      const imagePath = join(dirPath, `${[width, cols, interval].join('-')}.jpg`);
      return new ThumbnailTask(
        videoPath, videoHash, imagePath,
        interval, width, cols,
      );
    }
    return undefined;
  }

  public getId() { return [this.videoHash, this.width, this.cols, this.interval].join('-'); }

  public async execute(): Promise<ThumbnailReplyType> {
    return new Promise((resolve, reject) => {
      ipcRenderer.send('thumbnail-request',
<<<<<<< HEAD
        this.videoPath, this.imagePath, this.interval, this.width, this.cols);
      ipcRenderer.once('thumbnail-reply', (event, error: string | null, path: string) => {
=======
        this.videoPath, this.imagePath,
        this.width,
        this.rowCount, this.columnCount);
      ipcRenderer.once('thumbnail-reply', (event: Event, error: string | null, path: string, videoPath: string) => {
>>>>>>> a5fc1f22
        if (error) reject(new Error(error));
        else resolve({ imgPath: path, videoPath });
      });
    });
  }
}

export default class ThumbnailQueue extends BaseMediaTaskQueue {
  /** get a thumbnail's path, generate it if not exist */
  public async getThumbnailPath(
    videoPath: string, interval: number, width: number, cols: number,
  ) {
    const task = await ThumbnailTask.from(
      videoPath,
      interval,
      width,
      cols,
    );
    if (this.pendingTasks.length !== 0) {
      this.pendingTasks.splice(0);
    }
    return task ? this.addTask<ThumbnailReplyType>(task) : undefined;
  }
}<|MERGE_RESOLUTION|>--- conflicted
+++ resolved
@@ -6,7 +6,7 @@
 export type ThumbnailReplyType = {
   imgPath: string;
   videoPath: string;
-}
+};
 
 class ThumbnailTask implements IMediaTask<ThumbnailReplyType> {
   private readonly videoPath: string;
@@ -22,8 +22,12 @@
   private readonly interval: number;
 
   public constructor(
-    videoPath: string, videoHash: string, imagePath: string,
-    interval: number, width: number, cols: number,
+    videoPath: string,
+    videoHash: string,
+    imagePath: string,
+    interval: number,
+    width: number,
+    cols: number,
   ) {
     this.videoPath = videoPath;
     this.videoHash = videoHash;
@@ -33,53 +37,45 @@
     this.interval = interval;
   }
 
-  public static async from(
-    videoPath: string, interval: number, width: number, cols: number,
-  ) {
+  public static async from(videoPath: string, interval: number, width: number, cols: number) {
     const videoHash = await mediaQuickHash.try(videoPath);
     if (videoHash) {
       const dirPath = await getVideoDir(videoHash);
       const imagePath = join(dirPath, `${[width, cols, interval].join('-')}.jpg`);
-      return new ThumbnailTask(
-        videoPath, videoHash, imagePath,
-        interval, width, cols,
-      );
+      return new ThumbnailTask(videoPath, videoHash, imagePath, interval, width, cols);
     }
     return undefined;
   }
 
-  public getId() { return [this.videoHash, this.width, this.cols, this.interval].join('-'); }
+  public getId() {
+    return [this.videoHash, this.width, this.cols, this.interval].join('-');
+  }
 
   public async execute(): Promise<ThumbnailReplyType> {
     return new Promise((resolve, reject) => {
-      ipcRenderer.send('thumbnail-request',
-<<<<<<< HEAD
-        this.videoPath, this.imagePath, this.interval, this.width, this.cols);
-      ipcRenderer.once('thumbnail-reply', (event, error: string | null, path: string) => {
-=======
-        this.videoPath, this.imagePath,
+      ipcRenderer.send(
+        'thumbnail-request',
+        this.videoPath,
+        this.imagePath,
+        this.interval,
         this.width,
-        this.rowCount, this.columnCount);
-      ipcRenderer.once('thumbnail-reply', (event: Event, error: string | null, path: string, videoPath: string) => {
->>>>>>> a5fc1f22
-        if (error) reject(new Error(error));
-        else resolve({ imgPath: path, videoPath });
-      });
+        this.cols,
+      );
+      ipcRenderer.once(
+        'thumbnail-reply',
+        (event: Event, error: string | null, path: string, videoPath: string) => {
+          if (error) reject(new Error(error));
+          else resolve({ imgPath: path, videoPath });
+        },
+      );
     });
   }
 }
 
 export default class ThumbnailQueue extends BaseMediaTaskQueue {
   /** get a thumbnail's path, generate it if not exist */
-  public async getThumbnailPath(
-    videoPath: string, interval: number, width: number, cols: number,
-  ) {
-    const task = await ThumbnailTask.from(
-      videoPath,
-      interval,
-      width,
-      cols,
-    );
+  public async getThumbnailPath(videoPath: string, interval: number, width: number, cols: number) {
+    const task = await ThumbnailTask.from(videoPath, interval, width, cols);
     if (this.pendingTasks.length !== 0) {
       this.pendingTasks.splice(0);
     }
