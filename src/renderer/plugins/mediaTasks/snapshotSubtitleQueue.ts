--- conflicted
+++ resolved
@@ -40,7 +40,6 @@
     timeInSeconds: number,
     width: number, height: number,
   ) {
-<<<<<<< HEAD
     const videoHash = await mediaQuickHash.try(videoPath);
     if (videoHash) {
       const dirPath = await getVideoDir(videoHash);
@@ -51,15 +50,6 @@
       );
     }
     return undefined;
-=======
-    const videoHash = await mediaQuickHash.try(videoPath) || `mediahashfallback-${Math.random()}`;
-    const dirPath = await getVideoDir(videoHash);
-    const imagePath = join(dirPath, 'cover.jpg');
-    return new SnapshotTask(
-      videoPath, videoHash, imagePath,
-      timeInSeconds, width, height,
-    );
->>>>>>> 0b35a0ab
   }
 
   public getId() { return [this.videoHash, this.width, this.height].join('-'); }
@@ -98,7 +88,6 @@
   }
 
   public static async from(videoPath: string, streamIndex: number, format: Format) {
-<<<<<<< HEAD
     const videoHash = await mediaQuickHash.try(videoPath);
     if (videoHash) {
       const dirPath = await getSubtitleDir();
@@ -109,15 +98,6 @@
       );
     }
     return undefined;
-=======
-    const videoHash = await mediaQuickHash.try(videoPath) || `mediahashfallback-${Math.random()}`;
-    const dirPath = await getSubtitleDir();
-    const subtitlePath = join(dirPath, `${[videoHash, streamIndex].join('-')}.${formatToExtension(format)}`);
-    return new SubtitleTask(
-      videoPath, videoHash, subtitlePath,
-      streamIndex,
-    );
->>>>>>> 0b35a0ab
   }
 
   public getId() { return `${[this.videoHash, this.streamIndex]}`; }
