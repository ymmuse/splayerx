import path from 'path';
import fs, { promises as fsPromises } from 'fs';
import crypto from 'crypto';
import lolex from 'lolex';
import { times } from 'lodash';
import InfoDB from '@/helpers/infoDB';
import { getValidVideoExtensions, getValidVideoRegex } from '@/../shared/utils';
import Sagi from './sagi';

import { ipcRenderer, remote } from 'electron'; // eslint-disable-line

const clock = lolex.createClock();
const infoDB = new InfoDB();

export default {
  data() {
    return { clock, infoDB, sagi: Sagi };
  },
  methods: {
    timecodeFromSeconds(s) {
      const dt = new Date(Math.abs(s) * 1000);
      let hours = dt.getUTCHours();
      let minutes = dt.getUTCMinutes();
      let seconds = dt.getUTCSeconds();

      // the above dt.get...() functions return a single digit
      // so I prepend the zero here when needed
      if (minutes < 10) {
        minutes = `0${minutes}`;
      }
      if (seconds < 10) {
        seconds = `0${seconds}`;
      }
      if (hours > 0) {
        if (hours < 10) {
          hours = `${hours}`;
        }
        return `${hours}:${minutes}:${seconds}`;
      }
      return `${minutes}:${seconds}`;
    },
    async findSimilarVideoByVidPath(vidPath) {
      vidPath = decodeURI(vidPath);

      if (process.platform === 'win32') {
        vidPath = vidPath.replace(/^file:\/\/\//, '');
      } else {
        vidPath = vidPath.replace(/^file:\/\//, '');
      }

      const dirPath = path.dirname(vidPath);

      const videoFiles = [];
      const files = await fsPromises.readdir(dirPath);
      const tasks = [];
      for (let i = 0; i < files.length; i += 1) {
        const filename = path.join(dirPath, files[i]);
        tasks.push(fsPromises.lstat(filename).then((stat) => {
          if (!stat.isDirectory()) {
            if (getValidVideoRegex().test(path.extname(files[i]))) {
              const fileBaseName = path.basename(filename);
              videoFiles.push(fileBaseName);
            }
          }
        }));
      }
      await Promise.all(tasks);
      videoFiles.sort();
      for (let i = 0; i < videoFiles.length; i += 1) {
        videoFiles[i] = path.join(dirPath, videoFiles[i]);
      }

      return videoFiles;
    },
    findSubtitleFilesByVidPath(vidPath, callback) {
      if (process.platform === 'win32') {
        vidPath = vidPath.replace(/^file:\/\/\//, '');
      } else {
        vidPath = vidPath.replace(/^file:\/\//, '');
      }

      const baseName = path.basename(vidPath, path.extname(vidPath));
      const dirPath = path.dirname(vidPath);
      const filter = /\.(srt|vtt|ass)$/;

      if (!fs.existsSync(dirPath)) {
        this.addLog('error', `no dir ${dirPath}`);
        return;
      }

      const files = fs.readdirSync(dirPath);
      for (let i = 0; i < files.length; i += 1) {
        const filename = path.join(dirPath, files[i]);
        const stat = fs.lstatSync(filename);
        if (!stat.isDirectory()) {
          if (files[i].startsWith(baseName) && filter.test(files[i])) {
            this.addLog('info', `found subtitle file: ${files[i]}`);
            callback(filename);
          }
        }
      }
    },
    openFilesByDialog({ defaultPath } = {}) {
      if (this.showingPopupDialog) return;
      this.showingPopupDialog = true;
      const opts = ['openFile', 'multiSelections'];
      if (process.platform === 'darwin') {
        opts.push('openDirectory');
      }
      process.env.NODE_ENV === 'testing' ? '' : remote.dialog.showOpenDialog({
        title: 'Open Dialog',
        defaultPath,
        filters: [{
          name: 'Video Files',
          extensions: getValidVideoExtensions(),
        }, {
          name: 'All Files',
          extensions: ['*'],
        }],
        properties: opts,
        securityScopedBookmarks: process.mas,
      }, (files, bookmarks) => {
        this.showingPopupDialog = false;
        if (process.mas && bookmarks?.length > 0) {
          // TODO: put bookmarks to database
          console.log(bookmarks);
        }
        if (files) {
<<<<<<< HEAD
          // if selected files just contain folders, then call openFolder()
          let onlyFolders = false;
          for (let i = 0; i < files.length; i += 1) {
            const file = files[i];
            if (fs.statSync(file).isDirectory()) {
              onlyFolders = true;
            } else if (onlyFolders === true) {
              // if seleted files is a combination of files and folders, then call openFile()
              onlyFolders = false;
              break;
            }
          }
          if (!files[0].includes('\\') || process.platform === 'win32') {
            if (onlyFolders) {
              this.openFolder(...files);
            } else {
              this.openFile(...files);
            }
          } else {
            this.addLog('error', `Failed to open file: ${files[0]}`);
          }
=======
          this.openFile(...files);
>>>>>>> de10b904
        }
      });
    },
    openFolder(...folders) {
      const files = [];
      let containsSubFiles = false;
      const subtitleFiles = [];
      const subRegex = new RegExp('^\\.(srt|ass|vtt)$');
      const videoFiles = [];

      folders.forEach((dirPath) => {
        if (fs.statSync(dirPath).isDirectory()) {
          const dirFiles = fs.readdirSync(dirPath);
          for (let i = 0; i < dirFiles.length; i += 1) {
            dirFiles[i] = path.join(dirPath, dirFiles[i]);
          }
          files.push(...dirFiles);
        }
      });

      for (let i = 0; i < files.length; i += 1) {
        const file = files[i];
        if (subRegex.test(path.extname(file))) {
          subtitleFiles.push({ src: file, type: 'local' });
          containsSubFiles = true;
        } else if (getValidVideoRegex().test(path.extname(file))) {
          videoFiles.push(file);
        }
      }
      if (videoFiles.length !== 0) {
        if (!videoFiles[0].includes('\\') || process.platform === 'win32') {
          this.openVideoFile(...videoFiles);
        }
      } else {
        // TODO: no videoFiles in folders error catch
        // this.addLog('error', `Failed to open file : ${videoFiles[0]}`);
      }
      if (containsSubFiles) {
        this.$bus.$emit('add-subtitles', subtitleFiles);
      }
    },
    /* eslint-disable */
    // filter video and sub files
    openFile(...files) {
      let containsSubFiles = false;
      const subtitleFiles = [];
      const subRegex = new RegExp('^\\.(srt|ass|vtt)$');
      const videoFiles = [];
      const dirFiles = files;

      for (let i = 0; i < dirFiles.length; i += 1) {
        if (fs.statSync(dirFiles[i]).isDirectory()) {
          const dirPath = dirFiles[i];
          const files = fs.readdirSync(dirPath);
          for (let i = 0; i < files.length; i += 1) {
            files[i] = path.join(dirPath, files[i]);
          }
          dirFiles.push(...files);
        }
      }

      for (let i = 0; i < files.length; i += 1) {
        let tempFilePath = files[i];
        if (subRegex.test(path.extname(tempFilePath))) {
          subtitleFiles.push({ src: tempFilePath, type: 'local' });
          containsSubFiles = true;
        } else if (getValidVideoRegex().test(path.extname(tempFilePath))) {
          videoFiles.push(tempFilePath);
        } else {
          this.addLog('error', `Failed to open file : ${tempFilePath}`);
        }
      }
      if (videoFiles.length !== 0) {
        this.openVideoFile(...videoFiles);
      }
      if (containsSubFiles) {
        this.$bus.$emit('add-subtitles', subtitleFiles);
      }
    },
    /* eslint-disable */
    // generate playlist
    openVideoFile(...videoFiles) {
      this.playFile(videoFiles[0]);
      if (videoFiles.length > 1) {
        this.$store.dispatch('PlayingList', videoFiles);
      } else {
        this.findSimilarVideoByVidPath(videoFiles[0]).then((similarVideos) => {
          this.$store.dispatch('FolderList', similarVideos);
        }, (err) => {
          if (process.mas && err?.code === 'EPERM') {
            // TODO: maybe this.openFolderByDialog(videoFiles[0]) ?
            this.$store.dispatch('FolderList', [videoFiles[0]]);
          }
        });
      }
    },
    // openFile and db operation
    async playFile(vidPath) {
      const originPath = vidPath;
      let mediaQuickHash;
      try {
        mediaQuickHash = await this.mediaQuickHash(originPath);
      } catch (err) {
        if (err?.code === 'ENOENT') {
          this.addLog('error', 'Failed to open file, it will be removed from list.');
          this.$bus.$emit('file-not-existed', originPath);
        }
        if (process.mas && err?.code === 'EPERM') {
          this.openFilesByDialog({ defaultPath: originPath });
        }

        return;
      }
      this.$bus.$emit('new-file-open');
      this.$store.dispatch('SRC_SET', { src: originPath, mediaHash: mediaQuickHash });
      remote.app.addRecentDocument(originPath);
      this.$bus.$emit('new-video-opened');
      this.$router.push({
        name: 'playing-view',
      });
      const value = await this.infoDB.get('recent-played', mediaQuickHash);
      if (value) {
        this.$bus.$emit('send-lastplayedtime', value.lastPlayedTime);
        this.infoDB.add('recent-played', Object.assign(value, { path: originPath, lastOpened: Date.now() }));
      } else {
        this.infoDB.add('recent-played', {
          quickHash: mediaQuickHash,
          path: originPath,
          lastOpened: Date.now(),
        });
      }
    },
    async mediaQuickHash(filePath) {
      function md5Hex(text) {
        return crypto.createHash('md5').update(text).digest('hex');
      }
      const fileHandler = await fsPromises.open(filePath, 'r');
      const len = (await fsPromises.stat(filePath)).size;
      const position = [
        4096,
        Math.floor(len / 3),
        Math.floor(len / 3) * 2,
        len - 8192,
      ];
      const res = await Promise.all(times(4).map(async (i) => {
        const buf = Buffer.alloc(4096);
        const { bytesRead } = await fileHandler.read(buf, 0, 4096, position[i]);
        return md5Hex(buf.slice(0, bytesRead));
      }));
      fileHandler.close();
      return res.join('-');
    },
    addLog(level, log) {
      switch (level) {
        case 'error':
          console.error(log);
          if (this.$ga && log) {
            this.$ga.exception(log.message || log);
          }
          break;
        case 'warn':
          console.warn(log);
          break;
        default:
          console.log(log);
      }

      let normalizedLog;
      if (!log || typeof log === 'string') {
        normalizedLog = { message: log };
      } else {
        const { message, stack } = log;
        normalizedLog = { message, stack };
      }
      ipcRenderer.send('writeLog', level, normalizedLog);
    },
  },
};<|MERGE_RESOLUTION|>--- conflicted
+++ resolved
@@ -126,7 +126,6 @@
           console.log(bookmarks);
         }
         if (files) {
-<<<<<<< HEAD
           // if selected files just contain folders, then call openFolder()
           let onlyFolders = false;
           for (let i = 0; i < files.length; i += 1) {
@@ -139,18 +138,11 @@
               break;
             }
           }
-          if (!files[0].includes('\\') || process.platform === 'win32') {
-            if (onlyFolders) {
-              this.openFolder(...files);
-            } else {
-              this.openFile(...files);
-            }
+          if (onlyFolders) {
+            this.openFolder(...files);
           } else {
-            this.addLog('error', `Failed to open file: ${files[0]}`);
-          }
-=======
-          this.openFile(...files);
->>>>>>> de10b904
+            this.openFile(...files);
+          }
         }
       });
     },
