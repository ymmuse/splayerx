--- conflicted
+++ resolved
@@ -1,12 +1,9 @@
 import path from 'path';
 import fs from 'fs';
 import crypto from 'crypto';
-<<<<<<< HEAD
 import z from 'zero-fill';
 import asyncStorage from '@/helpers/asyncStorage';
-=======
 import InfoDB from '@/helpers/infoDB';
->>>>>>> 19f730f9
 import Sagi from './sagi';
 
 export default {
