import store from '@/store';
import {
  FILE_NON_EXIST_IN_PLAYLIST,
  PLAYLIST_NON_EXIST,
  FILE_NON_EXIST,
  EMPTY_FOLDER,
  OPEN_FAILED,
  ONLINE_LOADING,
  NOT_SUPPORTED_SUBTITLE,
  REQUEST_TIMEOUT,
  SUBTITLE_OFFLINE,
  SUBTITLE_UPLOAD,
  UPLOAD_SUCCESS,
  UPLOAD_FAILED,
  CANNOT_UPLOAD,
  ADD_NO_VIDEO,
  LOCAL_SUBTITLE_REMOVED,
  SNAPSHOT_SUCCESS,
  SNAPSHOT_FAILED,
  LOAD_SUBVIDEO_FAILED,
  ENOSPC,
  EACCES,
  EPERM,
  ENOENT,
  TRANSLATE_NO_LINE,
  TRANSLATE_SERVER_ERROR_FAIL,
  TRANSLATE_REQUEST_TIMEOUT,
  TRANSLATE_REQUEST_FORBIDDEN,
  TRANSLATE_REQUEST_PERMISSION,
  TRANSLATE_REQUEST_ALREADY_EXISTS,
  TRANSLATE_REQUEST_PERMISSION_APPX,
  TRANSLATE_SUCCESS,
  TRANSLATE_SUCCESS_WHEN_VIDEO_CHANGE,
  CHECK_FOR_UPDATES_OFFLINE,
  THUMBNAIL_GENERATE,
<<<<<<< HEAD
  CANNOT_EXPORT,
=======
  SUBTITLE_EDITOR_SAVED,
  SUBTITLE_EDITOR_REFERENCE_LOADING,
  SUBTITLE_EDITOR_REFERENCE_LOAD_FAIL,
  BUG_UPLOAD_FAILED,
  BUG_UPLOAD_SUCCESS,
  BUG_UPLOADING,
  APPX_EXPORT_NOT_WORK,
>>>>>>> 11a4b4a5
} from './notificationcodes';

export function addBubble(code, options = {}) { // eslint-disable-line complexity
  const i18n = store.$i18n;
  if (!i18n) return;

  const { id } = options;

  switch (code) {
    case FILE_NON_EXIST_IN_PLAYLIST:
      store.dispatch('addMessages', {
        id,
        type: 'result',
        title: i18n.t('errorFile.fileNonExistInPlaylist.title', i18n.locale, i18n.messages),
        content: i18n.t('errorFile.fileNonExistInPlaylist.content', i18n.locale, i18n.messages),
        dismissAfter: 5000,
      });
      break;
    case PLAYLIST_NON_EXIST:
      store.dispatch('addMessages', {
        id,
        type: 'result',
        title: i18n.t('errorFile.playlistNonExist.title', i18n.locale, i18n.messages),
        content: i18n.t('errorFile.playlistNonExist.content', i18n.locale, i18n.messages),
        dismissAfter: 5000,
      });
      break;
    case FILE_NON_EXIST:
      store.dispatch('addMessages', {
        id,
        type: 'result',
        title: i18n.t('errorFile.playlistNonExist.title', i18n.locale, i18n.messages),
        content: i18n.t('errorFile.playlistNonExist.content', i18n.locale, i18n.messages),
        dismissAfter: 5000,
      });
      break;
    case ADD_NO_VIDEO:
      store.dispatch('addMessages', {
        id,
        type: 'result',
        title: i18n.t('errorFile.addNoVideo.title', i18n.locale, i18n.messages),
        content: i18n.t('errorFile.addNoVideo.content', i18n.locale, i18n.messages),
        dismissAfter: 5000,
      });
      break;
    case EMPTY_FOLDER:
      store.dispatch('addMessages', {
        id,
        type: 'result',
        title: i18n.t('errorFile.emptyFolder.title', i18n.locale, i18n.messages),
        content: i18n.t('errorFile.emptyFolder.content', i18n.locale, i18n.messages),
        dismissAfter: 5000,
      });
      break;
    case OPEN_FAILED:
      store.dispatch('addMessages', {
        id,
        type: 'result',
        title: i18n.t('errorFile.default.title', i18n.locale, i18n.messages),
        content: i18n.t('errorFile.default.content', i18n.locale, i18n.messages),
        dismissAfter: 5000,
      });
      break;
    case ONLINE_LOADING:
      store.dispatch('addMessages', {
        id,
        type: 'state',
        title: '',
        content: i18n.t('loading.content', i18n.locale, i18n.messages),
        dismissAfter: 2000,
      });
      break;
    case SUBTITLE_OFFLINE:
      store.dispatch('addMessages', {
        id,
        type: 'result',
        title: i18n.t('errorFile.offLine.title', i18n.locale, i18n.messages),
        content: i18n.t('errorFile.offLine.content', i18n.locale, i18n.messages),
        dismissAfter: 5000,
      });
      break;
    case CHECK_FOR_UPDATES_OFFLINE:
      store.dispatch('addMessages', {
        id,
        type: 'result',
        title: i18n.t('errorFile.offLine.title', i18n.locale, i18n.messages),
        content: i18n.t('errorFile.offLine.content', i18n.locale, i18n.messages),
        dismissAfter: 5000,
      });
      break;
    case NOT_SUPPORTED_SUBTITLE:
      store.dispatch('addMessages', {
        id,
        type: 'result',
        title: i18n.t('errorFile.loadFailed.title', i18n.locale, i18n.messages),
        content: i18n.t('errorFile.loadFailed.content', i18n.locale, i18n.messages),
        dismissAfter: 5000,
      });
      break;
    case REQUEST_TIMEOUT:
      store.dispatch('addMessages', {
        id,
        type: 'result',
        title: i18n.t('errorFile.timeout.title', i18n.locale, i18n.messages),
        content: i18n.t('errorFile.timeout.content', i18n.locale, i18n.messages),
        dismissAfter: 5000,
      });
      break;
    case SUBTITLE_UPLOAD:
      store.dispatch('addMessages', {
        id,
        type: 'state',
        title: '',
        content: i18n.t('uploading.content', i18n.locale, i18n.messages),
        dismissAfter: 2000,
      });
      break;
    case UPLOAD_SUCCESS:
      store.dispatch('addMessages', {
        id,
        type: 'state',
        title: '',
        content: i18n.t('uploadingSuccess.content', i18n.locale, i18n.messages),
        dismissAfter: 5000,
      });
      break;
    case UPLOAD_FAILED:
      store.dispatch('addMessages', {
        id,
        type: 'result',
        title: i18n.t('uploadingFailed.title', i18n.locale, i18n.messages),
        content: i18n.t('uploadingFailed.content', i18n.locale, i18n.messages),
        dismissAfter: 5000,
      });
      break;
    case CANNOT_UPLOAD:
      store.dispatch('addMessages', {
        id,
        type: 'result',
        title: i18n.t('cannotUpload.title', i18n.locale, i18n.messages),
        content: i18n.t('cannotUpload.content', i18n.locale, i18n.messages),
        dismissAfter: 5000,
      });
      break;
    case CANNOT_EXPORT:
      store.dispatch('addMessages', {
        id,
        type: 'result',
        title: i18n.t('cannotExport.title', i18n.locale, i18n.messages),
        content: i18n.t('cannotExport.content', i18n.locale, i18n.messages),
        dismissAfter: 5000,
      });
      break;
    case LOCAL_SUBTITLE_REMOVED:
      store.dispatch('addMessages', {
        id,
        type: 'result',
        title: i18n.t('errorFile.localSubtitleRemoved.title', i18n.locale, i18n.messages),
        content: i18n.t('errorFile.localSubtitleRemoved.content', i18n.locale, i18n.messages),
        dismissAfter: 5000,
      });
      break;
    case SNAPSHOT_SUCCESS:
      store.dispatch('addMessages', {
        id,
        type: 'state',
        title: i18n.t('snapshotSuccess.title', i18n.locale, i18n.messages),
        content: i18n.t('snapshotSuccess.content', i18n.locale, i18n.messages),
        dismissAfter: 2000,
      });
      break;
    case SNAPSHOT_FAILED:
      store.dispatch('addMessages', {
        id,
        type: 'result',
        title: i18n.t('snapshotFailed.title', i18n.locale, i18n.messages),
        content: i18n.t('snapshotFailed.content', i18n.locale, i18n.messages),
        dismissAfter: 2000,
      });
      break;
    case LOAD_SUBVIDEO_FAILED:
      store.dispatch('addMessages', {
        type: 'state',
        title: i18n.t('loadVideoBySubtitleFailed.title', i18n.locale, i18n.messages),
        content: i18n.t('loadVideoBySubtitleFailed.content', i18n.locale, i18n.messages),
        dismissAfter: 2000,
      });
      break;
    case ENOSPC:
      store.dispatch('addMessages', {
        id,
        type: 'result',
        title: i18n.t('errorFile.ENOSPC.title', i18n.locale, i18n.messages),
        content: i18n.t('errorFile.ENOSPC.content', i18n.locale, i18n.messages),
        dismissAfter: 5000,
      });
      break;
    case EACCES:
    case EPERM:
      store.dispatch('addMessages', {
        id,
        type: 'result',
        title: i18n.t('errorFile.EACCES.title', i18n.locale, i18n.messages),
        content: i18n.t('errorFile.EACCES.content', i18n.locale, i18n.messages),
        dismissAfter: 5000,
      });
      break;
    case TRANSLATE_NO_LINE:
      store.dispatch('addMessages', {
        id,
        type: 'result',
        title: i18n.t('translateBubble.bubbleTranslateNoLineFail.title', i18n.locale, i18n.messages),
        content: i18n.t('translateBubble.bubbleTranslateNoLineFail.content', i18n.locale, i18n.messages),
        dismissAfter: 5000,
      });
      break;
    case TRANSLATE_REQUEST_TIMEOUT:
      store.dispatch('addMessages', {
        id,
        type: 'result',
        title: i18n.t('translateBubble.bubbleTranslateTimeOutFail.title', i18n.locale, i18n.messages),
        content: i18n.t('translateBubble.bubbleTranslateTimeOutFail.content', i18n.locale, i18n.messages),
      });
      break;
    case TRANSLATE_REQUEST_FORBIDDEN:
      store.dispatch('addMessages', {
        id,
        type: 'result',
        title: i18n.t('translateBubble.bubbleTranslateForbiddenFail.title', i18n.locale, i18n.messages),
        content: i18n.t('translateBubble.bubbleTranslateForbiddenFail.content', i18n.locale, i18n.messages),
      });
      break;
    case TRANSLATE_REQUEST_PERMISSION:
      store.dispatch('addMessages', {
        id,
        type: 'result',
        title: i18n.t('translateBubble.bubbleTranslatePermissionFail.title', i18n.locale, i18n.messages),
        content: i18n.t('translateBubble.bubbleTranslatePermissionFail.content', i18n.locale, i18n.messages),
      });
      break;
    case TRANSLATE_REQUEST_ALREADY_EXISTS:
      store.dispatch('addMessages', {
        id,
        type: 'result',
        title: i18n.t('translateBubble.bubbleTranslateExistsFail.title', i18n.locale, i18n.messages),
        content: i18n.t('translateBubble.bubbleTranslateExistsFail.content', i18n.locale, i18n.messages),
      });
      break;
    case TRANSLATE_REQUEST_PERMISSION_APPX:
      store.dispatch('addMessages', {
        id,
        type: 'result',
        title: i18n.t('translateBubble.bubbleTranslatePermissionFail.titleAPPX', i18n.locale, i18n.messages),
        content: i18n.t('translateBubble.bubbleTranslatePermissionFail.contentAPPX', i18n.locale, i18n.messages),
      });
      break;
    case TRANSLATE_SERVER_ERROR_FAIL:
      store.dispatch('addMessages', {
        id,
        type: 'result',
        title: i18n.t('translateBubble.bubbleTranslateServerErrorFail.title', i18n.locale, i18n.messages),
        content: i18n.t('translateBubble.bubbleTranslateServerErrorFail.content', i18n.locale, i18n.messages),
      });
      break;
    case TRANSLATE_SUCCESS:
      store.dispatch('addMessages', {
        id,
        type: 'result',
        title: i18n.t('translateBubble.bubbleWhenSuccess.title', i18n.locale, i18n.messages),
        content: i18n.t('translateBubble.bubbleWhenSuccess.content', i18n.locale, i18n.messages),
        dismissAfter: 5000,
      });
      break;
    case TRANSLATE_SUCCESS_WHEN_VIDEO_CHANGE:
      store.dispatch('addMessages', {
        id,
        type: 'result',
        title: i18n.t('translateBubble.bubbleWhenSuccessOnOtherVideo.title', i18n.locale, i18n.messages),
        content: i18n.t('translateBubble.bubbleWhenSuccessOnOtherVideo.content', i18n.locale, i18n.messages),
        dismissAfter: 5000,
      });
      break;
    case ENOENT:
      store.dispatch('addMessages', {
        id,
        type: 'result',
        title: i18n.t('errorFile.ENOENT.title', i18n.locale, i18n.messages),
        content: i18n.t('errorFile.ENOENT.content', i18n.locale, i18n.messages),
        dismissAfter: 5000,
      });
      break;
    case THUMBNAIL_GENERATE:
      store.dispatch('addMessages', {
        id,
        type: 'pending',
        pending: true,
        successContent: i18n.t('thumbnailSuccess.content'),
        pendingContent: i18n.t('thumbnailGenerating.content'),
      });
      break;
    case SUBTITLE_EDITOR_REFERENCE_LOADING:
      store.dispatch('addMessages', {
        id,
        type: 'state',
        title: i18n.t('editorBubble.referenceLoading.title', i18n.locale, i18n.messages),
        content: i18n.t('editorBubble.referenceLoading.content', i18n.locale, i18n.messages),
        dismissAfter: 10000,
      });
      break;
    case SUBTITLE_EDITOR_REFERENCE_LOAD_FAIL:
      store.dispatch('addMessages', {
        id,
        type: 'state',
        title: i18n.t('editorBubble.referenceIdNotExist.title', i18n.locale, i18n.messages),
        content: i18n.t('editorBubble.referenceIdNotExist.content', i18n.locale, i18n.messages),
        dismissAfter: 2000,
      });
      break;
    case SUBTITLE_EDITOR_SAVED:
      store.dispatch('addMessages', {
        id,
        type: 'state',
        title: i18n.t('editorBubble.saved.title', i18n.locale, i18n.messages),
        content: i18n.t('editorBubble.saved.content', i18n.locale, i18n.messages),
        dismissAfter: 2000,
      });
      break;
    case BUG_UPLOADING:
      store.dispatch('addMessages', {
        id,
        type: 'state',
        title: '',
        content: i18n.t('bugUploading.content', i18n.locale, i18n.messages),
        dismissAfter: 2000,
      });
      break;
    case BUG_UPLOAD_SUCCESS:
      store.dispatch('addMessages', {
        id,
        type: 'result',
        title: i18n.t('bugUploadSuccess.title', i18n.locale, i18n.messages),
        content: i18n.t('bugUploadSuccess.content', i18n.locale, i18n.messages),
        dismissAfter: 5000,
      });
      break;
    case BUG_UPLOAD_FAILED:
      store.dispatch('addMessages', {
        id,
        type: 'result',
        title: i18n.t('bugUploadFailed.title', i18n.locale, i18n.messages),
        content: i18n.t('bugUploadFailed.content', i18n.locale, i18n.messages),
        dismissAfter: 5000,
      });
      break;
    case APPX_EXPORT_NOT_WORK:
      store.dispatch('addMessages', {
        id,
        type: 'result',
        title: i18n.t('appxNotExport.title', i18n.locale, i18n.messages),
        content: i18n.t('appxNotExport.content', i18n.locale, i18n.messages),
      });
      break;
    default:
      break;
  }
}

window.addBubble = addBubble;<|MERGE_RESOLUTION|>--- conflicted
+++ resolved
@@ -33,9 +33,7 @@
   TRANSLATE_SUCCESS_WHEN_VIDEO_CHANGE,
   CHECK_FOR_UPDATES_OFFLINE,
   THUMBNAIL_GENERATE,
-<<<<<<< HEAD
   CANNOT_EXPORT,
-=======
   SUBTITLE_EDITOR_SAVED,
   SUBTITLE_EDITOR_REFERENCE_LOADING,
   SUBTITLE_EDITOR_REFERENCE_LOAD_FAIL,
@@ -43,7 +41,6 @@
   BUG_UPLOAD_SUCCESS,
   BUG_UPLOADING,
   APPX_EXPORT_NOT_WORK,
->>>>>>> 11a4b4a5
 } from './notificationcodes';
 
 export function addBubble(code, options = {}) { // eslint-disable-line complexity
