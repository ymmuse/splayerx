import store from '@/store';
import {
  FILE_NON_EXIST_IN_PLAYLIST,
  PLAYLIST_NON_EXIST,
  FILE_NON_EXIST,
  EMPTY_FOLDER,
  OPEN_FAILED,
  ONLINE_LOADING,
  NOT_SUPPORTED_SUBTITLE,
  REQUEST_TIMEOUT,
  SUBTITLE_OFFLINE,
  SUBTITLE_UPLOAD,
  UPLOAD_SUCCESS,
  UPLOAD_FAILED,
  ADD_NO_VIDEO,
  LOCAL_SUBTITLE_REMOVED,
  SNAPSHOT_SUCCESS,
  SNAPSHOT_FAILED,
  LOAD_SUBVIDEO_FAILED,
  ENOSPC,
  EACCES,
  EPERM,
  ENOENT,
  TRANSLATE_NO_LINE,
  TRANSLATE_SERVER_ERROR_FAIL,
  TRANSLATE_REQUEST_TIMEOUT,
  TRANSLATE_REQUEST_FORBIDDEN,
  TRANSLATE_REQUEST_PERMISSION,
  TRANSLATE_SUCCESS,
  TRANSLATE_SUCCESS_WHEN_VIDEO_CHANGE,
  CHECK_FOR_UPDATES_OFFLINE,
  THUMBNAIL_GENERATE,
<<<<<<< HEAD
  SUBTITLE_EDITOR_SAVED,
  SUBTITLE_EDITOR_REFERENCE_LOADING,
  SUBTITLE_EDITOR_REFERENCE_LOAD_FAIL,
=======
  BUG_UPLOAD_FAILED,
  BUG_UPLOAD_SUCCESS,
  BUG_UPLOADING,
>>>>>>> 7d248bf7
} from './notificationcodes';

export function addBubble(code, options = {}) { // eslint-disable-line complexity
  const i18n = store.$i18n;
  if (!i18n) return;

  const { id } = options;

  switch (code) {
    case FILE_NON_EXIST_IN_PLAYLIST:
      store.dispatch('addMessages', {
        id,
        type: 'result',
        title: i18n.t('errorFile.fileNonExistInPlaylist.title', i18n.locale, i18n.messages),
        content: i18n.t('errorFile.fileNonExistInPlaylist.content', i18n.locale, i18n.messages),
        dismissAfter: 5000,
      });
      break;
    case PLAYLIST_NON_EXIST:
      store.dispatch('addMessages', {
        id,
        type: 'result',
        title: i18n.t('errorFile.playlistNonExist.title', i18n.locale, i18n.messages),
        content: i18n.t('errorFile.playlistNonExist.content', i18n.locale, i18n.messages),
        dismissAfter: 5000,
      });
      break;
    case FILE_NON_EXIST:
      store.dispatch('addMessages', {
        id,
        type: 'result',
        title: i18n.t('errorFile.playlistNonExist.title', i18n.locale, i18n.messages),
        content: i18n.t('errorFile.playlistNonExist.content', i18n.locale, i18n.messages),
        dismissAfter: 5000,
      });
      break;
    case ADD_NO_VIDEO:
      store.dispatch('addMessages', {
        id,
        type: 'result',
        title: i18n.t('errorFile.addNoVideo.title', i18n.locale, i18n.messages),
        content: i18n.t('errorFile.addNoVideo.content', i18n.locale, i18n.messages),
        dismissAfter: 5000,
      });
      break;
    case EMPTY_FOLDER:
      store.dispatch('addMessages', {
        id,
        type: 'result',
        title: i18n.t('errorFile.emptyFolder.title', i18n.locale, i18n.messages),
        content: i18n.t('errorFile.emptyFolder.content', i18n.locale, i18n.messages),
        dismissAfter: 5000,
      });
      break;
    case OPEN_FAILED:
      store.dispatch('addMessages', {
        id,
        type: 'result',
        title: i18n.t('errorFile.default.title', i18n.locale, i18n.messages),
        content: i18n.t('errorFile.default.content', i18n.locale, i18n.messages),
        dismissAfter: 5000,
      });
      break;
    case ONLINE_LOADING:
      store.dispatch('addMessages', {
        id,
        type: 'state',
        title: '',
        content: i18n.t('loading.content', i18n.locale, i18n.messages),
        dismissAfter: 2000,
      });
      break;
    case SUBTITLE_OFFLINE:
      store.dispatch('addMessages', {
        id,
        type: 'result',
        title: i18n.t('errorFile.offLine.title', i18n.locale, i18n.messages),
        content: i18n.t('errorFile.offLine.content', i18n.locale, i18n.messages),
        dismissAfter: 5000,
      });
      break;
    case CHECK_FOR_UPDATES_OFFLINE:
      store.dispatch('addMessages', {
        id,
        type: 'result',
        title: i18n.t('errorFile.offLine.title', i18n.locale, i18n.messages),
        content: i18n.t('errorFile.offLine.content', i18n.locale, i18n.messages),
        dismissAfter: 5000,
      });
      break;
    case NOT_SUPPORTED_SUBTITLE:
      store.dispatch('addMessages', {
        id,
        type: 'result',
        title: i18n.t('errorFile.loadFailed.title', i18n.locale, i18n.messages),
        content: i18n.t('errorFile.loadFailed.content', i18n.locale, i18n.messages),
        dismissAfter: 5000,
      });
      break;
    case REQUEST_TIMEOUT:
      store.dispatch('addMessages', {
        id,
        type: 'result',
        title: i18n.t('errorFile.timeout.title', i18n.locale, i18n.messages),
        content: i18n.t('errorFile.timeout.content', i18n.locale, i18n.messages),
        dismissAfter: 5000,
      });
      break;
    case SUBTITLE_UPLOAD:
      store.dispatch('addMessages', {
        id,
        type: 'state',
        title: '',
        content: i18n.t('uploading.content', i18n.locale, i18n.messages),
        dismissAfter: 2000,
      });
      break;
    case UPLOAD_SUCCESS:
      store.dispatch('addMessages', {
        id,
        type: 'state',
        title: '',
        content: i18n.t('uploadingSuccess.content', i18n.locale, i18n.messages),
        dismissAfter: 5000,
      });
      break;
    case UPLOAD_FAILED:
      store.dispatch('addMessages', {
        id,
        type: 'result',
        title: i18n.t('uploadingFailed.title', i18n.locale, i18n.messages),
        content: i18n.t('uploadingFailed.content', i18n.locale, i18n.messages),
        dismissAfter: 5000,
      });
      break;
    case LOCAL_SUBTITLE_REMOVED:
      store.dispatch('addMessages', {
        id,
        type: 'result',
        title: i18n.t('errorFile.localSubtitleRemoved.title', i18n.locale, i18n.messages),
        content: i18n.t('errorFile.localSubtitleRemoved.content', i18n.locale, i18n.messages),
        dismissAfter: 5000,
      });
      break;
    case SNAPSHOT_SUCCESS:
      store.dispatch('addMessages', {
        id,
        type: 'state',
        title: i18n.t('snapshotSuccess.title', i18n.locale, i18n.messages),
        content: i18n.t('snapshotSuccess.content', i18n.locale, i18n.messages),
        dismissAfter: 2000,
      });
      break;
    case SNAPSHOT_FAILED:
      store.dispatch('addMessages', {
        id,
        type: 'result',
        title: i18n.t('snapshotFailed.title', i18n.locale, i18n.messages),
        content: i18n.t('snapshotFailed.content', i18n.locale, i18n.messages),
        dismissAfter: 2000,
      });
      break;
    case LOAD_SUBVIDEO_FAILED:
      store.dispatch('addMessages', {
        type: 'state',
        title: i18n.t('loadVideoBySubtitleFailed.title', i18n.locale, i18n.messages),
        content: i18n.t('loadVideoBySubtitleFailed.content', i18n.locale, i18n.messages),
        dismissAfter: 2000,
      });
      break;
    case ENOSPC:
      store.dispatch('addMessages', {
        id,
        type: 'result',
        title: i18n.t('errorFile.ENOSPC.title', i18n.locale, i18n.messages),
        content: i18n.t('errorFile.ENOSPC.content', i18n.locale, i18n.messages),
        dismissAfter: 5000,
      });
      break;
    case EACCES:
    case EPERM:
      store.dispatch('addMessages', {
        id,
        type: 'result',
        title: i18n.t('errorFile.EACCES.title', i18n.locale, i18n.messages),
        content: i18n.t('errorFile.EACCES.content', i18n.locale, i18n.messages),
        dismissAfter: 5000,
      });
      break;
    case TRANSLATE_NO_LINE:
      store.dispatch('addMessages', {
        id,
        type: 'result',
        title: i18n.t('translateBubble.bubbleTranslateNoLineFail.title', i18n.locale, i18n.messages),
        content: i18n.t('translateBubble.bubbleTranslateNoLineFail.content', i18n.locale, i18n.messages),
        dismissAfter: 5000,
      });
      break;
    case TRANSLATE_REQUEST_TIMEOUT:
      store.dispatch('addMessages', {
        id,
        type: 'result',
        title: i18n.t('translateBubble.bubbleTranslateTimeOutFail.title', i18n.locale, i18n.messages),
        content: i18n.t('translateBubble.bubbleTranslateTimeOutFail.content', i18n.locale, i18n.messages),
      });
      break;
    case TRANSLATE_REQUEST_FORBIDDEN:
      store.dispatch('addMessages', {
        id,
        type: 'result',
        title: i18n.t('translateBubble.bubbleTranslateForbiddenFail.title', i18n.locale, i18n.messages),
        content: i18n.t('translateBubble.bubbleTranslateForbiddenFail.content', i18n.locale, i18n.messages),
      });
      break;
    case TRANSLATE_REQUEST_PERMISSION:
      store.dispatch('addMessages', {
        id,
        type: 'result',
        title: i18n.t('translateBubble.bubbleTranslatePermissionFail.title', i18n.locale, i18n.messages),
        content: i18n.t('translateBubble.bubbleTranslatePermissionFail.content', i18n.locale, i18n.messages),
      });
      break;
    case TRANSLATE_SERVER_ERROR_FAIL:
      store.dispatch('addMessages', {
        id,
        type: 'result',
        title: i18n.t('translateBubble.bubbleTranslateServerErrorFail.title', i18n.locale, i18n.messages),
        content: i18n.t('translateBubble.bubbleTranslateServerErrorFail.content', i18n.locale, i18n.messages),
      });
      break;
    case TRANSLATE_SUCCESS:
      store.dispatch('addMessages', {
        id,
        type: 'result',
        title: i18n.t('translateBubble.bubbleWhenSuccess.title', i18n.locale, i18n.messages),
        content: i18n.t('translateBubble.bubbleWhenSuccess.content', i18n.locale, i18n.messages),
        dismissAfter: 5000,
      });
      break;
    case TRANSLATE_SUCCESS_WHEN_VIDEO_CHANGE:
      store.dispatch('addMessages', {
        id,
        type: 'result',
        title: i18n.t('translateBubble.bubbleWhenSuccessOnOtherVideo.title', i18n.locale, i18n.messages),
        content: i18n.t('translateBubble.bubbleWhenSuccessOnOtherVideo.content', i18n.locale, i18n.messages),
        dismissAfter: 5000,
      });
      break;
    case ENOENT:
      store.dispatch('addMessages', {
        id,
        type: 'result',
        title: i18n.t('errorFile.ENOENT.title', i18n.locale, i18n.messages),
        content: i18n.t('errorFile.ENOENT.content', i18n.locale, i18n.messages),
        dismissAfter: 5000,
      });
      break;
    case THUMBNAIL_GENERATE:
      store.dispatch('addMessages', {
        id,
        type: 'pending',
        pending: true,
        successContent: i18n.t('thumbnailSuccess.content'),
        pendingContent: i18n.t('thumbnailGenerating.content'),
      });
      break;
<<<<<<< HEAD
    case SUBTITLE_EDITOR_REFERENCE_LOADING:
      store.dispatch('addMessages', {
        id,
        type: 'state',
        title: i18n.t('editorBubble.referenceLoading.title', i18n.locale, i18n.messages),
        content: i18n.t('editorBubble.referenceLoading.content', i18n.locale, i18n.messages),
        dismissAfter: 10000,
      });
      break;
    case SUBTITLE_EDITOR_REFERENCE_LOAD_FAIL:
      store.dispatch('addMessages', {
        id,
        type: 'state',
        title: i18n.t('editorBubble.referenceIdNotExist.title', i18n.locale, i18n.messages),
        content: i18n.t('editorBubble.referenceIdNotExist.content', i18n.locale, i18n.messages),
        dismissAfter: 2000,
      });
      break;
    case SUBTITLE_EDITOR_SAVED:
      store.dispatch('addMessages', {
        id,
        type: 'state',
        title: i18n.t('editorBubble.saved.title', i18n.locale, i18n.messages),
        content: i18n.t('editorBubble.saved.content', i18n.locale, i18n.messages),
        dismissAfter: 2000,
=======
    case BUG_UPLOADING:
      store.dispatch('addMessages', {
        id,
        type: 'state',
        title: '',
        content: i18n.t('bugUploading.content', i18n.locale, i18n.messages),
        dismissAfter: 2000,
      });
      break;
    case BUG_UPLOAD_SUCCESS:
      store.dispatch('addMessages', {
        id,
        type: 'result',
        title: i18n.t('bugUploadSuccess.title', i18n.locale, i18n.messages),
        content: i18n.t('bugUploadSuccess.content', i18n.locale, i18n.messages),
        dismissAfter: 5000,
      });
      break;
    case BUG_UPLOAD_FAILED:
      store.dispatch('addMessages', {
        id,
        type: 'result',
        title: i18n.t('bugUploadFailed.title', i18n.locale, i18n.messages),
        content: i18n.t('bugUploadFailed.content', i18n.locale, i18n.messages),
        dismissAfter: 5000,
>>>>>>> 7d248bf7
      });
      break;
    default:
      break;
  }
}

window.addBubble = addBubble;<|MERGE_RESOLUTION|>--- conflicted
+++ resolved
@@ -30,15 +30,12 @@
   TRANSLATE_SUCCESS_WHEN_VIDEO_CHANGE,
   CHECK_FOR_UPDATES_OFFLINE,
   THUMBNAIL_GENERATE,
-<<<<<<< HEAD
   SUBTITLE_EDITOR_SAVED,
   SUBTITLE_EDITOR_REFERENCE_LOADING,
   SUBTITLE_EDITOR_REFERENCE_LOAD_FAIL,
-=======
   BUG_UPLOAD_FAILED,
   BUG_UPLOAD_SUCCESS,
   BUG_UPLOADING,
->>>>>>> 7d248bf7
 } from './notificationcodes';
 
 export function addBubble(code, options = {}) { // eslint-disable-line complexity
@@ -305,7 +302,6 @@
         pendingContent: i18n.t('thumbnailGenerating.content'),
       });
       break;
-<<<<<<< HEAD
     case SUBTITLE_EDITOR_REFERENCE_LOADING:
       store.dispatch('addMessages', {
         id,
@@ -331,7 +327,8 @@
         title: i18n.t('editorBubble.saved.title', i18n.locale, i18n.messages),
         content: i18n.t('editorBubble.saved.content', i18n.locale, i18n.messages),
         dismissAfter: 2000,
-=======
+      });
+      break;
     case BUG_UPLOADING:
       store.dispatch('addMessages', {
         id,
@@ -357,7 +354,6 @@
         title: i18n.t('bugUploadFailed.title', i18n.locale, i18n.messages),
         content: i18n.t('bugUploadFailed.content', i18n.locale, i18n.messages),
         dismissAfter: 5000,
->>>>>>> 7d248bf7
       });
       break;
     default:
