import path from 'path';
import fs from 'fs';
import healthMsg from 'sagi-api/health/v1/health_pb';
import healthRpc from 'sagi-api/health/v1/health_grpc_pb';
import translationMsg from 'sagi-api/translation/v1/translation_pb';
import translationRpc from 'sagi-api/translation/v1/translation_grpc_pb';
import { TrainingData } from 'sagi-api/training/v1/training_pb';
import { TrainngClient } from 'sagi-api/training/v1/training_grpc_pb';
<<<<<<< HEAD
// TODO: refactor all logs
=======

import addLog from './index';
>>>>>>> 5fd93940
/* eslint-disable */
const grpc = require('grpc');
/* eslint-enable */

class Sagi {
  constructor() {
    this.creds = grpc.credentials.createSsl(
      // How to access resources with fs see:
      // https://simulatedgreg.gitbooks.io/electron-vue/content/en/using-static-assets.html
      fs.readFileSync(path.join(__static, '/certs/ca.pem')),
      fs.readFileSync(path.join(__static, '/certs/key.pem')),
      fs.readFileSync(path.join(__static, '/certs/cert.pem')),
    );
    if (process.env.NODE_ENV === 'production') {
      this.endpoint = 'apis.sagittarius.ai:8443';
    } else {
      // this.endpoint = '127.0.0.1:8443'; // use this when debuging server
      this.endpoint = 'apis.stage.sagittarius.ai:8443';
    }
  }

  mediaTranslate(mediaIdentity) {
    return new Promise((resolve, reject) => {
      const client = new translationRpc.TranslationClient(this.endpoint, this.creds);
      const req = new translationMsg.MediaTranslationRequest();
      req.setMediaIdentity(mediaIdentity);
      client.translateMedia(req, (err, response) => {
        if (err) {
          reject(err);
        } else {
          // TODO: fetch real transcripts
          resolve(response);
        }
      });
    });
  }

  getTranscript(transcriptIdentity) {
    return new Promise((resolve, reject) => {
      const client = new translationRpc.TranslationClient(this.endpoint, this.creds);
      const req = new translationMsg.TranscriptRequest();
      req.setTranscriptIdentity(transcriptIdentity);
      client.transcript(req, (err, res) => {
        if (err) {
          reject(err);
        } else {
<<<<<<< HEAD
=======
          // console.log(res);
          // addLog.methods.addLog('info', res);
>>>>>>> 5fd93940
          resolve(res);
        }
      });
    });
  }

<<<<<<< HEAD
  /* eslint-disable */
  pushTranscript(subtitlePayload) {
    return new Promise((resolve, reject) => {
      const client = new TrainngClient(this.endpoint, this.creds);
      const req = new TrainingData();
      const toPascalCase = field => field.replace(/(^.)|(_.)/g, match => match[match.startsWith('_') ? 1 : 0].toUpperCase());
      Object.keys(subtitlePayload).forEach((field) => {
        if (req[`set${toPascalCase(field)}`]) req[`set${toPascalCase(field)}`](subtitlePayload[field]);
      });
      client.pushData(req, (err, res) => {
        if (err) reject(err);
=======
  pushTranscript(transcriptData) {
    return new Promise((resolve, reject) => {
      const client = new TrainngClient(this.endpoint, this.creds);
      const req = new TrainingData();
      req.setMediaIdentity(transcriptData.media_identity);
      req.setLanguageCode(transcriptData.language_code);
      req.setFormat(transcriptData.format);
      req.setPlayedTime(transcriptData.played_time);
      req.setTotalTime(transcriptData.total_time);
      req.setDelay(transcriptData.delay);
      if (transcriptData.payload !== undefined && transcriptData.payload !== null) {
        req.setPayload(transcriptData.payload);
      } else if (transcriptData.transcript_identity !== undefined
          && transcriptData.transcript_identity !== null) {
        req.setTranscriptIdentity(transcriptData.transcript_identity);
      } else {
        const err = new Error('missing transcript payload and transcript_identity');
        console.log(err);
        reject(err);
      }
      client.pushData(req, (err, res) => {
        if (err) {
          console.log(err);
          reject(err);
        }
        console.log(res);
>>>>>>> 5fd93940
        resolve(res);
      });
    });
  }

  // check sagi-api health, return UNKNOWN(0), SERVING(1) or XXXXX
  healthCheck() {
    return new Promise((resolve, reject) => {
      const client = new healthRpc.HealthClient(this.endpoint, this.creds);
      client.check(new healthMsg.HealthCheckRequest(), (err, response) => {
        if (err) {
          reject(err);
        } else {
          console.log(`sagi version ${response.getVersion()}`);
          resolve(response.getStatus());
        }
      });
    });
  }
}

export default new Sagi();<|MERGE_RESOLUTION|>--- conflicted
+++ resolved
@@ -6,12 +6,7 @@
 import translationRpc from 'sagi-api/translation/v1/translation_grpc_pb';
 import { TrainingData } from 'sagi-api/training/v1/training_pb';
 import { TrainngClient } from 'sagi-api/training/v1/training_grpc_pb';
-<<<<<<< HEAD
-// TODO: refactor all logs
-=======
 
-import addLog from './index';
->>>>>>> 5fd93940
 /* eslint-disable */
 const grpc = require('grpc');
 /* eslint-enable */
@@ -58,30 +53,12 @@
         if (err) {
           reject(err);
         } else {
-<<<<<<< HEAD
-=======
-          // console.log(res);
-          // addLog.methods.addLog('info', res);
->>>>>>> 5fd93940
           resolve(res);
         }
       });
     });
   }
 
-<<<<<<< HEAD
-  /* eslint-disable */
-  pushTranscript(subtitlePayload) {
-    return new Promise((resolve, reject) => {
-      const client = new TrainngClient(this.endpoint, this.creds);
-      const req = new TrainingData();
-      const toPascalCase = field => field.replace(/(^.)|(_.)/g, match => match[match.startsWith('_') ? 1 : 0].toUpperCase());
-      Object.keys(subtitlePayload).forEach((field) => {
-        if (req[`set${toPascalCase(field)}`]) req[`set${toPascalCase(field)}`](subtitlePayload[field]);
-      });
-      client.pushData(req, (err, res) => {
-        if (err) reject(err);
-=======
   pushTranscript(transcriptData) {
     return new Promise((resolve, reject) => {
       const client = new TrainngClient(this.endpoint, this.creds);
@@ -108,7 +85,6 @@
           reject(err);
         }
         console.log(res);
->>>>>>> 5fd93940
         resolve(res);
       });
     });
