import path from 'path';
import fs from 'fs';
import _ from 'lodash';
import addLog from './index';

/* eslint-disable */
const electron = require('electron');
/* eslint-enable */

/*

  不要！！
  在视频播放期间！！！
  使用这两个同步函数！！！！

*/
function getFileName(key) {
  const app = electron.remote.app || electron.app;
  const defaultPath = path.join(app.getPath('userData'), 'storage');

  if (!key) {
    throw Error('Missing key');
  }
  if (!_.isString(key) || key.trim().length === 0) {
    throw Error('Invalid key');
  }

  const keyFileName = `${path.basename(key, '.json')}.json`;
  // Prevent ENOENT and other similar errors when using
  // reserved characters in Windows filenames.
  // See: https://en.wikipedia.org/wiki/Filename#Reserved%5Fcharacters%5Fand%5Fwords
  const escapedFileName = encodeURIComponent(keyFileName)
    .replace(/\*/g, '-').replace(/%20/g, ' ');

  const filename = path.join(defaultPath, escapedFileName);
  return filename;
}
function getSync(key) {
  const filename = getFileName(key);
  // then fs.readFile
  let data;
  try {
    data = fs.readFileSync(filename);
  } catch (err) {
    addLog.methods.addLog('error', err);
    if (err instanceof Error) {
      if (err.code === 'ENOENT') {
        data = JSON.stringify({});
      } else {
        throw err;
      }
    }
  }
  // then parseJsonObject from last step
  const objectJson = JSON.parse(data);

  return objectJson;
}
function setSync(key, json) {
  const filename = getFileName(key);
  const data = JSON.stringify(json);

  if (!data) {
    return Error('Invalid JSON data');
  }
  try {
    fs.mkdirSync(path.dirname(filename));
  } catch (err) {
<<<<<<< HEAD
    if (err.code === 'EEXIST') {
      // console.log('directory already exist');
    }
=======
    addLog.methods.addLog('error', err);
>>>>>>> 344b732d
  } finally {
    fs.writeFileSync(filename, data);
  }

  return 1;
}
export default {
  getSync,
  setSync,
};<|MERGE_RESOLUTION|>--- conflicted
+++ resolved
@@ -66,13 +66,7 @@
   try {
     fs.mkdirSync(path.dirname(filename));
   } catch (err) {
-<<<<<<< HEAD
-    if (err.code === 'EEXIST') {
-      // console.log('directory already exist');
-    }
-=======
     addLog.methods.addLog('error', err);
->>>>>>> 344b732d
   } finally {
     fs.writeFileSync(filename, data);
   }
