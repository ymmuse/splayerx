export const PLAYBACKSTATE = Object.freeze({
  PLAYING: Symbol('playing'),
  PAUSED: Symbol('paused'),
  UNKNOWN: Symbol('unknown'),
});

export const bar = 'bar';

export const WIDTH_OF_SCREENSHOT = 170;
export const HALF_WIDTH_OF_SCREENSHOT = 85;
export const SCREENSHOT_SIDE_MARGIN_WIDTH = 16;

export const PROGRESS_BAR_HEIGHT = '10px';
export const PROGRESS_BAR_SLIDER_HIDE_HEIGHT = '4px';
export const PROGRESS_BAR_HIDE_HEIGHT = '0px';

export const FOOL_PROOFING_BAR_WIDTH = 20;

export const DEFAULT_VIDEO_EVENTS = [
  'abort',
  'canplay',
  'canplaythrough',
  'durationchange',
  'ended',
  'loadeddata',
  'loadedmetadata',
  'loadstart',
  'pause',
  'play',
  'playing',
  'progress',
  'ratechange',
  'seeked',
  'seeking',
  'stalled',
  'suspend',
  'timeupdate',
  'volumechange',
  'waiting',
];
export const DEFAULT_VIDEO_OPTIONS = [
  'autoplay',
  'controls',
  'crossOrigin',
  'currentTime',
  'defaultMuted',
  'defaultPlaybackRate',
  'loop',
  'mediaGroup',
  'muted',
  'playbackRate',
  'preload',
  'src',
  'volume',
];
export const THUMBNAIL_DB_NAME = 'splayerx-preview-thumbnails';
export const INFO_DATABASE_NAME = 'Info';
<<<<<<< HEAD
export const INFO_SCHEMA = [
  {
    name: 'recent-played',
    indexes: ['lastOpened', 'path', 'lastPlayedTime'],
  },
  {
    name: 'the-preview-thumbnail',
=======
export const THUMBNAIL_OBJECT_STORE_NAME = 'the-preview-thumbnail';
export const INFO_SCHEMA = [
  {
    name: 'recent-played',
    indexes: ['lastOpened'],
  },
  {
    name: THUMBNAIL_OBJECT_STORE_NAME,
>>>>>>> fbea251c
  },
];<|MERGE_RESOLUTION|>--- conflicted
+++ resolved
@@ -55,23 +55,13 @@
 ];
 export const THUMBNAIL_DB_NAME = 'splayerx-preview-thumbnails';
 export const INFO_DATABASE_NAME = 'Info';
-<<<<<<< HEAD
+export const THUMBNAIL_OBJECT_STORE_NAME = 'the-preview-thumbnail';
 export const INFO_SCHEMA = [
   {
     name: 'recent-played',
     indexes: ['lastOpened', 'path', 'lastPlayedTime'],
   },
   {
-    name: 'the-preview-thumbnail',
-=======
-export const THUMBNAIL_OBJECT_STORE_NAME = 'the-preview-thumbnail';
-export const INFO_SCHEMA = [
-  {
-    name: 'recent-played',
-    indexes: ['lastOpened'],
-  },
-  {
     name: THUMBNAIL_OBJECT_STORE_NAME,
->>>>>>> fbea251c
   },
 ];