
import path, { join } from 'path';
import electron from 'electron';
import { ICacheFileStorable } from '@/interfaces/ICacheFileStorable';
<<<<<<< HEAD
import { ELECTRON_CACHE_DIRNAME, DEFAULT_DIRNAME, VIDEO_DIRNAME } from '../constants';
import { mkdir, checkPathExist, readDir, deleteDir } from './file';
=======
import { ELECTRON_CACHE_DIRNAME, DEFAULT_DIRNAME, VIDEO_DIRNAME } from '@/constants';
import {
  mkdir, checkPathExist, readDir, deleteDir,
} from './file';
>>>>>>> ef5438be

const app = electron.app || electron.remote.app;

/**
 * @description 获取electron应用用户目录下的设定的缓存路径
 * @author tanghaixiang
 * @returns String 缓存路径
 */
function getDefaultDataPath() {
  return path.join(app.getPath(ELECTRON_CACHE_DIRNAME), DEFAULT_DIRNAME);
}

export default class CacheFile implements ICacheFileStorable {
  /** 公开API 根据mediaHash得到该视频的缓存目录
   * @description CacheFile 对 IFileStorable接口的实现
   * @author tanghaixiang
   * @param {string} mediaHash
   * @returns {string} 返回改视频对应的缓存路径
   */
  public getPathBy(mediaHash: string): string {
    return join(`${getDefaultDataPath()}/${VIDEO_DIRNAME}/`, mediaHash);
  }

  public removeFile(): Promise<boolean> {
    throw new Error('Method not implemented.');
  }

  public readFile(): Promise<Buffer | null> {
    throw new Error('Method not implemented.');
  }

  public writeFile(): Promise<boolean> {
    throw new Error('Method not implemented.');
  }

  /** 公开API 根据mediaHash创建该视频的缓存目录
   * @description CacheFile 对 IFileStorable接口的实现
   * @author tanghaixiang
   * @param {string} mediaHash
   * @returns {Promise<boolean>} 成功是否成功
   */
  public async createDirBy(mediaHash: string): Promise<boolean> {
    try {
      const path = join(`${getDefaultDataPath()}/${VIDEO_DIRNAME}/`, mediaHash);
      await mkdir(path);
      return true;
    } catch (error) {
      return false;
    }
  }

  /** 公开API 根据mediaHash读取该视频目录下的文件列表
   * @description CacheFile 对 IFileStorable接口的实现
   * @author tanghaixiang
   * @param {string} mediaHash
   * @returns {(Promise<string[] | null>)} 返回当前目录下的文件列表
   */
  public async readDirBy(mediaHash: string): Promise<string[] | null> {
    let path = '';
    try {
      path = join(`${getDefaultDataPath()}/${VIDEO_DIRNAME}/`, mediaHash);
      const isExist = await checkPathExist(path);
      if (isExist) {
        return await readDir(path);
      }
    } catch (error) {
      if (error.code === 'ENOENT') {
        await mkdir(path);
      }
    }
    return [];
  }

  /** 公开API 根据mediaHash删除改视频相关目录
   * @description CacheFile 对 IFileStorable接口的实现
   * @author tanghaixiang
   * @param {string} mediaHash
   * @returns {Promise<boolean>} 是否删除成功
   */
  public async removeDirBy(mediaHash: string): Promise<boolean> {
    try {
      const path = join(`${getDefaultDataPath()}/${VIDEO_DIRNAME}/`, mediaHash);
      await deleteDir(path);
      return true;
    } catch (error) {
      return false;
    }
  }
}

export const cacheFile = new CacheFile();<|MERGE_RESOLUTION|>--- conflicted
+++ resolved
@@ -2,15 +2,10 @@
 import path, { join } from 'path';
 import electron from 'electron';
 import { ICacheFileStorable } from '@/interfaces/ICacheFileStorable';
-<<<<<<< HEAD
-import { ELECTRON_CACHE_DIRNAME, DEFAULT_DIRNAME, VIDEO_DIRNAME } from '../constants';
-import { mkdir, checkPathExist, readDir, deleteDir } from './file';
-=======
 import { ELECTRON_CACHE_DIRNAME, DEFAULT_DIRNAME, VIDEO_DIRNAME } from '@/constants';
 import {
   mkdir, checkPathExist, readDir, deleteDir,
 } from './file';
->>>>>>> ef5438be
 
 const app = electron.app || electron.remote.app;
 
