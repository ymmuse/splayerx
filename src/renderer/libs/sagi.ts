--- conflicted
+++ resolved
@@ -1,9 +1,6 @@
 import path from 'path';
 import fs from 'fs';
-<<<<<<< HEAD
-=======
 import { credentials, Metadata } from 'grpc';
->>>>>>> b6e4f592
 import Vue from 'vue';
 
 import { HealthCheckRequest, HealthCheckResponse } from 'sagi-api/health/v1/health_pb';
