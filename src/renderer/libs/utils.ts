--- conflicted
+++ resolved
@@ -2,14 +2,10 @@
 // @ts-ignore
 import romanize from 'romanize';
 import {
-<<<<<<< HEAD
-  times, padStart, sortBy,
-=======
   times,
   padStart,
   sortBy,
   take,
->>>>>>> 7d248bf7
 } from 'lodash';
 import { sep, basename, join } from 'path';
 import { ensureDir } from 'fs-extra';
