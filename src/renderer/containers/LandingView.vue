--- conflicted
+++ resolved
@@ -81,11 +81,7 @@
             marginRight: `${marginRight}px`,
             backgroundColor:
               item.backgroundUrl && !hideVideoHistoryOnExit
-<<<<<<< HEAD
-              ? 'rgba(255,255,255,0.12) ': 'rgba(255,255,255,0.05)',
-=======
                 ? 'rgba(255,255,255,0.12) ': 'rgba(255,255,255,0.05)',
->>>>>>> 1d848759
           }"
           :class="{ 'backdrop': useBlur }"
           @click="openOrMove"
