<template>
  <div class="wrapper">
    <titlebar
      key="playing-view"
      current-view="LandingView"
    />
    <transition name="background-container-transition">
      <div
        v-if="item.backgroundUrl"
        class="background"
      >
        <transition
          name="background-transition"
          mode="in-out"
        >
          <div
            :key="item.path"
            :style="{
              backgroundImage: item.backgroundUrl,
            }"
            class="background-image"
          >
            <div class="background-mask" />
          </div>
        </transition>
        <div class="item-info">
          <div class="item-name">
            {{ item.basename }}
          </div>
          <div class="item-description" />
          <div class="item-timing">
            <span class="timing-played">
              {{ timeInvalidForm(timecodeFromSeconds(item.lastPlayedTime)) }}
              / {{ timeInvalidForm(timecodeFromSeconds(item.duration)) }}
              <span v-if="item.playlistLength > 1">
                ·&nbsp;{{
                  $t('recentPlaylist.playlistSource')
                }}&nbsp;&nbsp;{{ item.playedIndex + 1 }} / {{ item.playlistLength }}
              </span>
            </span>
          </div>
          <div class="item-progress">
            <div
              :style="{ width: item.percentage + '%' }"
              class="progress-played"
            />
          </div>
        </div>
      </div>
    </transition>
    <transition name="welcome-container-transition">
      <div
        v-if="!item.backgroundUrl"
        class="welcome-container"
      >
        <div class="logo-container">
          <Icon type="logo" />
        </div>
      </div>
    </transition>
    <div
      ref="mask"
      class="mask"
    />
    <div
      :style="{
        transform: isFullScreen ? '' : `translateX(${move}px)`,
        bottom: winWidth > 1355 ? `${40 / 1355 * winWidth}px` : '40px',
        transition: tranFlag ? 'transform 400ms cubic-bezier(0.42, 0, 0.58, 1)' : '',
      }"
      class="controller"
    >
      <div
        :style="{marginLeft: winWidth > 1355 ? `${50 / 1355 * winWidth}px` : '50px'}"
        class="playlist no-drag"
      >
        <div
          :style="{
            height:`${thumbnailHeight}px`,
            width:`${thumbnailWidth}px`,
            marginRight: `${marginRight}px`,
          }"
          :class="{ 'backdrop': useBlur }"
          @click="openOrMove"
          class="button"
        >
          <div class="btnMask">
            <Icon
              class="addUi"
              type="add"
            />
          </div>
        </div>
        <!-- eslint-disable-next-line vue/require-component-is -->
        <component
          :is="playlistLength > 1 ? 'PlaylistItem' : 'VideoItem'"
          v-for="({ backgroundUrl, path, playlistLength }, index) in landingViewItems"
          :key="path"
          :backgroundUrl="backgroundUrl"
          :index="index"
          :is-in-range="index + 1 >= firstIndex && index + 1 <= lastIndex"
          :thumbnail-width="thumbnailWidth"
          :thumbnail-height="thumbnailHeight"
          :shifting="shifting"
          :style="{
            marginRight: `${marginRight}px`,
          }"
          :on-item-mouseover="onItemMouseover"
          :on-item-click="onItemClick"
          :on-item-delete="onItemDelete"
        />
      </div>
    </div>
    <NotificationBubble />
  </div>
</template>

<script lang="ts">
import Vue from 'vue';
import { mapGetters } from 'vuex';
import { playInfoStorageService } from '@/services/storage/PlayInfoStorageService';
import { recentPlayService } from '@/services/media/RecentPlayService';
import Icon from '@/components/BaseIconContainer.vue';
import Titlebar from '@/components/Titlebar.vue';
import NotificationBubble from '@/components/NotificationBubble.vue';
import PlaylistItem from '@/components/LandingView/PlaylistItem.vue';
import VideoItem from '@/components/LandingView/VideoItem.vue';
import { log } from '@/libs/Log';
import Sagi from '@/libs/sagi';
import { deleteSubtitlesByPlaylistId } from '../services/storage/SubtitleStorage';

Vue.component('PlaylistItem', PlaylistItem);
Vue.component('VideoItem', VideoItem);

export default {
  name: 'LandingView',
  components: {
    Icon,
    Titlebar,
    NotificationBubble,
  },
  data() {
    return {
      landingViewItems: [],
      sagiHealthStatus: 'UNSET',
      invalidTimeRepresentation: '--',
      item: {},
      tranFlag: true,
      shifting: false,
      firstIndex: 0,
      useBlur: false,
    };
  },
  computed: {
    ...mapGetters(['winWidth', 'defaultDir', 'isFullScreen']),
    lastIndex: {
      get() {
        return (this.firstIndex + this.showItemNum) - 1;
      },
      set(val: number) {
        if (val < this.showItemNum - 1) {
          this.firstIndex = 0;
        } else {
          this.firstIndex = (val - this.showItemNum) + 1;
        }
      },
    },
    move() {
      return -(this.firstIndex * (this.thumbnailWidth + this.marginRight));
    },
    marginRight() {
      return this.winWidth > 1355 ? (this.winWidth / 1355) * 15 : 15;
    },
    thumbnailWidth() {
      let width = 0;
      const A = 50; // playlist left margin
      const B = 15; // space between each playlist item
      const C = 50; // the space between last playlist item and right edge of the screen
      if (this.winWidth > 512 && this.winWidth <= 1355) {
        width = ((((this.winWidth - A) - C) + B) / this.showItemNum) - B;
      } else if (this.winWidth > 1355) {
        width = this.winWidth * (112 / 1355);
      }
      return Math.round(width);
    },
    thumbnailHeight() {
      return Math.round((this.thumbnailWidth * 63) / 112);
    },
    showItemNum() {
      let number;
      if (this.winWidth < 720) {
        number = 5;
      } else if (this.winWidth >= 720 && this.winWidth <= 1355) {
        number = Math.floor(((this.winWidth - 720) / (112 + 15)) + 5);
      } else if (this.winWidth > 1355) {
        number = 10;
      }
      return number;
    },
  },
  watch: {
    firstIndex() {
      this.shifting = true;
    },
    lastIndex() {
      this.shifting = true;
    },
    shifting(val: boolean) {
      if (val) {
        setTimeout(() => {
          this.shifting = false;
        }, 400);
      }
    },
    showItemNum() {
      if (this.firstIndex !== 0) {
        this.tranFlag = false;
        this.lastIndex = this.landingViewItems.length;
      }
    },
  },
  created() {
    this.useBlur = window.devicePixelRatio === 1;
    // Get all data and show
    if (!this.$store.getters.deleteVideoHistoryOnExit) {
      recentPlayService.getRecords().then((results) => {
        this.landingViewItems = results;
      });
    } else {
      this.infoDB.clearAll();
    }
    this.$bus.$on('clean-landingViewItems', () => {
      // just for delete thumbnail display
      this.firstIndex = 0;
      this.item = {};
      this.landingViewItems = [];
    });
    // responsible for delete the thumbnail on display which had already deleted in DB
    this.$bus.$on('delete-file', (id: number) => {
      const deleteIndex = this.landingViewItems
        .findIndex((file: { id: number }) => file.id === id);
      if (deleteIndex >= 0) {
        this.item = {};
        this.landingViewItems.splice(deleteIndex, 1);
      }
    });
    this.$bus.$on('drag-over', () => {
      if (this.$refs.mask) this.$refs.mask.style.setProperty('background-color', 'rgba(255, 255, 255, 0.18)');
    });
    this.$bus.$on('drag-leave', () => {
      if (this.$refs.mask) this.$refs.mask.style.setProperty('background-color', 'rgba(255, 255, 255, 0)');
    });
    this.$bus.$on('drop', () => {
      if (this.$refs.mask) this.$refs.mask.style.setProperty('background-color', 'rgba(255, 255, 255, 0)');
    });
  },
  mounted() {
    this.$store.dispatch('refreshVersion');

    const { app } = this.$electron.remote;
    this.$electron.ipcRenderer.send('callMainWindowMethod', 'setResizable', [true]);
    this.$electron.ipcRenderer.send('callMainWindowMethod', 'setMinimumSize', [720, 405]);
    this.$electron.ipcRenderer.send('callMainWindowMethod', 'setAspectRatio', [720 / 405]);

    Sagi.healthCheck().then((status) => {
      if (process.env.NODE_ENV !== 'production') {
        this.sagiHealthStatus = status;
        log.info('LandingView.vue', `launching: ${app.getName()} ${app.getVersion()}`);
        log.info('LandingView.vue', `sagi API Status: ${this.sagiHealthStatus}`);
      }
    });
    window.addEventListener('keyup', this.keyboardHandler);
  },
  destroyed() {
    window.removeEventListener('keyup', this.keyboardHandler);
  },
  methods: {
    keyboardHandler(e: KeyboardEvent) {
      if (e.key === 'ArrowRight') {
        this.shifting = true;
        this.tranFlag = true;
        this.lastIndex = this.landingViewItems.length;
      } else if (e.key === 'ArrowLeft') {
        this.shifting = true;
        this.tranFlag = true;
        this.firstIndex = 0;
      }
    },
    open() {
      const { app } = this.$electron.remote;
      if (this.defaultDir) {
        this.openFilesByDialog();
      } else {
        const defaultPath = process.platform === 'darwin' ? app.getPath('home') : app.getPath('desktop');
        this.$store.dispatch('UPDATE_DEFAULT_DIR', defaultPath);
        this.openFilesByDialog({ defaultPath });
      }
    },
    openOrMove() {
      if (this.firstIndex === 1) {
        this.tranFlag = true;
        this.firstIndex = 0;
      } else if (this.winWidth > 1355) {
        this.open();
      } else {
        this.open();
      }
    },
    timeInvalidForm(time: number) {
      return (Number.isNaN(time) ? this.invalidTimeRepresentation : time);
    },
    onItemMouseover(index: number) {
      this.item = this.landingViewItems[index];
    },
    onItemClick(index: number) {
      if (index === this.lastIndex && !this.isFullScreen) {
        this.shifting = true;
        this.tranFlag = true;
        this.lastIndex = this.landingViewItems.length;
      } else if (index + 1 < this.firstIndex && !this.isFullScreen) {
        this.shifting = true;
        this.tranFlag = true;
        this.firstIndex = 0;
      } else if (!this.filePathNeedToDelete) {
        this.openPlayList(this.landingViewItems[index].id);
      }
    },
    onItemDelete(index: number) {
      this.item = {};
<<<<<<< HEAD
      this.landingViewItems.splice(index, 1);
      if (this.firstIndex !== 0) this.lastIndex = this.landingViewItems.length;
      playInfoStorageService.deleteRecentPlayedBy(this.landingViewItems[index].id);
=======
      const [deletedItem] = this.landingViewItems.splice(index, 1);
      if (this.firstIndex !== 0) {
        this.shifting = true;
        this.tranFlag = true;
        this.lastIndex = this.landingViewItems.length;
      }
      playInfoStorageService.deleteRecentPlayedBy(deletedItem.id);
      deleteSubtitlesByPlaylistId(deletedItem.id);
>>>>>>> 85f184f2
    },
  },
};
</script>

<style lang="scss" scoped>

$themeColor-Light: white;

* {
  box-sizing: border-box;
  margin: 0;
  padding: 0;
}

.wrapper {
  background-image: linear-gradient(-28deg, #414141 0%, #545454 47%, #7B7B7B 100%);
  height: 100vh;
  width: 100vw;
  z-index: -1;
  .mask {
    position: absolute;
    top: 0;
    left: 0;
    right: 0;
    bottom: 0;
    background-image: url(../assets/noise-bg.png);
    background-repeat: repeat;
    transition: background-color 120ms linear;
  }
}
.controller {
  position: absolute;
  z-index: 6;
  left: 0;
  width: auto;

  .playlist {
    display: flex;
    flex-direction: row;
    justify-content: flex-start;
    align-items: flex-end;

    .button {
      background-color: rgba(0, 0, 0, 0.12);
      transition: background-color 150ms ease-out;
      cursor: pointer;
    }
    .backdrop {
      backdrop-filter: blur(9.8px);
    }

    .button:hover {
      background-color: rgba(123, 123, 123, 0.12);
      transition: background-color 150ms ease-out;
    }

    .btnMask {
      border-radius: 2px;
      width: 100%;
      height: 100%;
      border: 1px solid rgba(255, 255, 255, 0.15);
      display: flex;
    }

    .btnMask:hover {
      border: 1px solid rgba(255, 255, 255, 0.6);
    }

    .addUi {
      margin: auto;
    }
  }
}
.background {
  position: absolute;
  width: 100%;
  height: 100%;

  .background-image {
    position: absolute;
    top: 0;
    left: 0;
    right: 0;
    bottom: 0;
    -webkit-user-drag: none;
    background-size: cover;
    background-repeat: no-repeat;
    background-position: center center;

    .background-mask {
      width: 100%;
      height: 100%;
      background-image: radial-gradient(
        circle 80.5vw at 27.8vw 32.1vh,
        rgba(0,0,0,0.1) 0%, rgba(0,0,0,0.41) 45%, rgba(0,0,0,0.7) 100%
      );
    }
  }
  .item-info {
    position: relative;
    top: 100px;
    left: 45px;
    z-index: 4;
    @media screen and (min-width: 1355px) {
      top: 7.38vw;
      left: 3.32vw;
    }
  }
  .item-name {
    color: $themeColor-Light;
    width: 70%;
    word-break: break-all;
    font-size: 30px;
    line-height: 36px;
    font-weight: bold;
    z-index: 4;
    overflow: hidden;
    white-space: nowrap;
    text-overflow: ellipsis;
    font-weight: 600;
    letter-spacing: 1px;
    @media screen and (min-width: 1355px) {
      font-size: 2.21vw;
      line-height: 2.66vw;
    }
  }
  .item-description {
    opacity: 0.4;
    font-size: 14px;
    font-weight: lighter;
    @media screen and (min-width: 1355px) {
      font-size: 1.03vw;
    }
  }
  .item-timing {
    color: rgba(255, 255, 255, .4);
    font-size: 15px;
    font-family: $font-heavy;
    letter-spacing: .5px;
    line-height: 20px;
    margin-top: 10px;
    span.timing-played {
      color: rgba(255, 255, 255, .9);
    }
    @media screen and (min-width: 1355px) {
      font-size: 1.10vw;
    }
  }
  .item-progress {
    width: 100px;
    height: 4px;
    margin-top: 9px;
    border-radius: 1px;
    background-color: rgba(255, 255, 255, 0.2);
    overflow: hidden;
    .progress-played {
      height: 100%;
      background-color: #fff;
      opacity: 0.7;
    }
    @media screen and (min-width: 1355px) {
      width: 7.38vw;
      height: 0.3vw;
      margin-top: 0.66vw;
    }
  }
}
.welcome-container {
  --client-height: 100vh;
  --pos-y: calc(var(--client-height) * 0.37 - 46px);
  transform: translateY(var(--pos-y));
}
.logo-container {
  -webkit-user-select: none;
  text-align: center;
}

main {
  justify-content: space-between;
}


.background-transition-enter-active, .background-transition-leave-active {
  transition: opacity 300ms linear;
}
.background-transition-enter, .background-transition-leave-to {
  opacity: 0;
}
.background-transition-enter-to, .background-transition-leave {
  opacity: 1;
}

.welcome-container-transition-enter-active, .welcome-container-transition-leave-active{
  transition: opacity .3s ease-in;
  transition-delay: .2s;
}

.welcome-container-transition-enter, .welcome-container-transition-leave-to {
  opacity: 0;
}

.background-container-transition-enter-active, .background-container-transition-leave-active{
  transition: opacity .3s ease-in;
  transition-delay: .2s;
}

.background-container-transition-enter, .background-container-transition-leave-to{
  opacity: 0;
}

</style><|MERGE_RESOLUTION|>--- conflicted
+++ resolved
@@ -327,11 +327,6 @@
     },
     onItemDelete(index: number) {
       this.item = {};
-<<<<<<< HEAD
-      this.landingViewItems.splice(index, 1);
-      if (this.firstIndex !== 0) this.lastIndex = this.landingViewItems.length;
-      playInfoStorageService.deleteRecentPlayedBy(this.landingViewItems[index].id);
-=======
       const [deletedItem] = this.landingViewItems.splice(index, 1);
       if (this.firstIndex !== 0) {
         this.shifting = true;
@@ -340,7 +335,6 @@
       }
       playInfoStorageService.deleteRecentPlayedBy(deletedItem.id);
       deleteSubtitlesByPlaylistId(deletedItem.id);
->>>>>>> 85f184f2
     },
   },
 };
