<template>
  <div
    class="video"
  >
    <transition
      name="fade"
      mode="out-in"
    >
      <base-video-player
        ref="videoCanvas"
        :key="videoId"
        :needtimeupdate="true"
        :last-audio-track-id="lastAudioTrackId"
        :events="['loadedmetadata', 'audiotrack', 'playing']"
        :styles="{objectFit: 'contain', width: 'calc(100% - 0.1px)', height: '100%'}"
        :loop="loop"
        :crossOrigin="'anonymous'"
        :src="convertedSrc"
        :playback-rate="rate"
        :volume="volume"
        :muted="muted"
        :hwhevc="hwhevc"
        :paused="paused"
        :current-time="seekTime"
        :current-audio-track-id="currentAudioTrackId.toString()"
        @loadedmetadata="onMetaLoaded"
        @playing="switchingLock = false"
        @audiotrack="onAudioTrack"
      />
      <!-- calc(100% - 0.1px) fix for mac book pro 15 full screen after
      video controller fade-out video will shake -->
    </transition>
    <div
      :style="{
        backgroundColor: maskBackground
      }"
      class="mask"
    />
    <canvas
      ref="thumbnailCanvas"
      class="canvas"
    />
  </div>
</template>;
<script lang="ts">
import { mapGetters, mapActions, mapMutations } from 'vuex';
import path from 'path';
import { debounce } from 'lodash';
import { windowRectService } from '@/services/window/WindowRectService';
import { playInfoStorageService } from '@/services/storage/PlayInfoStorageService';
import { settingStorageService } from '@/services/storage/SettingStorageService';
import { generateShortCutImageBy, ShortCut } from '@/libs/utils';
import { Video as videoMutations } from '@/store/mutationTypes';
import { Video as videoActions, AudioTranslate as atActions } from '@/store/actionTypes';
import { videodata } from '@/store/video';
import BaseVideoPlayer from '@/components/PlayingView/BaseVideoPlayer.vue';
import { MediaItem } from '../interfaces/IDB';
import { AudioTranslateBubbleOrigin } from '../store/modules/AudioTranslate';

export default {
  name: 'VideoCanvas',
  components: {
    'base-video-player': BaseVideoPlayer,
  },
  data() {
    return {
      videoExisted: false,
      videoElement: null,
      seekTime: [0],
      lastAudioTrackId: 0,
      lastCoverDetectingTime: 0,
      maskBackground: 'rgba(255, 255, 255, 0)', // drag and drop related var
      asyncTasksDone: false, // window should not be closed until asyncTasks Done (only use
      nowRate: 1,
      quit: false,
      needToRestore: false,
      winAngleBeforeFullScreen: 0, // winAngel before full screen
      winSizeBeforeFullScreen: [], // winSize before full screen
      switchingLock: false,
      audioCtx: null,
      gainNode: null,
    };
  },
  computed: {
    ...mapGetters([
      'videoId', 'nextVideoId', 'originSrc', 'convertedSrc', 'volume', 'muted', 'rate', 'paused', 'duration', 'ratio', 'currentAudioTrackId', 'enabledSecondarySub', 'lastChosenSize', 'subToTop',
      'winSize', 'winPos', 'winAngle', 'isFullScreen', 'winWidth', 'winHeight', 'chosenStyle', 'chosenSize', 'nextVideo', 'loop', 'playinglistRate', 'isFolderList', 'playingList', 'playingIndex', 'playListId', 'items',
      'previousVideo', 'previousVideoId', 'incognitoMode', 'isTranslating', 'nsfwProcessDone', 'hwhevc',
    ]),
    ...mapGetters({
      videoWidth: 'intrinsicWidth',
      videoHeight: 'intrinsicHeight',
      videoRatio: 'ratio',
    }),
  },
  watch: {
    winAngle(val: number) {
      this.changeWindowRotate(val);
    },
    async playListId(val: number, oldVal: number) {
      if (this.incognitoMode && oldVal) {
        const playlistItem = await playInfoStorageService.getPlaylistRecord(oldVal);
        const mediaItem = await playInfoStorageService
          .getMediaItem(playlistItem.items[playlistItem.playedIndex]);

        if (mediaItem.lastPlayedTime) return;

        await playInfoStorageService.deleteRecentPlayedBy(oldVal);
        return;
      }
      if (oldVal && !this.isFolderList) {
        await this.updatePlaylist(oldVal);
      }
    },
    async videoId(val: number, oldVal: number) {
      if (this.incognitoMode) return;
      const screenshot: ShortCut = await this.generateScreenshot();
      await this.saveScreenshot(oldVal, screenshot);
    },
    originSrc(val: string, oldVal: string) {
      if (process.mas && oldVal) {
        this.$bus.$emit(`stop-accessing-${oldVal}`, oldVal);
      }
      // this.$bus.$emit('show-speedlabel');
      this.videoConfigInitialize({
        audioTrackList: [],
      });
      this.play();
      this.updatePlayinglistRate({
        oldDir: path.dirname(oldVal), newDir: path.dirname(val), playingList: this.playingList,
      });
      this.playinglistRate.forEach((item: {
        dirPath: string,
        rate: number,
        playingList: string[],
      }) => {
        if (item.dirPath === path.dirname(val)) {
          this.$store.dispatch(videoActions.CHANGE_RATE, item.rate);
          this.nowRate = item.rate;
        }
      });
    },
    volume(val: number) {
      if (val > 1) this.amplifyAudio(val);
      else this.amplifyAudio(1);
    },
  },
  created() {
    this.updatePlayinglistRate({ oldDir: '', newDir: path.dirname(this.originSrc), playingList: this.playingList });
  },
  mounted() {
    this.audioCtx = new AudioContext();
    this.$bus.$on('back-to-landingview', () => {
      if (this.isTranslating) {
        this.showTranslateBubble(AudioTranslateBubbleOrigin.WindowClose);
        this.addTranslateBubbleCallBack(() => {
          this.backToLandingView();
        });
        return false;
      }
      // 如果有back翻译任务，直接丢弃掉
      this.discardTranslate();
      this.backToLandingView();
      return false;
    });
    this.$electron.ipcRenderer.on('quit', (e: Event, needToRestore: boolean) => {
      if (needToRestore) this.needToRestore = needToRestore;
      this.quit = true;
    });
    this.videoElement = this.$refs.videoCanvas.videoElement();
    this.$bus.$on('toggle-fullscreen', () => {
      if (!this.isFullScreen) {
        this.toFullScreen();
      } else {
        this.offFullScreen();
      }
      this.$ga.event('app', 'toggle-fullscreen');
    });
    this.$bus.$on('to-fullscreen', () => {
      this.toFullScreen();
    });
    this.$bus.$on('off-fullscreen', () => {
      this.offFullScreen();
    });
    this.$bus.$on('toggle-muted', () => {
      this.toggleMute();
    });
    this.$bus.$on('toggle-playback', debounce(() => {
      this[this.paused ? 'play' : 'pause']();
      // this.$ga.event('app', 'toggle-playback');
    }, 50, { leading: true }));
    this.$bus.$on('next-video', () => {
      if (this.switchingLock) return;
      if (this.nextVideo === undefined && this.duration > 60) { // 非列表循环或单曲循环时，当前播放列表已经播完
        this.$router.push({ name: 'landing-view' });
        return;
      } else if (this.duration <= 60 && this.isFolderList) {
        this.$store.dispatch('singleCycle');
        return;
      }
      this.switchingLock = true;
      videodata.paused = false;
      if (this.nextVideo !== '') {
        if (this.isFolderList) this.openVideoFile(this.nextVideo);
        else this.playFile(this.nextVideo, this.nextVideoId);
      } else if (this.nextVideo === '') { // 单曲循环时，nextVideo返回空字符串
        this.$store.commit('LOOP_UPDATE', true);
        this.$bus.$emit('seek', Math.ceil(this.duration));
      }
    });
    this.$bus.$on('previous-video', () => {
      if (this.switchingLock) return;
      if (this.previousVideo === undefined) { // 同上，当前为播放列表第一个视频
        this.$bus.$emit('seek', 0);
        return;
      }
      this.switchingLock = true;
      videodata.paused = false;
      if (this.previousVideo !== '') {
        if (this.isFolderList) this.openVideoFile(this.previousVideo);
        else this.playFile(this.previousVideo, this.previousVideoId);
      } else if (this.previousVideo === '') {
        this.$store.commit('LOOP_UPDATE', true);
        this.$bus.$emit('seek', 0);
      }
    });
    this.$bus.$on('seek', (e: number) => {
      // update vuex currentTime to use some where
      this.seekTime = [e];
      this.updateVideoCurrentTime(e);
    });
    this.$bus.$on('seek-forward', (delta: number) => this.$bus.$emit('seek', videodata.time + Math.abs(delta)));
    this.$bus.$on('seek-backward', (delta: number) => {
      const finalSeekTime = videodata.time - Math.abs(delta);
      // find a way to stop wheel event until next begin
      // if (finalSeekTime <= 0)
      this.$bus.$emit('seek', finalSeekTime);
    });
    this.$bus.$on('drag-over', () => {
      this.maskBackground = 'rgba(255, 255, 255, 0.18)';
    });
    this.$bus.$on('drag-leave', () => {
      this.maskBackground = 'rgba(255, 255, 255, 0)';
    });
    this.$bus.$on('drop', () => {
      this.maskBackground = 'rgba(255, 255, 255, 0)';
      this.$ga.event('app', 'drop');
    });
    this.$bus.$on('mask-highlight', (on: boolean) => { this.maskBackground = `rgba(255, 255, 255, ${on ? 0.18 : 0})`; });
    window.addEventListener('beforeunload', this.beforeUnloadHandler);
  },
  beforeDestroy() {
    this.audioCtx.close();
    if (process.mas) this.$bus.$emit(`stop-accessing-${this.originSrc}`, this.originSrc);
    window.removeEventListener('beforeunload', this.beforeUnloadHandler);
  },
  methods: {
    ...mapMutations({
      updateVideoCurrentTime: videoMutations.CURRENT_TIME_UPDATE,
    }),
    ...mapActions({
      videoConfigInitialize: videoActions.INITIALIZE,
      play: videoActions.PLAY_VIDEO,
      pause: videoActions.PAUSE_VIDEO,
      updateMetaInfo: videoActions.META_INFO,
      toggleMute: videoActions.TOGGLE_MUTED,
      addAudioTrack: videoActions.ADD_AUDIO_TRACK,
      switchAudioTrack: videoActions.SWITCH_AUDIO_TRACK,
      removeAllAudioTrack: videoActions.REMOVE_ALL_AUDIO_TRACK,
      updatePlayinglistRate: videoActions.UPDATE_PLAYINGLIST_RATE,
      showTranslateBubble: atActions.AUDIO_TRANSLATE_SHOW_BUBBLE,
      addTranslateBubbleCallBack: atActions.AUDIO_TRANSLATE_BUBBLE_CALLBACK,
      discardTranslate: atActions.AUDIO_TRANSLATE_DISCARD,
    }),
    async onMetaLoaded(event: Event) { // eslint-disable-line complexity
      const target = event.target as HTMLVideoElement;
      this.videoElement = target;
      this.videoConfigInitialize({
        paused: false,
        volume: this.volume * 100,
        muted: this.muted,
        rate: this.nowRate,
        duration: target.duration,
        currentTime: 0,
      });
      if (target.duration && Number.isFinite(target.duration)) {
        this.$bus.$emit('generate-thumbnails');
      }
      this.updateMetaInfo({
        intrinsicWidth: target.videoWidth,
        intrinsicHeight: target.videoHeight,
        ratio: target.videoWidth / target.videoHeight,
      });
      this.changeWindowRotate(this.winAngle);

      this.windowRectControl();

      const mediaInfo = this.videoId
        ? await playInfoStorageService.getMediaItem(this.videoId)
        : null;
      if (mediaInfo && mediaInfo.lastPlayedTime
        && target.duration - mediaInfo.lastPlayedTime > 10) {
        this.$bus.$emit('seek', mediaInfo.lastPlayedTime);
      } else {
        this.$bus.$emit('seek', 0);
      }
      if (mediaInfo && mediaInfo.audioTrackId) this.lastAudioTrackId = mediaInfo.audioTrackId;
<<<<<<< HEAD
      if (this.duration <= 60 && this.isFolderList) this.$store.dispatch('singleCycle');
=======
      this.gainNode = this.audioCtx.createGain();
      this.audioCtx.createMediaElementSource(target).connect(this.gainNode);
      this.gainNode.connect(this.audioCtx.destination);
      if (this.volume > 1) this.amplifyAudio(this.volume);
    },
    amplifyAudio(gain: number) {
      if (this.gainNode.gain) this.gainNode.gain.value = gain;
>>>>>>> 74990a56
    },
    onAudioTrack(event: TrackEvent) {
      const { type, track } = event;
      this[`${type}AudioTrack`](track);
    },
    windowRectControl() {
      let videoSize;
      const [winWidth, winHeight] = this.winSize;
      const oldRatio = winWidth / winHeight;
      const isLandscape = (ratio: number) => ratio > 1;
      if (
        this.videoExisted
        && (isLandscape(this.ratio) === isLandscape(oldRatio)) // 同为landscpae或portrait
      ) {
        if (this.ratio > 1) {
          videoSize = [winHeight * this.ratio, winHeight];
        } else {
          videoSize = [winWidth, winWidth / this.ratio];
        }
      } else {
        videoSize = [this.videoWidth, this.videoHeight];
        const availWidth = window.screen.availWidth;
        const availHeight = window.screen.availHeight;
        if (this.ratio > 1 && videoSize[0] > availWidth * 0.7) {
          videoSize[0] = availWidth * 0.7;
          videoSize[1] = videoSize[0] / this.ratio;
        } else if (this.ratio <= 1 && videoSize[1] > availHeight * 0.7) {
          videoSize[1] = availHeight * 0.7;
          videoSize[0] = videoSize[1] * this.ratio;
        }
        this.videoExisted = true;
      }
      if (this.winAngle !== 0 && this.winAngle !== 180) videoSize.reverse();
      const oldRect = this.winPos.concat(this.winSize);
      windowRectService.calculateWindowRect(videoSize, true, oldRect);
    },
    changeWindowRotate(val: number) {
      requestAnimationFrame(() => {
        if (!this.$refs.videoCanvas) return;
        const scale = windowRectService.calculateWindowScaleBy(this.isFullScreen, val, this.ratio);
        this.$refs.videoCanvas.$el.style.setProperty('transform', `rotate(${val}deg) scale(${scale}, ${scale})`);
      });
    },
    toFullScreen() {
      this.winSizeBeforeFullScreen = this.winSize;
      this.winAngleBeforeFullScreen = this.winAngle;
      requestAnimationFrame(() => {
        if (!this.$refs.videoCanvas) return;
        const scale = windowRectService.calculateWindowScaleBy(true, this.winAngle, this.ratio);
        this.$refs.videoCanvas.$el.style.setProperty('transform', `rotate(${this.winAngle}deg) scale(${scale}, ${scale})`);
      });
      windowRectService.uploadWindowBy(true);
    },
    offFullScreen() {
      requestAnimationFrame(() => {
        if (!this.$refs.videoCanvas) return;
        const scale = windowRectService.calculateWindowScaleBy(false, this.winAngle, this.ratio);
        this.$refs.videoCanvas.$el.style.setProperty('transform', `rotate(${this.winAngle}deg) scale(${scale}, ${scale})`);
      });
      windowRectService.uploadWindowBy(false, 'playing-view', this.winAngle, this.winAngleBeforeFullScreen, this.winSizeBeforeFullScreen, this.winPos);
    },
    async updatePlaylist(playlistId: number) {
      if (!Number.isNaN(playlistId) && !this.isFolderList) {
        const playlistRecord = await playInfoStorageService.getPlaylistRecord(playlistId);
        playlistRecord.playedIndex = this.playingIndex;

        await playInfoStorageService
          .updateRecentPlayedBy(playlistId, playlistRecord);
      }
    },
    async generateScreenshot(): Promise<ShortCut> {
      const { videoElement } = this;
      const canvas = this.$refs.thumbnailCanvas;
      // todo: use metaloaded to get videoHeight and videoWidth
      const { videoHeight, videoWidth } = this;
      const shortCut = generateShortCutImageBy(videoElement, canvas, videoWidth, videoHeight);
      return shortCut;
    },
    async saveScreenshot(videoId: number, screenshot: ShortCut) {
      const data = {
        shortCut: screenshot.shortCut,
        smallShortCut: screenshot.smallShortCut,
        lastPlayedTime: videodata.time,
        duration: this.duration,
        audioTrackId: this.currentAudioTrackId,
      };

      const result = await playInfoStorageService.updateMediaItemBy(videoId, data as MediaItem);
      // @ts-ignore
      if (result) this.$bus.$emit('database-saved', result);
    },
    saveSubtitleStyle() {
      return settingStorageService.updateSubtitleStyle({
        chosenStyle: this.chosenStyle,
        chosenSize: this.subToTop ? this.lastChosenSize : this.chosenSize,
        enabledSecondarySub: this.enabledSecondarySub,
      });
    },
    savePlaybackStates() {
      return settingStorageService.updatePlaybackStates({ volume: this.volume, muted: this.muted });
    },
    async handleLeaveVideo(videoId: number) {
      const playListId = this.playListId;
      // incognito mode
      if (this.incognitoMode) {
        const playlistItem = await playInfoStorageService.getPlaylistRecord(playListId);
        const mediaItem = await playInfoStorageService
          .getMediaItem(playlistItem.items[playlistItem.playedIndex]);

        if (mediaItem.lastPlayedTime) return;

        await playInfoStorageService.deleteRecentPlayedBy(playListId);
        return;
      }

      const screenshot: ShortCut = await this.generateScreenshot();

      let savePromise = this.saveScreenshot(videoId, screenshot)
        .then(() => this.updatePlaylist(playListId));
      if (process.mas && this.$store.getters.source === 'drop') {
        savePromise = savePromise.then(async () => {
          await playInfoStorageService.deleteRecentPlayedBy(playListId);
        });
      }
      await (savePromise
        .then(this.saveSubtitleStyle)
        .then(this.savePlaybackStates));
    },
    beforeUnloadHandler(e: BeforeUnloadEvent) {
      // 如果当前有翻译任务进行，而不是再后台进行
      if (this.isTranslating) {
        this.showTranslateBubble(AudioTranslateBubbleOrigin.WindowClose);
        this.addTranslateBubbleCallBack(() => {
          window.close();
        });
        e.returnValue = true;
        return;
      }
      // 如果有back翻译任务，直接丢弃掉
      this.discardTranslate();
      if (!this.asyncTasksDone && !this.needToRestore) {
        e.returnValue = false;
        if (typeof this.$electron.remote.app.hide === 'function') { // macOS only
          this.$electron.remote.app.hide();
        } else {
          this.$electron.remote.getCurrentWindow().hide();
        }
        this.$electron.remote.getCurrentWebContents().setAudioMuted(true);
        this.handleLeaveVideo(this.videoId)
          .finally(() => {
            this.removeAllAudioTrack();
            this.$store.dispatch('SRC_SET', { src: '', mediaHash: '', id: NaN });
            this.asyncTasksDone = true;
            window.close();
          });
      } else if (this.quit) {
        this.$electron.remote.app.quit();
      }
    },
    backToLandingView() {
      this.handleLeaveVideo(this.videoId)
        .finally(() => {
          this.removeAllAudioTrack();
          this.$bus.$emit('videocanvas-saved');
        });
    },
  },
};
</script>
<style lang="scss" scoped>
.video {
  position: relative;
  height: 0;
  z-index: auto;
}
.mask {
  position: absolute;
  width: 100vw;
  height: 100vh;
  transition: background-color 120ms linear;
}
.base-video-player {
  width: 100%;
  height: 100%;
  position: fixed;
}
.canvas {
  visibility: hidden;
}
.fade-enter-active, .fade-leave-active {
  transition: opacity 200ms ease-in;
}
.fade-enter, .fade-leave-to {
  opacity: 0;
}
</style><|MERGE_RESOLUTION|>--- conflicted
+++ resolved
@@ -305,9 +305,7 @@
         this.$bus.$emit('seek', 0);
       }
       if (mediaInfo && mediaInfo.audioTrackId) this.lastAudioTrackId = mediaInfo.audioTrackId;
-<<<<<<< HEAD
       if (this.duration <= 60 && this.isFolderList) this.$store.dispatch('singleCycle');
-=======
       this.gainNode = this.audioCtx.createGain();
       this.audioCtx.createMediaElementSource(target).connect(this.gainNode);
       this.gainNode.connect(this.audioCtx.destination);
@@ -315,7 +313,6 @@
     },
     amplifyAudio(gain: number) {
       if (this.gainNode.gain) this.gainNode.gain.value = gain;
->>>>>>> 74990a56
     },
     onAudioTrack(event: TrackEvent) {
       const { type, track } = event;
