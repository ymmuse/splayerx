--- conflicted
+++ resolved
@@ -397,27 +397,14 @@
         this.updateCanGoForward(this.webInfo.canGoForward);
         const loadUrl = this.currentMainBrowserView().webContents.getURL();
         this.startLoading = false;
-<<<<<<< HEAD
-        if (!this.currentMainBrowserView().webContents.isLoading()) {
-          this.currentMainBrowserView().webContents.executeJavaScript(
-            InjectJSManager.calcVideoNum(),
-            (r: number) => {
-              this.webInfo.hasVideo = this.currentChannel() === 'youtube.com' && !getVideoId(loadUrl).id
-                ? false
-                : !!r;
-            },
-          );
-        }
-=======
         this.currentMainBrowserView().webContents.executeJavaScript(
           InjectJSManager.calcVideoNum(),
           (r: number) => {
-            this.webInfo.hasVideo = channel === 'youtube.com' && !getVideoId(loadUrl).id
+            this.webInfo.hasVideo = this.currentChannel() === 'youtube.com' && !getVideoId(loadUrl).id
               ? false
               : !!r;
           },
         );
->>>>>>> 46fbf656
         this.createTouchBar(this.webInfo.hasVideo);
       },
     );
