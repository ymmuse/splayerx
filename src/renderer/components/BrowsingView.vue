<template>
 <div class="browsing">
   <browsing-titlebar></browsing-titlebar>
   <browsing-header v-show="!isPip"></browsing-header>
   <div class="loading-state loading-animation" v-show="loadingState && !isPip"></div>
   <div class="pip-buttons" v-show="isPip">
     <Icon type="pipRecord" :style="{ marginRight: '12px' }"></Icon>
     <Icon type="pipBack" @mouseup.native="handleExitPip"></Icon>
   </div>
   <webview :src="availableUrl" autosize class="web-view" ref="webView" allowpopups :style="{ webkitAppRegion: isPip ? 'drag' : 'no-drag' }" :preload="preload"></webview>
   <browsing-control v-show="!isPip"></browsing-control>
 </div>
</template>

<script>
import { mapGetters, mapActions } from 'vuex';
import electron from 'electron';
import { Browsing as browsingActions } from '@/store/actionTypes';
import urlParseLax from 'url-parse-lax';
import BrowsingHeader from './BrowsingView/BrowsingHeader.vue';
import BrowsingControl from './BrowsingView/BrowsingControl.vue';
import Icon from './BaseIconContainer.vue';
import BrowsingTitleBar from './BrowsingView/BrowsingTitlebar.vue';

export default {
  name: 'BrowsingView',
  data() {
    return {
      quit: false,
      loadingState: false,
      startTime: 0,
      isPip: false,
      pipType: '',
<<<<<<< HEAD
      bilibiliType: 'video',
      supportedRecordHost: ['www.youtube.com', 'www.bilibili.com', 'www.youku.com', 'v.youku.com'],
=======
      preload: `file:${require('path').resolve(__static, 'pip/preload.js')}`,
>>>>>>> fcff4345
    };
  },
  components: {
    'browsing-header': BrowsingHeader,
    'browsing-control': BrowsingControl,
    'browsing-titlebar': BrowsingTitleBar,
    Icon,
  },
  computed: {
    ...mapGetters(['browsingWinSize', 'winPos', 'isFullScreen', 'initialUrl', 'browsingWinWidth']),
    availableUrl() {
      const parsedUrl = urlParseLax(this.initialUrl);
      return parsedUrl.protocol ? parsedUrl.href : `http://${this.initialUrl}`;
    },
  },
  watch: {
    browsingWinWidth(val) {
      if (this.isPip) {
        if (this.pipType === 'youtube') {
          this.youtubeWatcher(val);
        } else if (this.pipType === 'bilibili') {
          this.bilibiliWatcher(val);
        }
      }
    },
  },
  methods: {
    ...mapActions({
      updateInitialUrl: browsingActions.UPDATE_INITIAL_URL,
      updateBrowsingSize: browsingActions.UPDATE_BROWSING_SIZE,
      updateRecordUrl: browsingActions.UPDATE_RECORD_URL,
    }),
    handleExitPip() {
      if (this.isPip) {
        if (this.pipType === 'youtube') {
          this.youtubeRecover();
        } else if (this.pipType === 'bilibili') {
          this.bilibiliRecover();
        }
        this.isPip = false;
      }
    },
    youtubeAdapter() {
      this.$refs.webView.executeJavaScript('document.querySelector("video").style', (result) => {
        electron.ipcRenderer.send('callBrowsingViewWindowMethod', 'setAspectRatio', [parseFloat(result.width) / parseFloat(result.height)]);
        electron.ipcRenderer.send('callBrowsingViewWindowMethod', 'setMinimumSize', [parseInt(180 * (parseFloat(result.width) / parseFloat(result.height)), 10), 180]);
        electron.ipcRenderer.send('callBrowsingViewWindowMethod', 'setSize', [parseInt(180 * (parseFloat(result.width) / parseFloat(result.height)), 10), 180]);
      });
      this.$refs.webView.executeJavaScript('var isPaused = document.querySelector("video").paused;document.body.appendChild(document.querySelector(".html5-video-player")); if (!isPaused) {document.querySelector("video").play()}');
      this.$refs.webView.executeJavaScript('document.getElementsByTagName("ytd-app")[0].style.display = "none"');
      this.$refs.webView.executeJavaScript('if (document.querySelector(".video-ads")) document.querySelector(".video-ads").style.display = "none"'); // remove youtube ads
      this.$refs.webView.executeJavaScript('document.querySelector(".html5-video-player").style.left = "50%";document.querySelector(".html5-video-player").style.transform = "translateX(-50%)";');
      this.$refs.webView.executeJavaScript('var setZoom = function() {setTimeout(() => { document.querySelector("video").style.zoom = document.body.clientWidth / parseFloat(document.querySelector("video").style.width);document.querySelector(".ytp-chrome-bottom").style.width = "calc(100% - 24px)"; }, 250);};window.addEventListener("resize", setZoom);');
      this.$refs.webView.executeJavaScript('document.querySelector(".html5-video-player").style.background = "rgba(0, 0, 0, 1)"');
    },
    youtubeWatcher(val) {
      this.$refs.webView.executeJavaScript(`document.querySelector(".html5-video-player").style.position = "absolute";document.querySelector(".html5-video-player").style.width = "${val}px";document.querySelector(".html5-video-player").style.height = "${this.browsingWinSize[1]}px";`);
    },
    youtubeRecover() {
      this.$refs.webView.executeJavaScript('document.getElementsByTagName("ytd-app")[0].style.display = "";' +
        'document.querySelector(".html5-video-player").style.left = "";' +
        'document.querySelector(".html5-video-player").style.transform = "";' +
        'document.querySelector(".html5-video-player").style.position = "relative";' +
        'document.querySelector(".html5-video-player").style.width = "100%";' +
        'document.querySelector(".html5-video-player").style.height = "100%";' +
        'window.removeEventListener("resize", setZoom);' +
        'document.querySelector("video").style.zoom = 1');
      this.$refs.webView.executeJavaScript('document.querySelector(".html5-video-player").style.background = "rgba(255, 255, 255, 1)"');
      this.$refs.webView.executeJavaScript('if (document.querySelector(".video-ads")) document.querySelector(".video-ads").style.display = ""'); // remove youtube ads
      this.$refs.webView.executeJavaScript('var isPaused = document.querySelector("video").paused;document.querySelector(".ytd-player").appendChild(document.querySelector(".html5-video-player")); if (!isPaused) {document.querySelector("video").play()}');
      electron.ipcRenderer.send('callBrowsingViewWindowMethod', 'setAspectRatio', [0, 0]);
      electron.ipcRenderer.send('callBrowsingViewWindowMethod', 'setMinimumSize', [720, 405]);
      electron.ipcRenderer.send('callBrowsingViewWindowMethod', 'setSize', [1200, 900]);
    },
    bilibiliAdapter() {
      this.$refs.webView.executeJavaScript('[document.querySelector("iframe"), document.querySelector(".live-player-ctnr"), document.querySelector("#bofqi")]', (r) => {
        this.bilibiliType = ['iframeStreaming', 'videoStreaming', 'video'][r.findIndex(i => i)];
      }).then(() => {
        console.log(this.bilibiliType);
        if (this.bilibiliType === 'video') {
          this.$refs.webView.executeJavaScript('var isPaused = document.querySelector("video").paused;document.body.appendChild(document.querySelector(".player")); if (!isPaused) {document.querySelector("video").play()}');
          this.$refs.webView.executeJavaScript('document.querySelector("#bofqi").style', (result) => {
            const videoAspectRatio = parseFloat(result.width) / (parseFloat(result.height) - 46);
            electron.ipcRenderer.send('callBrowsingViewWindowMethod', 'setAspectRatio', [videoAspectRatio]);
            electron.ipcRenderer.send('callBrowsingViewWindowMethod', 'setMinimumSize', [parseInt(180 * (parseFloat(result.width) / parseFloat(result.height)), 10), 180]);
            electron.ipcRenderer.send('callBrowsingViewWindowMethod', 'setSize', [parseInt(180 * videoAspectRatio, 10), 180]);
          });
          this.$refs.webView.executeJavaScript('document.querySelector("#app").style.display = "none"');
          this.$refs.webView.executeJavaScript('document.body.style.overflow = "hidden"');
          this.$refs.webView.executeJavaScript('document.querySelector(".bili-header-m").style.display = "none"');
        } else if (this.bilibiliType === 'videoStreaming') {
          electron.ipcRenderer.send('callBrowsingViewWindowMethod', 'setAspectRatio', [320 / 180]);
          electron.ipcRenderer.send('callBrowsingViewWindowMethod', 'setMinimumSize', [320, 180]);
          electron.ipcRenderer.send('callBrowsingViewWindowMethod', 'setSize', [320, 180]);
          this.$refs.webView.executeJavaScript('document.body.prepend(document.querySelector(".live-player-ctnr"))');
          this.$refs.webView.executeJavaScript('document.querySelector(".live-room-app").style.display = "none"');
        } else {
          electron.ipcRenderer.send('callBrowsingViewWindowMethod', 'setAspectRatio', [320 / 180]);
          electron.ipcRenderer.send('callBrowsingViewWindowMethod', 'setMinimumSize', [320, 180]);
          electron.ipcRenderer.send('callBrowsingViewWindowMethod', 'setSize', [320, 180]);
          this.$refs.webView.executeJavaScript('document.body.prepend(document.querySelector("iframe"));document.querySelector("#app").style.display = "none"');
          this.$refs.webView.executeJavaScript('var timer = setInterval(() => {' +
            'if (document.querySelector("iframe") && document.querySelector("iframe").contentDocument.querySelector(".live-player-ctnr")) {' +
            'console.log(document.querySelector("iframe").contentDocument.body);document.querySelector("iframe").contentDocument.body.prepend(document.querySelector("iframe").contentDocument.querySelector(".live-player-ctnr"));' +
            'document.querySelector("iframe").contentDocument.querySelector(".live-room-app").style.display = "none";' +
            'clearInterval(timer)' +
            '}' +
            '}, 100)');
        }
      });
    },
    bilibiliWatcher(val) {
      if (this.bilibiliType === 'video') {
        if (val >= 480) {
          this.$refs.webView.executeJavaScript('document.querySelector(".player").style.width= "100%"; document.querySelector(".player").style.height= "calc(100% + 46px)"');
        } else {
          this.$refs.webView.executeJavaScript('document.querySelector(".player").style.width= "100%"; document.querySelector(".player").style.height= "100%"');
        }
      } else if (this.bilibiliType === 'iframeStreaming') {
        this.$refs.webView.executeJavaScript(`document.body.style.height = "${this.browsingWinSize[1]}px"`);
      }
    },
    bilibiliRecover() {
      electron.ipcRenderer.send('callBrowsingViewWindowMethod', 'setAspectRatio', [0, 0]);
      electron.ipcRenderer.send('callBrowsingViewWindowMethod', 'setMinimumSize', [720, 405]);
      electron.ipcRenderer.send('callBrowsingViewWindowMethod', 'setSize', [1200, 900]);
      if (this.bilibiliType === 'video') {
        this.$refs.webView.executeJavaScript('var isPaused = document.querySelector("video").paused;document.querySelector("#bofqi").prepend(document.querySelector(".player")); if (!isPaused) {document.querySelector("video").play()}');
        this.$refs.webView.executeJavaScript('document.querySelector("#app").style.display = ""');
        this.$refs.webView.executeJavaScript('document.body.style.overflow = ""');
        this.$refs.webView.executeJavaScript('document.querySelector(".bili-header-m").style.display = ""');
        this.$refs.webView.executeJavaScript('document.querySelector(".player").style.height= "100%"');
      } else if (this.bilibiliType === 'videoStreaming') {
        this.$refs.webView.executeJavaScript('document.querySelector(".player-section").prepend(document.querySelector(".live-player-ctnr"))');
        this.$refs.webView.executeJavaScript('document.querySelector(".live-room-app").style.display = ""');
      } else if (this.bilibiliType === 'iframeStreaming') {
        this.$refs.webView.executeJavaScript('document.querySelector(".live-root").childNodes[0].prepend(document.querySelector("iframe"));;document.querySelector("#app").style.display = ""');
      }
    },
  },
  created() {
    electron.ipcRenderer.on('initial-url', (e, url) => {
      this.updateInitialUrl(url);
    });
    electron.ipcRenderer.on('browsingViewSize', (e, size) => {
      this.updateBrowsingSize(size);
    });
  },
  mounted() {
    window.addEventListener('beforeunload', () => {
      electron.ipcRenderer.send('store-browsing-last-size', this.isPip ? [1200, 900] : this.browsingWinSize);
    });
    this.$bus.$on('url-back', () => {
      if (this.$refs.webView.canGoBack()) {
        this.$refs.webView.goBack();
      }
    });
    this.$bus.$on('url-forward', () => {
      if (this.$refs.webView.canGoForward()) {
        this.$refs.webView.goForward();
      }
    });
    this.$bus.$on('url-reload', () => {
      this.$refs.webView.reload();
    });
    this.$refs.webView.addEventListener('load-commit', () => {
      this.$refs.webView.blur();
      const loadUrl = this.$refs.webView.getURL();
      const recordIndex = this.supportedRecordHost.indexOf(urlParseLax(loadUrl).hostname);
      if (recordIndex !== -1) {
        switch (recordIndex) {
          case 0:
            this.updateRecordUrl({ youtube: loadUrl });
            break;
          case 1:
            this.updateRecordUrl({ bilibili: loadUrl });
            break;
          case 2:
          case 3:
            this.updateRecordUrl({ youku: loadUrl });
            break;
          default:
            break;
        }
      }
      this.$refs.webView.executeJavaScript('document.querySelector("video")', (r) => {
        this.$bus.$emit('web-info', {
          hasVideo: !!r,
          url: loadUrl,
          canGoBack: this.$refs.webView.canGoBack(),
          canGoForward: this.$refs.webView.canGoForward(),
        });
      });
    });
    this.$refs.webView.addEventListener('ipc-message', (evt) => {
      const { channel, args } = evt;
      switch (channel) {
        case 'scroll':
          console.log(args); // TODO: 
          break;
        default:
          console.warn(`Unhandled ipc-message: ${channel}`, args);
          break;
      }
    });
    electron.ipcRenderer.on('quit', () => {
      this.quit = true;
    });
    this.$refs.webView.addEventListener('dom-ready', () => { // for webview test
      this.$refs.webView.openDevTools();
    });
    this.$refs.webView.addEventListener('new-window', (e) => { // new tabs
      this.updateInitialUrl(e.url);
    });
    this.$refs.webView.addEventListener('did-start-loading', () => {
      this.startTime = new Date();
      this.loadingState = true;
    });
    this.$refs.webView.addEventListener('did-stop-loading', () => {
      const loadingTime = new Date() - this.startTime;
      if (loadingTime % 3000 === 0) {
        this.loadingState = false;
      } else {
        setTimeout(() => {
          this.loadingState = false;
        }, 3000 - (loadingTime % 3000));
      }
    });
    this.$bus.$on('enter-pip', () => {
      const parseUrl = urlParseLax(this.initialUrl);
      if (parseUrl.host.includes('youtube')) {
        this.pipType = 'youtube';
        this.youtubeAdapter();
      } else if (parseUrl.host.includes('bilibili')) {
        this.pipType = 'bilibili';
        this.bilibiliAdapter();
      }
      this.isPip = true;
    });
  },
};
</script>

<style scoped lang="scss">
.browsing {
  height: 100vh;
  width: 100vw;
  display: flex;
  flex-direction: column;
  .web-view {
    flex: 1;
    background: rgba(255, 255, 255, 1);
  }
  .loading-state {
    width: 100%;
    height: 36px;
    position: absolute;
    background-image: linear-gradient(-90deg, #414141 18%, #555555 34%, #626262 51%, #626262 56%, #555555 69%, #414141 86%);
  }
  .pip-buttons {
    width: auto;
    height: 20px;
    display: flex;
    position: absolute;
    right: 10px;
    top: 10px;
    z-index: 100;
  }
}
.loading-animation {
  animation: loading 3s linear 1 normal forwards;
  animation-iteration-count: infinite;
}
@keyframes loading {
  0% { transform: translateX(-100%) }
  25% { transform: translateX(-50%) }
  50% { transform: translateX(0%) }
  75% { transform: translateX(50%) }
  100% { transform: translateX(100%) }
}
</style><|MERGE_RESOLUTION|>--- conflicted
+++ resolved
@@ -8,7 +8,7 @@
      <Icon type="pipBack" @mouseup.native="handleExitPip"></Icon>
    </div>
    <webview :src="availableUrl" autosize class="web-view" ref="webView" allowpopups :style="{ webkitAppRegion: isPip ? 'drag' : 'no-drag' }" :preload="preload"></webview>
-   <browsing-control v-show="!isPip"></browsing-control>
+   <browsing-control v-show="!isPip" :class="controlToShow ? 'control-show-animation' : 'control-hide-animation'"></browsing-control>
  </div>
 </template>
 
@@ -31,12 +31,11 @@
       startTime: 0,
       isPip: false,
       pipType: '',
-<<<<<<< HEAD
       bilibiliType: 'video',
       supportedRecordHost: ['www.youtube.com', 'www.bilibili.com', 'www.youku.com', 'v.youku.com'],
-=======
       preload: `file:${require('path').resolve(__static, 'pip/preload.js')}`,
->>>>>>> fcff4345
+      windowScrollY: 0,
+      controlToShow: true,
     };
   },
   components: {
@@ -61,6 +60,9 @@
           this.bilibiliWatcher(val);
         }
       }
+    },
+    windowScrollY(val, oldVal) {
+      this.controlToShow = oldVal > val;
     },
   },
   methods: {
@@ -235,7 +237,8 @@
       const { channel, args } = evt;
       switch (channel) {
         case 'scroll':
-          console.log(args); // TODO: 
+          console.log(args); // TODO:
+          this.windowScrollY = args[0].windowScrollY;
           break;
         default:
           console.warn(`Unhandled ipc-message: ${channel}`, args);
@@ -310,6 +313,12 @@
   animation: loading 3s linear 1 normal forwards;
   animation-iteration-count: infinite;
 }
+.control-show-animation {
+  animation: control-show 100ms linear 1 normal forwards;
+}
+.control-hide-animation {
+  animation: control-hide 100ms linear 1 normal forwards;
+}
 @keyframes loading {
   0% { transform: translateX(-100%) }
   25% { transform: translateX(-50%) }
@@ -317,4 +326,14 @@
   75% { transform: translateX(50%) }
   100% { transform: translateX(100%) }
 }
+@keyframes control-show {
+  0% { transform: translate(-50%, 110px) }
+  50% { transform: translate(-50%, 55px) }
+  100% { transform: translate(-50%, 0px) }
+}
+@keyframes control-hide {
+  0% { transform: translate(-50%, 0px) }
+  50% { transform: translate(-50%, 55px) }
+  100% { transform: translate(-50%, 110px) }
+}
 </style>