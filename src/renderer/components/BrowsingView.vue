--- conflicted
+++ resolved
@@ -176,7 +176,6 @@
     },
   },
   watch: {
-<<<<<<< HEAD
     startLoadUrl(val: string) {
       if (
         !val
@@ -186,10 +185,9 @@
       this.currentUrl = urlParseLax(val).href;
       this.loadingState = true;
       this.$electron.ipcRenderer.send('create-browser-view', { url: val });
-=======
+    },
     isHistory() {
       this.$electron.ipcRenderer.send('open-browsing-history');
->>>>>>> 0b864cd9
     },
     isFullScreen(val: boolean) {
       this.$store.dispatch('updateBrowsingSize', this.winSize);
