<template>
  <div
    :style="{
      pointerEvents: isFocused ? 'auto' : 'none',
      webkitAppRegion: 'no-drag',
    }"
    class="browsing"
  >
    <browsing-header
      ref="browsingHeader"
      :show-sidebar="showSidebar"
      :title="title"
      :is-loading="loadingState"
      :web-info="webInfo"
      :handle-enter-pip="handleEnterPip"
      :handle-url-reload="handleUrlReload"
      :handle-url-back="handleUrlBack"
      :handle-url-forward="handleUrlForward"
      :handle-bookmark-open="handleBookmarkOpen"
      :style="{ webkitAppRegion: isDarwin ? 'drag' : 'no-drag' }"
      v-show="headerToShow"
    />
    <div class="border-bottom" />
    <div
      :style="{
        position: 'absolute',
        width: '100%',
        height: '100%',
        background: 'rgba(255, 255, 255, 0.18)',
        zIndex: '999'
      }"
      v-show="maskToShow"
    />
    <div
      v-show="showProgress"
      :style="{
        width: `${progress}%`,
      }"
      class="progress"
    />
    <NotificationBubble />
    <browsing-content
      v-show="!showChannelManager"
      class="browsing-content"
    />
    <browsing-channel-manager v-show="showChannelManager" />
  </div>
</template>

<script lang="ts">
import { mapGetters, mapActions } from 'vuex';
import fs from 'fs';
// @ts-ignore
import urlParseLax from 'url-parse-lax';
// @ts-ignore
import getVideoId from 'get-video-id';
import { windowRectService } from '@/services/window/WindowRectService';
import { Browsing as browsingActions } from '@/store/actionTypes';
import BrowsingHeader from '@/components/BrowsingView/BrowsingHeader.vue';
import BrowsingContent from '@/components/BrowsingView/BrowsingContent.vue';
import BrowsingChannelManager from '@/components/BrowsingView/BrowsingChannelManager.vue';
import asyncStorage from '@/helpers/asyncStorage';
import NotificationBubble from '@/components/NotificationBubble.vue';
import { getValidVideoRegex, getValidSubtitleRegex } from '../../shared/utils';
import MenuService from '@/services/menu/MenuService';
import { log } from '@/libs/Log';
import InjectJSManager from '../../shared/pip/InjectJSManager';

export default {
  name: 'BrowsingView',
  components: {
    'browsing-header': BrowsingHeader,
    'browsing-content': BrowsingContent,
    NotificationBubble,
    'browsing-channel-manager': BrowsingChannelManager,
  },
  props: {
    showSidebar: {
      type: Boolean,
      default: false,
    },
  },
  data() {
    return {
      quit: false,
      loadingState: true,
      pipChannel: '',
      pipType: '',
      preload: `file:${require('path').resolve(__static, 'pip/preload.js')}`,
      maskToShow: false,
      dropFiles: [],
      pipBtnsKeepShow: false,
      asyncTasksDone: false,
      headerToShow: true,
      acceleratorAvailable: true,
      oldDisplayId: -1,
      backToLandingView: false,
      // touchbar buttons
      sidebarButton: null,
      backwardButton: null,
      forwardButton: null,
      refreshButton: null,
      pipButton: null,
      browserIds: [1, 2],
      menuService: null,
      currentUrl: '',
      adaptFinished: false,
      pipInfo: {},
      isGlobal: false,
      title: 'SPlayer',
      progress: 0,
      showProgress: false,
      readyState: '',
      oauthRegex: [
        /^https:\/\/cnpassport.youku.com\//i,
        /^https:\/\/passport.iqiyi.com\/apis\/thirdparty/i,
        /^https:\/\/udb3lgn.huya.com\//i,
        /^https:\/\/api.weibo.com\/oauth2/i,
        /^https:\/\/graph.qq.com\//i,
        /^https:\/\/open.weixin.qq.com\//i,
        /^https:\/\/openapi.baidu.com\//i,
        /^https:\/\/auth.alipay.com\/login\//i,
        /^https:\/\/account.xiaomi.com\/pass\//i,
<<<<<<< HEAD
        /^https:\/\/www.facebook.com\/v3.1\/dialog\/oauth/i,
        /^https:\/\/accounts.google.com\/signin\/oauth\//i,
        /^https:\/\/accounts.google.com\/CheckCookie\?/i,
=======
        /^https:\/\/www.facebook.com\/v[0-9].[0-9]\/dialog\/oauth/i,
>>>>>>> e9d53b27
      ],
      webInfo: {
        hasVideo: false,
        url: '',
        canGoForward: false,
        canGoBack: false,
        canReload: true,
      },
<<<<<<< HEAD
      allChannels: ['youtube', 'bilibili', 'iqiyi', 'douyu', 'qq', 'huya', 'youku', 'twitch', 'coursera', 'ted', 'lynda', 'masterclass', 'sportsqq'],
      compareStr: [['youtube'], ['bilibili'], ['iqiyi'], ['douyu'], ['v.qq.com'], ['huya'], ['youku', 'soku.com'], ['twitch'], ['coursera'], ['ted'], ['lynda'], ['masterclass'], ['sports.qq.com', 'new.qq.com', 'view.inews.qq.com']],
=======
      allChannels: ['youtube', 'bilibili', 'iqiyi', 'douyu', 'qq', 'huya', 'youku', 'twitch', 'coursera', 'ted'],
      compareStr: [['youtube'], ['bilibili'], ['iqiyi'], ['douyu'], ['v.qq.com', 'film.qq.com'], ['huya'], ['youku', 'soku.com'], ['twitch'], ['coursera'], ['ted']],
>>>>>>> e9d53b27
      hideMainWindow: false,
      startLoadUrl: '',
      barrageOpenByPage: false,
      showChannelManager: false,
    };
  },
  computed: {
    ...mapGetters([
      'winPos',
      'isFullScreen',
      'initialUrl',
      'winWidth',
      'winSize',
      'browsingSize',
      'pipSize',
      'pipPos',
      'barrageOpen',
      'browsingPos',
      'isFullScreen',
      'isFocused',
      'isPip',
      'pipMode',
      'isHistory',
      'isError',
      'channels',
      'currentChannel',
      'displayLanguage',
      'isMaximized',
    ]),
    isDarwin() {
      return process.platform === 'darwin';
    },
    // eslint-disable-next-line complexity
    pipArgs() {
      const barrageState = this.isPip ? this.barrageOpenByPage : this.barrageOpen;
      switch (this.pipChannel) {
        case 'bilibili':
          return {
            channel: 'bilibili', type: this.pipType, barrageState, winSize: this.pipSize,
          };
        case 'iqiyi':
          return { channel: 'iqiyi', barrageState, winSize: this.pipSize };
        case 'douyu':
          return {
            channel: 'douyu', type: this.pipType, barrageState, winSize: this.pipSize,
          };
        case 'huya':
          return {
            channel: 'huya', type: this.pipType, barrageState, winSize: this.pipSize,
          };
        case 'qq':
          return { channel: 'qq', type: this.pipType, barrageState };
        case 'youku':
          return { channel: 'youku', barrageState };
        case 'twitch':
          return { channel: 'twitch', type: this.pipType, winSize: this.pipSize };
        case 'coursera':
        case 'youtube':
        case 'ted':
        case 'lynda':
        case 'masterclass':
        case 'sportsqq':
          return { channel: this.pipChannel };
        case 'others':
          return { channel: 'others', winSize: this.pipSize };
        default:
          return { channel: 'others', winSize: this.pipSize };
      }
    },
    pip() {
      return InjectJSManager.getPipByChannel(this.pipArgs);
    },
    hasVideo() {
      return this.webInfo.hasVideo;
    },
  },
  watch: {
    displayLanguage() {
      if (this.showChannelManager) this.title = this.$t('browsing.siteManager');
    },
    currentChannel(val: string) {
      log.info('current channel:', val);
      if (val) this.showChannelManager = false;
      this.webInfo.canReload = !!val;
      this.updateIsError(false);
      if (!navigator.onLine) this.offlineHandler();
    },
    startLoadUrl(val: string) {
      if (
        !val
        || ['about:blank', 'https://www.ted.com/#/'].includes(val)
        || urlParseLax(this.currentUrl).href === urlParseLax(val).href
      ) return;
      if (val.includes('bilibili') && urlParseLax(this.currentUrl).query === urlParseLax(val).query) return;
      log.info('did-start-loading', val);
      this.currentUrl = urlParseLax(val).href;
      this.loadingState = true;
      this.$electron.ipcRenderer.send('create-browser-view', { url: val, channel: this.calcCurrentChannel(val) });
    },
    isHistory() {
      this.$electron.ipcRenderer.send('remove-browser-view');
    },
    isFullScreen(val: boolean) {
      this.$store.dispatch('updateBrowsingSize', this.winSize);
      if (!val && this.hideMainWindow) {
        this.hideMainWindow = false;
        this.$electron.remote.getCurrentWindow().hide();
      }
    },
    currentUrl(val: string) {
      this.$emit('update-current-url', val);
    },
    showSidebar(val: boolean) {
      if (!this.showChannelManager) {
        if (!val) {
          setTimeout(() => {
            this.currentMainBrowserView().setBounds({
              x: val ? 76 : 0,
              y: 40,
              width: val ? window.innerWidth - 76 : window.innerWidth,
              height: window.innerHeight - 40,
            });
          }, 100);
        } else {
          this.currentMainBrowserView().setBounds({
            x: val ? 76 : 0,
            y: 40,
            width: val ? window.innerWidth - 76 : window.innerWidth,
            height: window.innerHeight - 40,
          });
        }
      }
    },
    hasVideo(val: boolean) {
      this.updatePipState(val);
      this.createTouchBar(val);
    },
    adaptFinished(val: boolean) {
      if (val) {
        this.updatePipChannel(this.currentChannel);
        const opacity = ['youtube', 'others', 'coursera', 'ted', 'lynda'].includes(this.pipChannel)
          || (this.pipChannel === 'bilibili' && this.pipType === 'others')
          || (this.pipChannel === 'qq' && this.pipType !== 'normal')
          ? 0.2
          : 1;
        this.$electron.ipcRenderer.send(
          this.isPip ? 'shift-pip' : 'enter-pip',
          {
            isGlobal: this.isGlobal,
            opacity,
            barrageOpen: opacity === 1 ? this.barrageOpen : false,
            pipInfo: this.pipInfo,
            channel: this.currentChannel,
          },
        );
        this.updateIsPip(true);
      }
    },
    barrageOpen(val: boolean) {
      this.$electron.ipcRenderer.send('update-danmu-state', val);
    },
    dropFiles(val: string[]) {
      this.backToLandingView = false;
      const onlyFolders = val.every((file: fs.PathLike) => fs.statSync(file).isDirectory());
      if (
        onlyFolders
        || val.every(
          (file: fs.PathLike) => getValidVideoRegex().test(file)
            && !getValidSubtitleRegex().test(file),
        )
      ) {
        val.forEach((file: fs.PathLike) => this.$electron.remote.app.addRecentDocument(file));
        if (onlyFolders) {
          this.openFolder(...val);
        } else {
          this.openFile(...val);
        }
      } else {
        this.$electron.ipcRenderer.send('drop-subtitle', val);
      }
    },
    isPip() {
      this.removeListener();
      this.addListenerToBrowser();
    },
    pipSize() {
      if (this.isPip) {
        this.$electron.ipcRenderer.send('pip-watcher', this.pip.watcher);
      }
    },
    loadingState(val: boolean) {
      if (val) {
        this.webInfo.hasVideo = false;
        this.createTouchBar(false);
        if (this.refreshButton) {
          this.refreshButton.icon = this.createIcon('touchBar/stopRefresh.png');
        }
        if (!this.currentUrl.includes('youtube')) this.showProgress = true;
        this.progress = 70;
      } else {
        if (this.refreshButton) {
          this.refreshButton.icon = this.createIcon('touchBar/refresh.png');
        }
        this.progress = 100;
        setTimeout(() => {
          this.showProgress = false;
          this.progress = 0;
          if (this.currentMainBrowserView()) {
            const loadUrl = this.currentMainBrowserView().webContents.getURL();
            this.currentMainBrowserView().webContents.executeJavaScript(
              InjectJSManager.calcVideoNum(),
              (r: number) => {
                this.webInfo.hasVideo = this.currentChannel === 'youtube.com' && !getVideoId(loadUrl).id
                  ? false
                  : !!r;
              },
            );
          }
        }, 1000);
      }
    },
    headerToShow(val: boolean) {
      if (!val) {
        this.currentMainBrowserView().setBounds({
          x: 0,
          y: 0,
          width: window.screen.width,
          height: window.screen.height,
        });
      } else {
        this.currentMainBrowserView().setBounds({
          x: this.showSidebar ? 76 : 0,
          y: 40,
          width: this.showSidebar ? this.winSize[0] - 76 : this.winSize[0],
          height: this.winSize[1] - 40,
        });
      }
    },
  },
  created() {
    if (!navigator.onLine) this.offlineHandler();
    window.addEventListener('online', this.onlineHandler);
    this.createTouchBar(false);
    this.$electron.ipcRenderer.send('callMainWindowMethod', 'setMinimumSize', [
      570,
      375,
    ]);
    windowRectService.calculateWindowRect(
      this.browsingSize, true, this.winPos.concat(this.winSize),
    );
    this.$electron.ipcRenderer.send('callMainWindowMethod', 'setAspectRatio', [
      0,
    ]);
  },
  mounted() {
    this.menuService = new MenuService();
    this.menuService.updateMenuItemEnabled('splayerx.checkForUpdates', false);
    if (!this.currentChannel) {
      this.showChannelManager = true;
      this.showProgress = false;
      this.webInfo.canReload = false;
      this.currentUrl = 'edit.channel';
      this.title = this.$t('browsing.siteManager');
    } else {
      this.title = this.currentMainBrowserView().webContents.getTitle();
    }

    this.$bus.$on('toggle-reload', this.handleUrlReload);
    this.$bus.$on('toggle-back', this.handleUrlBack);
    this.$bus.$on('toggle-forward', this.handleUrlForward);
    this.$bus.$on('toggle-pip', (isGlobal: boolean) => {
      const focusedOnMainWindow = this.$electron.remote.getCurrentWindow().isVisible()
        && this.$electron.remote.getCurrentWindow().isFocused();
      setTimeout(() => {
        if (this.acceleratorAvailable) {
          if (!focusedOnMainWindow || this.isGlobal) {
            this.handleExitPip();
          } else {
            this.handleEnterPip(isGlobal);
          }
        } else {
          this.acceleratorAvailable = true;
        }
      }, 0);
    });
    this.$bus.$on('sidebar-selected', this.handleBookmarkOpen);
    this.$bus.$on('channel-manage', () => {
      if (!this.showChannelManager) {
        if (this.currentMainBrowserView()) {
          this.removeListener();
          this.currentMainBrowserView().webContents
            .executeJavaScript(InjectJSManager.pauseVideo(this.currentChannel));
          this.$electron.remote.getCurrentWindow().removeBrowserView(this.currentMainBrowserView());
        }
        this.showChannelManager = true;
        this.showProgress = false;
        this.title = this.$t('browsing.siteManager');
        this.webInfo.canGoBack = false;
        this.webInfo.canGoForward = false;
        this.webInfo.hasVideo = false;
        this.webInfo.canReload = false;
        this.updateCurrentChannel('');
      }
    });
    window.addEventListener('focus', this.focusHandler);
    window.addEventListener('beforeunload', this.beforeUnloadHandler);
    this.$bus.$on('back-to-landingview', this.backToLandingViewHandler);
    this.$electron.ipcRenderer.on('handle-exit-pip', () => {
      this.handleExitPip();
    });
    this.$electron.ipcRenderer.on('handle-danmu-display', () => {
      this.handleDanmuDisplay();
    });
    this.$electron.ipcRenderer.on('update-pip-pos', (e: Event, pos: number[]) => {
      this.$store.dispatch('updatePipPos', pos);
    });
    this.$electron.ipcRenderer.on('quit', () => {
      this.quit = true;
    });
    this.$electron.ipcRenderer.on(
      'update-pip-size',
      (e: Event, args: number[]) => {
        this.$store.dispatch('updatePipSize', args);
      },
    );
    this.$electron.ipcRenderer.on(
      'update-pip-state',
      (e: Event, info: { size: number[]; position: number[] }) => {
        this.$store.dispatch('updatePipPos', info.position);
        this.$store.dispatch('updatePipSize', info.size);
        this.updateIsPip(false);
      },
    );
    this.$electron.remote.getCurrentWindow().on('enter-html-full-screen', () => {
      this.headerToShow = false;
    });
    this.$electron.remote.getCurrentWindow().on('leave-html-full-screen', () => {
      this.headerToShow = true;
    });
    this.$electron.ipcRenderer.on(
      'update-browser-state',
      (
        e: Event,
        state: { url: string; canGoBack: boolean; canGoForward: boolean },
      ) => {
        if (this.currentMainBrowserView()) {
          this.title = this.currentMainBrowserView().webContents.getTitle();
          this.currentUrl = urlParseLax(state.url).href;
          this.startLoadUrl = this.currentUrl;
          this.removeListener();
          this.addListenerToBrowser();
          this.webInfo.canGoBack = state.canGoBack;
          this.webInfo.canGoForward = state.canGoForward;
          this.updateCanGoBack(this.webInfo.canGoBack);
          this.updateCanGoForward(this.webInfo.canGoForward);
          const loadUrl = this.currentMainBrowserView().webContents.getURL();
          if (!this.currentMainBrowserView().webContents.isLoading()) {
            this.currentMainBrowserView().webContents.executeJavaScript(
              InjectJSManager.calcVideoNum(),
              (r: number) => {
                this.webInfo.hasVideo = this.currentChannel === 'youtube.com' && !getVideoId(loadUrl).id
                  ? false
                  : !!r;
              },
            );
          }
          this.createTouchBar(this.webInfo.hasVideo);
        }
      },
    );
  },
  beforeDestroy() {
    this.removeListener();
    this.$bus.$off('back-to-landingview', this.backToLandingViewHandler);
    this.$store.dispatch('updateBrowsingSize', this.winSize);
    this.boundBackPosition();
    this.updateIsPip(false);
    this.updateCurrentChannel('');
    asyncStorage
      .set('browsing', {
        browsingSize: this.browsingSize,
        browsingPos: this.browsingPos,
        barrageOpen: this.barrageOpen,
        pipMode: this.pipMode,
      })
      .finally(() => {
        this.menuService.updateMenuItemEnabled('splayerx.checkForUpdates', true);
        window.removeEventListener('beforeunload', this.beforeUnloadHandler);
        window.removeEventListener('focus', this.focusHandler);
        this.$electron.ipcRenderer.send('remove-browser');
        if (this.backToLandingView) {
          setTimeout(() => {
            windowRectService.uploadWindowBy(false, 'landing-view', undefined, undefined, this.winSize, this.winPos, this.isFullScreen);
            this.$electron.ipcRenderer.send('callMainWindowMethod', 'show');
          }, 200);
        }
      });
  },
  methods: {
    ...mapActions({
      updateRecordUrl: browsingActions.UPDATE_RECORD_URL,
      updateBarrageOpen: browsingActions.UPDATE_BARRAGE_OPEN,
      updateIsPip: browsingActions.UPDATE_IS_PIP,
      updateCurrentChannel: browsingActions.UPDATE_CURRENT_CHANNEL,
      updatePipChannel: browsingActions.UPDATE_PIP_CHANNEL,
      updateIsError: browsingActions.UPDATE_IS_ERROR,
    }),
    backToLandingViewHandler() {
      this.removeListener();
      this.backToLandingView = true;
      this.$bus.$off();
      this.$router.push({
        name: 'landing-view',
      });
    },
    onlineHandler() {
      this.currentMainBrowserView().setBounds({
        x: this.showSidebar ? 76 : 0,
        y: 40,
        width: this.showSidebar ? this.winSize[0] - 76 : this.winSize[0],
        height: this.winSize[1] - 40,
      });
      this.handleUrlReload();
      this.updateIsError(false);
    },
    offlineHandler() {
      this.currentMainBrowserView().setBounds({
        x: 76, y: 0, width: 0, height: 0,
      });
      this.updateIsError(true);
    },
    handlePageTitle(e: Event, title: string) {
      this.title = title;
    },
    boundBackPosition() {
      const position = this.winPos;
      const size = this.winSize;

      const [boundLeft, boundTop, windowWidth, windowHeight] = [
        window.screen.availLeft, window.screen.availTop,
        window.screen.availWidth, window.screen.availHeight,
      ];

      const boundbackPositon = (
        point: number, length: number,
        edge: number, edgeLength: number,
      ) => {
        if (point < edge) return edge;
        if (point + length > edge + edgeLength) return edge + edgeLength - length;
        return point;
      };

      position[0] = boundbackPositon(position[0], size[0], boundLeft, windowWidth);
      position[1] = boundbackPositon(position[1], size[1], boundTop, windowHeight);


      this.$store.dispatch('updateBrowsingPos', position);
    },
    focusHandler() {
      this.menuService.updateFocusedWindow(true);
      this.updatePipState(this.webInfo.hasVideo);
      this.updateCanGoBack(this.webInfo.canGoBack);
      this.updateCanGoForward(this.webInfo.canGoForward);
      this.updateReload(true);
      if (this.currentMainBrowserView()) {
        const loadUrl = this.currentMainBrowserView().webContents.getURL();
        this.currentMainBrowserView().webContents
          .executeJavaScript(InjectJSManager.calcVideoNum(), (r: number) => {
            this.webInfo.hasVideo = this.currentChannel === 'youtube.com' && !getVideoId(loadUrl).id ? false : !!r;
          });
      }
    },
    beforeUnloadHandler(e: BeforeUnloadEvent) {
      this.removeListener();
      if (!this.asyncTasksDone) {
        e.returnValue = false;
        this.$store.dispatch('updateBrowsingSize', this.winSize);
        this.boundBackPosition();
        asyncStorage
          .set('browsing', {
            browsingSize: this.browsingSize,
            browsingPos: this.browsingPos,
            barrageOpen: this.barrageOpen,
            pipMode: this.pipMode,
          })
          .finally(() => {
            if (!this.isPip) {
              this.asyncTasksDone = true;
              this.$electron.ipcRenderer.send('remove-browser');
              window.close();
            } else {
              this.isGlobal = true;
              this.$electron.ipcRenderer.send('remove-main-window');
            }
          });
      } else if (this.quit) {
        this.$electron.remote.app.quit();
      }
    },
    updateReload(val: boolean) {
      if (this.$electron.remote.getCurrentWindow().isFocused()) {
        this.$electron.ipcRenderer.send(
          'update-enabled',
          'history.reload',
          val,
        );
      }
    },
    updatePipState(available: boolean) {
      if (this.$electron.remote.getCurrentWindow().isFocused()) {
        this.menuService.updateMenuItemEnabled(
          'browsing.window.pip',
          available,
        );
        this.menuService.updateMenuItemEnabled(
          'browsing.window.playInNewWindow',
          available,
        );
      }
    },
    updateCanGoBack(val: boolean) {
      if (this.$electron.remote.getCurrentWindow().isFocused()) {
        this.menuService.updateMenuItemEnabled(
          'history.back',
          val,
        );
      }
    },
    updateCanGoForward(val: boolean) {
      if (this.$electron.remote.getCurrentWindow().isFocused()) {
        this.menuService.updateMenuItemEnabled(
          'history.forward',
          val,
        );
      }
    },
    handleBookmarkOpen(args: { url: string, currentChannel: string, newChannel: string }) {
      this.webInfo.hasVideo = false;
      this.updateCurrentChannel(args.newChannel);
      if (args.newChannel !== args.currentChannel) {
        this.removeListener();
        this.$electron.ipcRenderer.send('change-channel', { url: args.url, channel: args.newChannel });
      } else if (this.currentUrl === args.url) {
        this.currentMainBrowserView().webContents.loadURL(args.url);
      } else {
        this.$electron.ipcRenderer.send('create-browser-view', { url: args.url, isNewWindow: true, channel: this.calcCurrentChannel(args.url) });
      }
    },
    addListenerToBrowser() {
      this.removeListener();
      const view = this.currentMainBrowserView();
      if (view) {
        view.webContents.addListener('ipc-message', this.ipcMessage);
        view.webContents.addListener('page-title-updated', this.handlePageTitle);
        view.webContents.addListener('dom-ready', this.domReady);
        view.webContents.addListener('new-window', this.newWindow);
        if (!this.currentChannel.includes('douyu') && !this.currentChannel.includes('youku')) view.webContents.addListener('did-start-loading', this.didStartLoading);
        view.webContents.addListener('did-stop-loading', this.didStopLoading);
        view.webContents.addListener('did-fail-load', this.didFailLoad);
        view.webContents.addListener('will-navigate', this.willNavigate);
      }
    },
    removeListener() {
      const view = this.currentMainBrowserView();
      if (view) {
        if (!this.currentChannel.includes('douyu') && !this.currentChannel.includes('youku')) {
          view.webContents.removeListener(
            'did-stop-loading',
            this.didStopLoading,
          );
        }
        view.webContents.removeListener('page-title-updated', this.handlePageTitle);
        view.webContents.removeListener('dom-ready', this.domReady);
        view.webContents.removeListener('ipc-message', this.ipcMessage);
        view.webContents.removeListener(
          'did-start-loading',
          this.didStartLoading,
        );
        view.webContents.removeListener('new-window', this.newWindow);
        view.webContents.removeListener('will-navigate', this.willNavigate);
      }
    },
    newWindow(e: Event, url: string, disposition: string) {
      if (disposition !== 'new-window') {
        this.handleOpenUrl({ url });
      }
    },
    willNavigate(e: Event, url: string) {
      if (
        !url
        || url === 'about:blank'
        || urlParseLax(this.currentUrl).href === urlParseLax(url).href
      ) return;
<<<<<<< HEAD
      if (this.oauthRegex.some((re: RegExp) => re.test(url))) return;
      const oldChannel = this.currentChannel;
      const newChannel = this.calcCurrentChannel(url);
=======
      const oldChannel = this.currentChannel;
      let newChannel = '';
      this.allChannels.forEach((channel: string, index: number) => {
        if (this.compareStr[index].findIndex((str: string) => url.includes(str)) !== -1) {
          newChannel = `${channel}.com`;
        }
      });
>>>>>>> e9d53b27
      if (oldChannel === newChannel) {
        log.info('will-navigate', url);
        this.currentUrl = urlParseLax(url).href;
        this.loadingState = true;
        this.$electron.ipcRenderer.send('create-browser-view', { url, channel: this.calcCurrentChannel(url) });
      } else {
        e.preventDefault();
        this.currentMainBrowserView().webContents.stop();
        log.info('open-in-chrome', `${oldChannel}, ${newChannel}`);
        this.$electron.shell.openExternalSync(url);
      }
    },
    didStartLoading() {
      if (this.currentMainBrowserView()) {
        this.startLoadUrl = this.currentMainBrowserView().webContents.getURL();
      }
    },
    // eslint-disable-next-line @typescript-eslint/no-explicit-any
    ipcMessage(evt: Event, channel: string, args: any) {
      switch (channel) {
        case 'open-url':
          this.handleOpenUrl(args);
          break;
        case 'dragover':
        case 'dragleave':
          // TODO drag local files to play
          // this.maskToShow = args.dragover;
          break;
        case 'drop':
          // TODO drag local files to play
          // this.maskToShow = false;
          // if ((args.files as string[]).length) {
          //   this.$electron.remote.getCurrentWindow().getBrowserViews()[0].setBounds({
          //     x: 0, y: 36, width: 0, height: 0,
          //   });
          //   this.dropFiles = args.files;
          // }
          break;
        case 'keydown':
          if (['INPUT', 'TEXTAREA'].includes(args.targetName as string)) {
            this.acceleratorAvailable = false;
          }
          break;
        default:
          break;
      }
    },
    domReady() {
      window.focus();
      if (this.currentMainBrowserView()) {
        this.currentMainBrowserView().webContents.focus();
      }
    },
    didStopLoading() {
      if (this.currentMainBrowserView()) {
        this.title = this.currentMainBrowserView().webContents.getTitle();
        this.loadingState = false;
      }
    },
    didFailLoad() {
      // this.updateIsError(true);
    },
    handleOpenUrl({ url }: { url: string }) {
      const protocol = urlParseLax(url).protocol;
      let openUrl = '';
      if (protocol) {
        openUrl = url;
      } else {
        openUrl = this.currentUrl.includes('douyu') ? `https://www.douyu.com${url}` : `https:${url}`;
      }
      if (!url || url === 'about:blank') return;
      if (urlParseLax(openUrl).href === urlParseLax(this.currentUrl).href) {
        this.loadingState = true;
        this.currentMainBrowserView().webContents.loadURL(urlParseLax(openUrl).href).then(() => {
          this.loadingState = false;
        });
      } else {
        if (this.oauthRegex.some((re: RegExp) => re.test(url))) return;
        const oldChannel = this.currentChannel;
        const newChannel = this.calcCurrentChannel(url);
        if (oldChannel === newChannel) {
          this.loadingState = true;
          log.info('new-window', openUrl);
          this.loadingState = true;
          this.currentUrl = urlParseLax(openUrl).href;
          this.$electron.ipcRenderer.send('create-browser-view', {
            url: openUrl,
            isNewWindow: true,
            channel: this.calcCurrentChannel(openUrl),
          });
        } else {
          log.info('open-in-chrome', `${oldChannel}, ${newChannel}`);
          this.currentMainBrowserView().webContents.stop();
          this.$electron.shell.openExternalSync(openUrl);
        }
      }
    },
    createTouchBar() {
      const { TouchBar } = this.$electron.remote;
      const { TouchBarButton, TouchBarSpacer } = TouchBar;

      this.sidebarButton = new TouchBarButton({
        icon: this.createIcon('touchBar/sidebar.png'),
        click: () => {
          this.$event.emit('side-bar-mouseup');
        },
      });
      this.backwardButton = new TouchBarButton({
        icon: this.createIcon(`touchBar/${this.webInfo.canGoBack ? 'backward' : 'backward-disabled'}.png`),
        click: () => {
          this.$bus.$emit('toggle-back');
        },
      });
      this.forwardButton = new TouchBarButton({
        icon: this.createIcon(`touchBar/${this.webInfo.canGoForward ? 'forward' : 'forward-disabled'}.png`),
        click: () => {
          this.$bus.$emit('toggle-forward');
        },
      });
      this.refreshButton = new TouchBarButton({
        icon: this.createIcon('touchBar/refresh.png'),
        click: this.handleUrlReload,
      });
      // this.pipButton = enablePip ? new TouchBarButton({
      //   icon: this.createIcon('touchBar/pip.png'),
      //   click: () => {
      //     this.$bus.$emit('toggle-pip');
      //   },
      // }) : null;
      const touchbarItems = [
        this.sidebarButton,
        new TouchBarSpacer({ size: 'large' }),
        this.backwardButton,
        this.forwardButton,
        this.refreshButton,
        new TouchBarSpacer({ size: 'large' }),
      ];
      // if (enablePip) touchbarItems.push(this.pipButton);
      this.touchBar = new TouchBar({ items: touchbarItems });
      this.$electron.remote.getCurrentWindow().setTouchBar(this.touchBar);
    },
    calcCurrentChannel(url: string) {
      let newChannel = '';
      this.allChannels.forEach((channel: string, index: number) => {
        if (this.compareStr[index].findIndex((str: string) => url.includes(str)) !== -1) {
          newChannel = `${channel}.com`;
        }
      });
      return newChannel;
    },
    pipAdapter() {
      this.pipChannel = 'others';
      this.allChannels.forEach((channel: string) => {
        if (this.currentChannel.includes(channel)) this.pipChannel = channel;
      });
      const findType = InjectJSManager.pipFindType(this.pipChannel) || '';
      this.currentMainBrowserView()
        .webContents.executeJavaScript(findType)
        .then((r?: { barrageState: boolean, type?: string }) => {
          if (r) {
            if (r.type) this.pipType = r.type;
            this.barrageOpenByPage = r.barrageState;
          }
          this.currentMainBrowserView().webContents.executeJavaScript(this.pip.adapter);
          if (this.pipChannel === 'douyu') {
            this.currentMainBrowserView().webContents
              .insertCSS(InjectJSManager.douyuHideSelfPip(true));
          }
        })
        .then(() => {
          this.adaptFinished = true;
        });
    },
    currentMainBrowserView() {
      return this.$electron.remote.getCurrentWindow().getBrowserViews()[0];
    },
    handleWindowChangeEnterPip() {
      if (this.isFullScreen) {
        this.hideMainWindow = this.isGlobal;
        this.currentMainBrowserView().webContents
          .executeJavaScript(InjectJSManager.changeFullScreen(false));
        this.headerToShow = true;
        this.$electron.ipcRenderer.send('callMainWindowMethod', 'setFullScreen', [false]);
      }
      const newDisplayId = this.$electron.remote.screen.getDisplayNearestPoint({
        x: this.winPos[0],
        y: this.winPos[1],
      }).id;
      const useDefaultPosition = !this.pipPos.length
        || (this.oldDisplayId !== newDisplayId && this.oldDisplayId !== -1);
      this.oldDisplayId = newDisplayId;
      this.currentMainBrowserView()
        .webContents.executeJavaScript(InjectJSManager.getVideoStyle(this.currentChannel))
        .then((result: CSSStyleDeclaration) => {
          const videoAspectRatio = parseFloat(result.width as string)
            / parseFloat(result.height as string);
          const calculateSize = this.pipSize[0] / this.pipSize[1] >= videoAspectRatio
            ? [
              this.pipSize[0],
              Math.round(this.pipSize[0] / videoAspectRatio),
            ]
            : [
              Math.round(this.pipSize[1] * videoAspectRatio),
              this.pipSize[1],
            ];
          this.pipInfo = {
            aspectRatio: videoAspectRatio,
            minimumSize: [420, Math.round(420 / videoAspectRatio)],
            pipSize: calculateSize,
            pipPos: this.pipPos,
          };
          if (useDefaultPosition) {
            this.$store
              .dispatch('updatePipPos', [
                window.screen.availLeft + 70,
                window.screen.availTop + window.screen.availHeight - calculateSize[1] - 70,
              ])
              .then(() => {
                this.$electron.ipcRenderer.send(
                  'callBrowsingWindowMethod',
                  'setPosition',
                  [
                    window.screen.availLeft + 70,
                    window.screen.availTop
                      + window.screen.availHeight
                      - calculateSize[1]
                      - 70,
                  ],
                );
              });
          }
        });
    },
    handleWindowChangeExitPip() {
      const screen = this.$electron.remote.screen.getDisplayNearestPoint({
        x: this.pipPos[0],
        y: this.pipPos[1],
      });
      const rect = screen.workArea;
      const newDisplayId = screen.id;
      if (this.oldDisplayId !== newDisplayId) {
        windowRectService.calculateWindowRect(
          this.browsingSize,
          true,
          this.pipPos.concat(this.pipSize),
          undefined,
          undefined,
          [rect.x, rect.y, rect.width, rect.height],
        );
        this.$electron.ipcRenderer.send('callMainWindowMethod', 'setAspectRatio', [0]);
      } else if (!this.isMaximized) {
        this.$electron.ipcRenderer.send('callMainWindowMethod', 'setSize', this.browsingSize);
        this.$electron.ipcRenderer.send('callMainWindowMethod', 'setPosition', this.browsingPos);
      }
      this.oldDisplayId = newDisplayId;
    },
    handleDanmuDisplay() {
      this.updateBarrageOpen(!this.barrageOpen);
      if (['bilibili', 'douyu', 'huya'].includes(this.pipChannel)) {
        this.$electron.ipcRenderer.send(
          'handle-danmu-display',
          this.pip.barrageAdapt(this.pipType, this.barrageOpen),
        );
      } else if (['iqiyi', 'qq', 'youku'].includes(this.pipChannel)) {
        this.$electron.ipcRenderer.send(
          'handle-danmu-display',
          this.pip.barrageAdapt(this.barrageOpen),
        );
      }
    },
    handleUrlForward() {
      if (this.webInfo.canGoForward) {
        this.removeListener();
        this.$electron.ipcRenderer.send('go-to-offset', 1);
      }
    },
    handleUrlBack() {
      if (this.webInfo.canGoBack) {
        this.removeListener();
        this.$electron.ipcRenderer.send('go-to-offset', -1);
      }
    },
    handleUrlReload() {
      const view = this.currentMainBrowserView();
      if (view) {
        if (!this.loadingState) {
          this.loadingState = true;
          view.webContents.loadURL(this.currentUrl);
        } else {
          this.loadingState = false;
          view.webContents.stop();
        }
      }
    },
    enterPipOperation() {
      this.handleWindowChangeEnterPip();
      this.$store.dispatch('updateBrowsingSize', this.winSize);
      this.$store.dispatch('updateBrowsingPos', this.winPos);
      this.pipAdapter();
    },
    exitPipOperation() {
      this.$electron.ipcRenderer.send('exit-pip', { jsRecover: this.pip.recover, cssRecover: InjectJSManager.douyuHideSelfPip(false) });
      this.asyncTasksDone = false;
      this.isGlobal = false;
      this.handleWindowChangeExitPip();
      this.updateCurrentChannel(`${this.pipChannel}.com`);
      this.pipChannel = '';
      this.pipType = '';
    },
    handleEnterPip(isGlobal: boolean) {
      if (this.webInfo.hasVideo) {
        this.isGlobal = isGlobal;
        this.removeListener();
        this.webInfo.hasVideo = false;
        this.adaptFinished = false;
        this.enterPipOperation();
        this.updatePipState(false);
      }
    },
    handleExitPip() {
      if (this.isPip) {
        this.exitPipOperation();
        this.updateIsPip(false);
      }
    },
  },
};
</script>

<style scoped lang="scss">
.browsing {
  transition: width 100ms linear;
  position: absolute;
  right: 0;
  border-top-left-radius: 4px;
  height: 100vh;
  width: 100vw;
  display: flex;
  flex-direction: column;
  background: rgba(255, 255, 255, 1);
  .web-view {
    flex: 1;
    background: rgba(255, 255, 255, 1);
  }
  .border-bottom {
    position: absolute;
    top: 39px;
    width: 100vw;
    height: 1px;
    background-color: #F2F1F4;
  }
  .loading-state {
    width: 100%;
    height: 36px;
    position: absolute;
    background-image: linear-gradient(
      -90deg,
      #414141 18%,
      #555555 34%,
      #626262 51%,
      #626262 56%,
      #555555 69%,
      #414141 86%
    );
  }
  .pip-buttons {
    width: 20px;
    height: auto;
    display: flex;
    padding: 22px 15px 22px 15px;
    border-radius: 40px;
    flex-direction: column;
    justify-content: space-between;
    position: absolute;
    right: 15px;
    top: 50%;
    transform: translateY(-50%);
    background: rgba(0, 0, 0, 0.4);
    z-index: 100;
  }
}
.progress {
  position: absolute;
  left: 0;
  top: 38px;
  z-index: 6;
  height: 2px;
  transition-property: width;
  transition-timing-function: ease-out;
  transition-duration: 500ms;
  background-color: #FF672D;
}
.browsing-content {
  position: absolute;
  top: 38px;
  width: 100%;
  height: 100%;
}
.loading-animation {
  animation: loading 3s linear 1 normal forwards;
  animation-iteration-count: infinite;
}
.control-show-animation {
  animation: control-show 100ms linear 1 normal forwards;
}
.control-hide-animation {
  animation: control-hide 100ms linear 1 normal forwards;
}
@keyframes loading {
  0% {
    transform: translateX(-100%);
  }
  25% {
    transform: translateX(-50%);
  }
  50% {
    transform: translateX(0%);
  }
  75% {
    transform: translateX(50%);
  }
  100% {
    transform: translateX(100%);
  }
}
@keyframes control-show {
  0% {
    transform: translate(-50%, 110px);
  }
  50% {
    transform: translate(-50%, 55px);
  }
  100% {
    transform: translate(-50%, 0px);
  }
}
@keyframes control-hide {
  0% {
    transform: translate(-50%, 0px);
  }
  50% {
    transform: translate(-50%, 55px);
  }
  100% {
    transform: translate(-50%, 110px);
  }
}
</style><|MERGE_RESOLUTION|>--- conflicted
+++ resolved
@@ -121,13 +121,9 @@
         /^https:\/\/openapi.baidu.com\//i,
         /^https:\/\/auth.alipay.com\/login\//i,
         /^https:\/\/account.xiaomi.com\/pass\//i,
-<<<<<<< HEAD
-        /^https:\/\/www.facebook.com\/v3.1\/dialog\/oauth/i,
+        /^https:\/\/www.facebook.com\/v[0-9].[0-9]\/dialog\/oauth/i,
         /^https:\/\/accounts.google.com\/signin\/oauth\//i,
         /^https:\/\/accounts.google.com\/CheckCookie\?/i,
-=======
-        /^https:\/\/www.facebook.com\/v[0-9].[0-9]\/dialog\/oauth/i,
->>>>>>> e9d53b27
       ],
       webInfo: {
         hasVideo: false,
@@ -136,13 +132,8 @@
         canGoBack: false,
         canReload: true,
       },
-<<<<<<< HEAD
       allChannels: ['youtube', 'bilibili', 'iqiyi', 'douyu', 'qq', 'huya', 'youku', 'twitch', 'coursera', 'ted', 'lynda', 'masterclass', 'sportsqq'],
-      compareStr: [['youtube'], ['bilibili'], ['iqiyi'], ['douyu'], ['v.qq.com'], ['huya'], ['youku', 'soku.com'], ['twitch'], ['coursera'], ['ted'], ['lynda'], ['masterclass'], ['sports.qq.com', 'new.qq.com', 'view.inews.qq.com']],
-=======
-      allChannels: ['youtube', 'bilibili', 'iqiyi', 'douyu', 'qq', 'huya', 'youku', 'twitch', 'coursera', 'ted'],
-      compareStr: [['youtube'], ['bilibili'], ['iqiyi'], ['douyu'], ['v.qq.com', 'film.qq.com'], ['huya'], ['youku', 'soku.com'], ['twitch'], ['coursera'], ['ted']],
->>>>>>> e9d53b27
+      compareStr: [['youtube'], ['bilibili'], ['iqiyi'], ['douyu'], ['v.qq.com', 'film.qq.com'], ['huya'], ['youku', 'soku.com'], ['twitch'], ['coursera'], ['ted'], ['lynda'], ['masterclass'], ['sports.qq.com', 'new.qq.com', 'view.inews.qq.com']],
       hideMainWindow: false,
       startLoadUrl: '',
       barrageOpenByPage: false,
@@ -736,19 +727,9 @@
         || url === 'about:blank'
         || urlParseLax(this.currentUrl).href === urlParseLax(url).href
       ) return;
-<<<<<<< HEAD
       if (this.oauthRegex.some((re: RegExp) => re.test(url))) return;
       const oldChannel = this.currentChannel;
       const newChannel = this.calcCurrentChannel(url);
-=======
-      const oldChannel = this.currentChannel;
-      let newChannel = '';
-      this.allChannels.forEach((channel: string, index: number) => {
-        if (this.compareStr[index].findIndex((str: string) => url.includes(str)) !== -1) {
-          newChannel = `${channel}.com`;
-        }
-      });
->>>>>>> e9d53b27
       if (oldChannel === newChannel) {
         log.info('will-navigate', url);
         this.currentUrl = urlParseLax(url).href;
