--- conflicted
+++ resolved
@@ -94,7 +94,11 @@
       acceleratorAvailable: true,
       oldDisplayId: -1,
       backToLandingView: false,
-<<<<<<< HEAD
+      sidebarButton: null,
+      backwardButton: null,
+      forwardButton: null,
+      refreshButton: null,
+      pipButton: null,
       browserIds: [1, 2],
       menuService: null,
       currentUrl: '',
@@ -121,13 +125,6 @@
         canGoForward: false,
         canGoBack: false,
       },
-=======
-      sidebarButton: null,
-      backwardButton: null,
-      forwardButton: null,
-      refreshButton: null,
-      pipButton: null,
->>>>>>> 2ed1f143
     };
   },
   computed: {
@@ -248,47 +245,8 @@
         this.$electron.ipcRenderer.send('drop-subtitle', val);
       }
     },
-<<<<<<< HEAD
     isPip() {
       this.addListenerToBrowser();
-=======
-    isPip(val: boolean) {
-      if (this.pipButton) this.pipButton.icon = this.createIcon(`touchBar/${val ? 'pop' : 'pip'}.png`);
-      this.menuService.updateMenuItemLabel(
-        'browsing.window.pip',
-        this.isPip ? 'msg.window.exitPip' : 'msg.window.enterPip',
-      );
-      this.menuService.updateMenuItemEnabled('browsing.window.pip', true);
-      this.menuService.updateMenuItemEnabled('history.back', !val && this.$refs.webView.canGoBack());
-      this.menuService.updateMenuItemEnabled('history.forward', !val && this.$refs.webView.canGoForward());
-      if (!val) {
-        this.$store.dispatch('updatePipSize', this.winSize);
-        this.$store.dispatch('updatePipPos', this.winPos);
-        this.menuService.updateMenuItemEnabled('browsing.window.keepPipFront', false);
-        this.handleWindowChangeExitPip();
-        if (this.pipType === 'youtube') {
-          this.youtubeRecover();
-        } else if (this.pipType === 'bilibili') {
-          this.bilibiliRecover();
-        } else if (this.pipType === 'iqiyi') {
-          this.iqiyiRecover();
-        } else {
-          this.othersRecover();
-        }
-      } else {
-        this.$store.dispatch('updateBrowsingSize', this.winSize);
-        this.$store.dispatch('updateBrowsingPos', this.winPos);
-        this.menuService.updateMenuItemEnabled('browsing.window.keepPipFront', true);
-        this.timeout = true;
-        if (this.timer) {
-          clearTimeout(this.timer);
-        }
-        this.timer = setTimeout(() => {
-          this.timeout = false;
-        }, 3000);
-        this.pipAdapter();
-      }
->>>>>>> 2ed1f143
     },
     pipSize() {
       if (this.isPip && this.pipType !== 'youtube') {
@@ -303,8 +261,8 @@
     },
     loadingState(val: boolean) {
       if (val) {
-<<<<<<< HEAD
         this.webInfo.hasVideo = false;
+        this.createTouchBar(false);
       } else {
         setTimeout(() => {
           const loadUrl = this.$electron.remote
@@ -350,32 +308,6 @@
           y: 40,
           width: this.showSidebar ? this.winSize[0] - 76 : this.winSize[0],
           height: this.winSize[1] - 40,
-=======
-        this.hasVideo = false;
-        this.menuService.updateMenuItemEnabled('browsing.window.pip', false);
-        this.createTouchBar(false);
-        this.$refs.browsingHeader.updateWebInfo({
-          hasVideo: this.hasVideo,
-          url: loadUrl,
-          canGoBack: this.$refs.webView.canGoBack(),
-          canGoForward: this.$refs.webView.canGoForward(),
-        });
-      } else {
-        if (this.pipRestore) {
-          this.pipAdapter();
-          this.pipRestore = false;
-        }
-        this.$refs.webView.executeJavaScript(this.calculateVideoNum, (r: number) => {
-          this.hasVideo = recordIndex === 0 && !getVideoId(loadUrl).id ? false : !!r;
-          this.menuService.updateMenuItemEnabled('browsing.window.pip', this.hasVideo);
-          this.createTouchBar(this.hasVideo);
-          this.$refs.browsingHeader.updateWebInfo({
-            hasVideo: this.hasVideo,
-            url: loadUrl,
-            canGoBack: this.$refs.webView.canGoBack(),
-            canGoForward: this.$refs.webView.canGoForward(),
-          });
->>>>>>> 2ed1f143
         });
       }
     },
@@ -789,7 +721,6 @@
       if (this.currentUrl.includes('youtube')) {
         oldChannel = 'youtube.com';
       }
-<<<<<<< HEAD
       if (this.oauthRegex.some((re: RegExp) => re.test(url))) return;
       if (oldChannel === newChannel) {
         this.loadingState = true;
@@ -800,16 +731,8 @@
         });
       } else {
         this.$electron.shell.openExternal(openUrl);
-=======
-    });
-  },
-  methods: {
-    ...mapActions({
-      updateInitialUrl: browsingActions.UPDATE_INITIAL_URL,
-      updateRecordUrl: browsingActions.UPDATE_RECORD_URL,
-      updateBarrageOpen: browsingActions.UPDATE_BARRAGE_OPEN,
-      updateIsPip: browsingActions.UPDATE_IS_PIP,
-    }),
+      }
+    },
     createTouchBar(enablePip: boolean) {
       const { TouchBar } = this.$electron.remote;
       const { TouchBarButton, TouchBarSpacer } = TouchBar;
@@ -853,13 +776,6 @@
       if (enablePip) touchbarItems.push(this.pipButton);
       this.touchBar = new TouchBar({ items: touchbarItems });
       this.$electron.remote.getCurrentWindow().setTouchBar(this.touchBar);
-    },
-    handleOpenUrl({ url }: { url: string }) {
-      if (!url || url === 'about:blank') return;
-      if (this.isPip) {
-        this.updateIsPip(false);
->>>>>>> 2ed1f143
-      }
     },
     pipAdapter() {
       const parseUrl = urlParseLax(
