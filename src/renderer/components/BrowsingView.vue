--- conflicted
+++ resolved
@@ -40,12 +40,7 @@
     />
     <NotificationBubble />
     <browsing-content
-<<<<<<< HEAD
-      v-show="!showChannelManager"
-      :all-channels="allChannels"
-=======
       v-show="currentChannel"
->>>>>>> eead846b
       class="browsing-content"
     />
     <browsing-channel-manager v-show="showChannelManager" />
