--- conflicted
+++ resolved
@@ -10,11 +10,8 @@
       ref="browsingHeader"
       :show-sidebar="showSidebar"
       :title="title"
-<<<<<<< HEAD
       :is-reloading="isReloading"
-=======
       :has-vide="hasVideo"
->>>>>>> 85d0a0cb
       :handle-enter-pip="handleEnterPip"
       :handle-url-reload="handleUrlReload"
       :handle-url-back="handleUrlBack"
