--- conflicted
+++ resolved
@@ -999,17 +999,7 @@
     },
     removeListener() {
       const view = this.currentMainBrowserView();
-<<<<<<< HEAD
       if (view && view.listenerCount()) {
-        if (!this.currentChannel.includes('douyu') && !this.currentChannel.includes('youku')) {
-          view.webContents.removeListener(
-            'did-stop-loading',
-            this.didStopLoading,
-          );
-        }
-=======
-      if (view) {
->>>>>>> 8a77ac8f
         view.webContents.removeListener('media-started-playing', this.mediaStartedPlaying);
         view.webContents.removeListener('ipc-message', this.ipcMessage);
         view.webContents.removeListener('page-title-updated', this.handlePageTitle);
