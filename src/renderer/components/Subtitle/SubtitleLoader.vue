<template>
<<<<<<< HEAD
  <div class="subtitle-loader">
    <div class="subContainer"
      :class="type === 'ass' && !set[index].pos ? 'subtitle-alignment'+set[index].alignment : ''"
      v-for="(sub, index) in subs"
      :style="{
        writingMode: type === 'vtt' ? `vertical-${set[index].vertical}` : '',
        left: subLeft(index),
        top: subTop(index),
        transform: transPos(index),
      }">
      <CueRenderer class="cueRender"
        :index="index"
        :text="sub"
        :settings="set"
        :style="{
          zoom: `${scaleNum}`,
          transform: subLine(index),
        }"></CueRenderer>
    </div>
  </div>
=======
  <div
    class="subtitle-loader"></div>
>>>>>>> 1ce9f384
</template>
<script>
import { mapGetters } from 'vuex';
import isEqual from 'lodash/isEqual';
import Subtitle from './Subtitle';
import CueRenderer from './CueRenderer.vue';
export default {
  name: 'subtitle-loader',
  props: {
    subtitleSrc: String,
  },
  components: {
    CueRenderer,
  },
  computed: {
    ...mapGetters(['scaleNum']),
  },
  data() {
    return {
      subtitle: null,
<<<<<<< HEAD
      parsedData: null,
      subs: ['在线\n测试在\n线测试在\n线测试\n在线测试', 'h\nap\npy', 'en\ndi\nng'],
      set: [{
        alignment: 8, position: '40%', line: '-0.2', vertical: 'lr',
      }, {
        alignment: 8, position: '40%', line: '-0.2', vertical: 'lr',
      }, {
        alignment: 8, position: '40%', line: '-0.2', vertical: 'lr',
      }],
      type: 'ass',
=======
>>>>>>> 1ce9f384
    };
  },
  created() {
    const { subtitleSrc } = this;
    this.subtitle = new Subtitle(subtitleSrc);
    this.subtitle.load();
    this.subtitle.once('parse', (parsed) => {
      this.parsedData = parsed;
    });
  },
  methods: {
    lineNum(index) {
      const lastNum = index;
      let tmp = 0;
      while (this.subs[index - 1]) {
        tmp += this.subs[index - 1].split('\n').length;
        index -= 1;
      }
      return tmp / this.subs[lastNum].split('\n').length;
    },
    assLine(index) {
      if (this.set[index].pos) {
        return `translateY(${-100 * this.lineNum(index)}%)`;
      }
      const arr = [1, 2, 3];
      if (arr.includes(this.set[index].alignment)) {
        return `translateY(${-100 * this.lineNum(index)}%)`;
      }
      return `translateY(${100 * this.lineNum(index)}%)`;
    },
    vttLine(index) { //eslint-disable-line
      let tmp = this.set[index].line;
      if (this.set[index].line.includes('%')) {
        tmp = parseInt(this.set[index].line, 10) / 100;
      }
      if (this.set[index].vertical) {
        if ((tmp >= -1 && tmp < -0.5) || (tmp > 0.5 && tmp <= 1)) {
          return `translateX(${-100 * this.lineNum(index)}%)`;
        }
        return `translateX(${100 * this.lineNum(index)}%)`;
      }
      if ((tmp >= -1 && tmp < -0.5) || (tmp > 0.5 && tmp <= 1)) {
        return `translateY(${-100 * this.lineNum(index)}%)`;
      }
      return `translateY(${100 * this.lineNum(index)}%)`;
    },
    subLine(index) {
      if (isEqual(this.set[index], this.set[index - 1])) {
        if (this.type === 'ass') {
          return this.assLine(index);
        }
        return this.vttLine(index);
      }
      return '';
    },
    transPos(index) {
      if (this.type === 'ass' && this.set[index].pos) {
        return `translate(${this.translateNum(this.set[index].alignment)[0]}%, ${this.translateNum(this.set[index].alignment)[1]}%)`;
      }
      return '';
    },
    subLeft(index) {
      if (this.type === 'ass' && this.set[index].pos) {
        return `${this.set[index].pos[0]}px`;
      } else if (this.type === 'vtt') {
        if (this.set[index].vertical) {
          if (!this.set[index].line.includes('%')) {
            this.set[index].line = Math.abs(this.set[index].line) * 100;
            this.set[index].line += '%';
          }
          return this.set[index].line;
        }
        return this.set[index].position;
      }
      return '';
    },
    subTop(index) {
      if (this.type === 'ass' && this.set[index].pos) {
        return `${this.set[index].pos[1]}px`;
      } else if (this.type === 'vtt') {
        if (this.set[index].vertical) {
          return this.set[index].position;
        }
        if (!this.set[index].line.includes('%')) {
          this.set[index].line = Math.abs(this.set[index].line) * 100;
          this.set[index].line += '%';
        }
        return this.set[index].line;
      }
      return '';
    },
    translateNum(index) {
      switch (index) {
        case 1:
          return [0, -100];
        case 2:
          return [-50, -100];
        case 3:
          return [-100, -100];
        case 4:
          return [0, -50];
        case 5:
          return [-50, -50];
        case 6:
          return [-100, -50];
        case 7:
          return [0, 0];
        case 8:
          return [-50, 0];
        case 9:
          return [-100, 0];
        default:
          return [0, 0];
      }
    },
  },
};
</script>
<<<<<<< HEAD
<style scoped lang="scss">
  .subContainer {
    position: absolute;
    display: flex;
    flex-direction: column-reverse;
    transform-origin: bottom left;
    z-index: 5;
  }
=======
<style lang="scss" scoped>
.subtitle-loader {
  position: relative;
  width: 100%;
  height: 100%;
}
>>>>>>> 1ce9f384
</style><|MERGE_RESOLUTION|>--- conflicted
+++ resolved
@@ -1,5 +1,4 @@
 <template>
-<<<<<<< HEAD
   <div class="subtitle-loader">
     <div class="subContainer"
       :class="type === 'ass' && !set[index].pos ? 'subtitle-alignment'+set[index].alignment : ''"
@@ -20,10 +19,6 @@
         }"></CueRenderer>
     </div>
   </div>
-=======
-  <div
-    class="subtitle-loader"></div>
->>>>>>> 1ce9f384
 </template>
 <script>
 import { mapGetters } from 'vuex';
@@ -44,7 +39,6 @@
   data() {
     return {
       subtitle: null,
-<<<<<<< HEAD
       parsedData: null,
       subs: ['在线\n测试在\n线测试在\n线测试\n在线测试', 'h\nap\npy', 'en\ndi\nng'],
       set: [{
@@ -55,8 +49,6 @@
         alignment: 8, position: '40%', line: '-0.2', vertical: 'lr',
       }],
       type: 'ass',
-=======
->>>>>>> 1ce9f384
     };
   },
   created() {
@@ -175,21 +167,17 @@
   },
 };
 </script>
-<<<<<<< HEAD
 <style scoped lang="scss">
-  .subContainer {
-    position: absolute;
-    display: flex;
-    flex-direction: column-reverse;
-    transform-origin: bottom left;
-    z-index: 5;
-  }
-=======
-<style lang="scss" scoped>
 .subtitle-loader {
   position: relative;
   width: 100%;
   height: 100%;
 }
->>>>>>> 1ce9f384
+.subContainer {
+  position: absolute;
+  display: flex;
+  flex-direction: column-reverse;
+  transform-origin: bottom left;
+  z-index: 5;
+}
 </style>