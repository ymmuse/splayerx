--- conflicted
+++ resolved
@@ -1,10 +1,9 @@
 <template>
   <div
+    :class="'subtitle-style'+chosenStyle"
     class="subtitle-loader"
-    :class="'subtitle-style'+chosenStyle"
   >
     <div
-<<<<<<< HEAD
       v-for="(item, index) in noPositionCues"
       :key="'noPosition' + index"
       :class="'subtitle-alignment'+(index+1)"
@@ -26,12 +25,6 @@
     <div
       v-for="(item, index) in positionCues"
       :key="'position'+index"
-=======
-      v-for="(cue, index) in currentCues"
-      :id="cueType+index"
-      :key="index"
-      :class="avaliableClass(index)"
->>>>>>> ffbb4b59
       :style="{
         position: 'absolute',
         left: subLeft(item[0]),
@@ -39,7 +32,6 @@
         transform: `translate(${translateNum(item[0])[0]}%, ${translateNum(item[0])[1]}%)`,
         transformOrigin: 'bottom left',
       }"
-      class="subContainer"
     >
       <p
         v-for="(cue, index) in item"
@@ -54,7 +46,9 @@
 </template>
 <script>
 import { mapGetters, mapMutations } from 'vuex';
-import { isEqual, differenceWith, isEmpty, groupBy } from 'lodash';
+import {
+  isEqual, differenceWith, isEmpty,
+} from 'lodash';
 import { Subtitle as subtitleMutations } from '@/store/mutationTypes';
 import { videodata } from '@/store/video';
 import SubtitleInstance from './SubtitleLoader/index';
@@ -90,8 +84,8 @@
     subtitleSpace() {
       const subSpaceFactorsA = [5 / 900, 9 / 900, 10 / 900, 12 / 900];
       const subSpaceFactorsB = [4, 21 / 5, 4, 23 / 5];
-      return (subSpaceFactorsA[this.chosenSize] * this.winHeight) +
-        subSpaceFactorsB[this.chosenSize];
+      return (subSpaceFactorsA[this.chosenSize] * this.winHeight)
+        + subSpaceFactorsB[this.chosenSize];
     },
     type() {
       return this.subtitleInstance ? this.subtitleInstance.metaInfo.format : '';
@@ -105,22 +99,21 @@
       }
       return (this.scaleNum * 5) / 6 < 1 ? 1 : (this.scaleNum * 5) / 6;
     },
-<<<<<<< HEAD
     allCues() {
       const allCues = [];
       for (let i = 1; i < 10; i += 1) {
         const firstCues = this.currentCues
-          .filter(cue =>
-            (this.subToTop && [1, 2, 3].includes(this.calculateAlignment(cue.category, cue.tags)) ?
-              this.calculateAlignment(cue.category, cue.tags) + 6 :
-              this.calculateAlignment(cue.category, cue.tags)) === i &&
-            !this.calculatePosition(cue.category, cue.tags));
+          .filter(cue => (this.subToTop && [1, 2, 3]
+            .includes(this.calculateAlignment(cue.category, cue.tags))
+            ? this.calculateAlignment(cue.category, cue.tags) + 6
+            : this.calculateAlignment(cue.category, cue.tags)) === i
+            && !this.calculatePosition(cue.category, cue.tags));
         const secondaryCues = this.secondCues
-          .filter(cue =>
-            (this.subToTop && [1, 2, 3].includes(this.calculateAlignment(cue.category, cue.tags))
-              ? this.calculateAlignment(cue.category, cue.tags) + 6 :
-              this.calculateAlignment(cue.category, cue.tags)) === i &&
-            !this.calculatePosition(cue.category, cue.tags));
+          .filter(cue => (this.subToTop && [1, 2, 3]
+            .includes(this.calculateAlignment(cue.category, cue.tags))
+            ? this.calculateAlignment(cue.category, cue.tags) + 6
+            : this.calculateAlignment(cue.category, cue.tags)) === i
+            && !this.calculatePosition(cue.category, cue.tags));
         allCues.push((firstCues.length ? firstCues.map((cue) => {
           cue.category = 'first';
           return cue;
@@ -156,11 +149,6 @@
         }
       });
       return (firstClassifiedCues || []).concat(secondaryClassifiedCues || []);
-=======
-    shouldTranslate() {
-      return !this.tags.pos && !this.firstTags.pos
-        && this.tags.alignment === this.firstTags.alignment;
->>>>>>> ffbb4b59
     },
   },
   watch: {
@@ -207,8 +195,8 @@
           const parsedData = parsed.dialogues;
           this.videoSegments = this.getVideoSegments(parsedData, this.duration);
           this.subPlayResX = !isEmpty(parsed.info) ? Number(parsed.info.PlayResX) : this.intrinsicWidth; // eslint-disable-line
-          this.subPlayResY = !isEmpty(parsed.info) ? Number(parsed.info.PlayResY) :
-            this.intrinsicHeight;
+          this.subPlayResY = !isEmpty(parsed.info) ? Number(parsed.info.PlayResY)
+            : this.intrinsicHeight;
         });
         subtitleInstance.load();
       } else {
@@ -223,8 +211,8 @@
           const parsedData = parsed.dialogues;
           this.videoSecondSegments = this.getVideoSegments(parsedData, this.duration);
           this.secPlayResX = !isEmpty(parsed.info) ? Number(parsed.info.PlayResX) : this.intrinsicWidth; // eslint-disable-line
-          this.secPlayResY = !isEmpty(parsed.info) ? Number(parsed.info.PlayResY) :
-            this.intrinsicHeight;
+          this.secPlayResY = !isEmpty(parsed.info) ? Number(parsed.info.PlayResY)
+            : this.intrinsicHeight;
         });
         secondaryInstance.load();
       } else {
@@ -232,21 +220,6 @@
       }
     },
   },
-<<<<<<< HEAD
-=======
-  created() {
-    const { subtitleInstance } = this;
-    subtitleInstance.once('data', subtitleInstance.parse);
-    subtitleInstance.on('parse', (parsed) => {
-      const parsedData = parsed.dialogues;
-      this.videoSegments = this.getVideoSegments(parsedData, this.duration);
-      this.subPlayResX = !isEmpty(parsed.info) ? Number(parsed.info.PlayResX) : this.intrinsicWidth;
-      this.subPlayResY = !isEmpty(parsed.info) ? Number(parsed.info.PlayResY)
-        : this.intrinsicHeight;
-    });
-    subtitleInstance.load();
-  },
->>>>>>> ffbb4b59
   mounted() {
     this.requestId = requestAnimationFrame(this.currentTimeUpdate);
   },
@@ -257,28 +230,10 @@
     ...mapMutations({
       updateDuration: subtitleMutations.DURATIONS_UPDATE,
     }),
-<<<<<<< HEAD
     calculatePosition(category, tags) {
       const type = category === 'first' ? this.type : this.secondType;
       if (type !== 'vtt') {
         return !!tags.pos;
-=======
-    avaliableClass(index) {
-      if (!this.isVtt) {
-        if (!this.currentTags[index].pos) {
-          if (this.subToTop && ![4, 5, 6, 7, 8, 9].includes(this.currentTags[index].alignment)) {
-            this.lastIndex.push(index);
-            this.lastAlignment.push(this.currentTags[index].alignment);
-            this.lastText.push(this.currentTexts[index]);
-            this.currentTags[index].alignment += 6;
-          }
-          return `subtitle-alignment${this.currentTags[index].alignment}`;
-        }
-        return '';
-      }
-      if (this.isVtt && this.currentTags[index].line && this.currentTags[index].position) {
-        return '';
->>>>>>> ffbb4b59
       }
       return tags.line && tags.position;
     },
@@ -347,9 +302,9 @@
             start, end,
             text, fragments,
           }) => (
-            start <= currentTime &&
-            end >= currentTime &&
-            (!!text || !!fragments)
+            start <= currentTime
+            && end >= currentTime
+            && (!!text || !!fragments)
           )));
         if (cues.length !== this.secondCues.length || !this.isSameCues(cues, this.secondCues)) {
           this.secondCues = cues;
@@ -429,7 +384,6 @@
         }
       }
     },
-<<<<<<< HEAD
     updateVideoSecondSegments(lastCurrentTime, currentTime) {
       const { videoSecondSegments, secondSegment, elapsedSecondTime } = this;
       const segment = videoSecondSegments
@@ -450,202 +404,19 @@
             }
           }
           this.secondSegment = segment;
-=======
-    lastLineNum(index) {
-      // 全部显示的字幕中，除当前最新一条字幕外所有字幕的行数
-      const { currentTexts: texts, currentTags: tags } = this;
-      let tmp = 0;
-      while (texts[index - 1]) {
-        if (!isEqual(tags[index], tags[index - 1])) {
-          break;
-        }
-        tmp += texts[index - 1].replace('/\n$/g', '').split('\n').length;
-        index -= 1;
-      }
-      return tmp;
-    },
-    lineNum(index) {
-      // 最新一条字幕需要换行的translate比例
-      const { currentTexts: texts } = this;
-      return this.lastLineNum(index) / texts[index].split('\n').length;
-    },
-    assLine(index) {
-      const { currentTags: tags } = this;
-      if (tags[index].pos) {
-        return -100 * this.lineNum(index);
-      }
-      const arr = [1, 2, 3];
-      if (arr.includes(tags[index].alignment) && !this.subToTop) {
-        return -100 * this.lineNum(index);
-      }
-      return 100 * this.lineNum(index);
-    },
-    vttLine(index) {
-      const { currentTags: tags } = this;
-      let tmp = tags[index].line;
-      if (tags[index].line && tags[index].line.includes('%')) {
-        tmp = -parseInt(tags[index].line, 10) / 100;
-      }
-      if (tmp >= -1 && tmp < -0.5) {
-        return -100 * this.lineNum(index);
-      }
-      return 100 * this.lineNum(index);
-    },
-    transDirection(transNum, alignment) { // 播放列表打开，translate方向改变
-      return this.subToTop || [7, 8, 9].includes(alignment) ? Math.abs(transNum) : transNum;
-    },
-    firstSubTransPercent(transPercent, alignment) { // 当播放列表打开，第一字幕对应的transPercent
-      return this.subToTop || [7, 8, 9].includes(alignment) ? 0 : transPercent;
-    },
-    secondarySubTransPercent(transPercent, alignment) { // 当播放列表打开，第二字幕对应的transPercent
-      return (this.subToTop || [7, 8, 9].includes(alignment))
-      && this.currentSecondSubtitleId !== '' && this.currentFirstSubtitleId !== ''
-      && this.enabledSecondarySub ? transPercent : 0;
-    },
-    transPos(index) { // eslint-disable-line
-      const { currentTags: tags, currentTexts: texts, isVtt } = this;
-      const initialTranslate = [
-        [0, 0],
-        [-50, 0],
-        [0, 0],
-        [0, -50],
-        [-50, -50],
-        [0, -50],
-        [0, 0],
-        [-50, 0],
-        [0, 0],
-      ];
-      // 两个字幕的间距，由不同字幕大小下的不同表达式决定
-      const subSpaceFactorsA = [5 / 900, 9 / 900, 10 / 900, 12 / 900];
-      const subSpaceFactorsB = [4, 21 / 5, 4, 23 / 5];
-      let secondSubHeight = 0;
-      let firstSubHeight = 0;
-      let transPercent;
-      let subHeightWithDirection = [];
-      // 当出现第二字幕的情况下
-      // *. 当第一字幕和第二字幕的alignment不同时，不需要transPercent
-      // 1。正常情况：第二字幕没有transPercent，第一字幕参考第二字幕的有效总行数，来计算transPercent
-      // 2。字幕在上面：第一字幕没有transPercent，第二字幕参考第一字幕的有效总行数，来计算transPercent
-      if (this.tags && this.firstTags && this.tags.alignment !== this.firstTags.alignment) {
-        transPercent = 0;
-      } else if (this.isFirstSub && !(this.subToTop || [7, 8, 9].includes(tags[index].alignment))) {
-        // 根据第二字幕的有效行数，计算第二字幕的比较高度
-        secondSubHeight = this.linesNum * 9 * this.secondarySubScale;
-        // 第一字幕的按顺序，计算当前自己的比较高度
-        firstSubHeight = texts[index].split('\n').length * 9 * this.scaleNum;
-        subHeightWithDirection = [secondSubHeight, firstSubHeight];
-      } else if (!this.isFirstSub && (this.subToTop || [7, 8, 9].includes(tags[index].alignment))) {
-        // 第二字幕的按顺序，计算当前自己的比较高度
-        secondSubHeight = texts[index].split('\n').length * 9 * this.secondarySubScale;
-        // 根据第一字幕的有效行数，计算第一字幕的比较高度
-        firstSubHeight = this.firstLinesNum * 9 * this.scaleNum;
-        subHeightWithDirection = [firstSubHeight, secondSubHeight];
-      }
-      if (subHeightWithDirection.length === 2) {
-        transPercent = -((subHeightWithDirection[0] + ((subSpaceFactorsA[this.chosenSize]
-          * this.winHeight) + subSpaceFactorsB[this.chosenSize]))
-            / subHeightWithDirection[1]) * 100;
-      }
-      if (!isVtt) {
-        if (this.isFirstSub) { // 第一字幕不是VTT
-          if (tags[index] && tags[index].pos) {
-            // 字幕不为vtt且存在pos属性时，translate字幕使字幕alignment与pos点重合
-            return `translate(
-            ${this.translateNum(tags[index].alignment)[0]}%,
-            ${this.translateNum(tags[index].alignment)[1] + this.assLine(index)}%)`;
-          }
-          if (this.currentSecondSubtitleId !== ''
-            && this.enabledSecondarySub && this.shouldTranslate) {
-            // 没有位置信息时且同时存在第一第二字幕时第一字幕需要translate的值
-            return `translate(${initialTranslate[tags[index].alignment - 1][0]}%,
-            ${this.transDirection(
-    initialTranslate[tags[index].alignment - 1][1]
-      + this.firstSubTransPercent(transPercent, tags[index].alignment),
-    tags[index].alignment,
-  ) + this.assLine(index)}%)`;
-          }
-          // 只有第一字幕时需要translate的值
-          return `translate(
-          ${initialTranslate[tags[index].alignment - 1][0]}%,
-          ${this.transDirection(
-    initialTranslate[tags[index].alignment - 1][1],
-    tags[index].alignment,
-  ) + this.assLine(index)}%)`;
-        }
-        if (tags[index] && tags[index].pos) { // 第二字幕不是VTT
-          // 字幕不为vtt且存在pos属性时，translate字幕使字幕alignment与pos点重合
-          return `translate(
-          ${this.translateNum(tags[index].alignment)[0]}%,
-          ${this.transDirection(
-    this.translateNum(tags[index].alignment)[1],
-    tags[index].alignment,
-  ) + this.assLine(index)}%)`;
-        }
-        return `translate(
-        ${initialTranslate[tags[index].alignment - 1][0]}%,
-        ${this.transDirection(
-    initialTranslate[tags[index].alignment - 1][1]
-      + this.secondarySubTransPercent(transPercent, tags[index].alignment),
-    tags[index].alignment,
-  ) + this.assLine(index)}%)`;
-      }
-      if (tags[index].line && tags[index].position) { // 字幕为VTT且有位置信息
-        return '';
-      }
-      if (this.isFirstSub) {
-        if (this.currentSecondSubtitleId !== '' && this.enabledSecondarySub) {
-          // vtt字幕没有位置信息时且同时存在第一第二字幕时第一字幕需要translate的值
-          if (tags[index] && tags[index].vertical) {
-            return `translate(
-            ${initialTranslate[1][0] + this.vttLine(index)}%,
-            ${this.transDirection(initialTranslate[1][1]
-              + this.firstSubTransPercent(transPercent))}%)`;
-          }
-          return `translate(
-          ${initialTranslate[1][0]}%,
-          ${this.transDirection(initialTranslate[1][1] + this.firstSubTransPercent(transPercent))
-          + this.vttLine(index)}%)`;
-        }
-        // 只有第一字幕时需要translate的值
-        if (tags[index] && tags[index].vertical) {
-          return `translate(
-          ${initialTranslate[1][0] + this.vttLine(index)}%,
-          ${this.transDirection([1][1], tags[index].alignment)}%)`;
->>>>>>> ffbb4b59
-        }
-      }
-<<<<<<< HEAD
+        }
+      }
     },
     subLeft(cue) {
       const subPlayResX = cue.category === 'first' ? this.subPlayResX : this.secPlayResX;
       const { tags, type } = cue;
       if (type !== 'vtt' && tags.pos) {
         return `${(tags.pos.x / subPlayResX) * 100}vw`;
-      } else if (type === 'vtt' && tags.line && tags.position) {
+      } if (type === 'vtt' && tags.line && tags.position) {
         if (tags.vertical) {
           if (!tags.line.includes('%')) {
             tags.line = Math.abs(tags.line) * 100;
             tags.line += '%';
-=======
-      return `translate(
-      ${initialTranslate[1][0]}%,
-      ${this.transDirection(
-    initialTranslate[1][1]
-      + this.secondarySubTransPercent(transPercent, tags[index].alignment),
-    tags[index].alignment,
-  ) + this.assLine(index)}%)`;
-    },
-    subLeft(index) {
-      const { currentTags: tags, type, isVtt } = this;
-      if (!isVtt && tags[index].pos) {
-        return `${(tags[index].pos.x / this.subPlayResX) * 100}vw`;
-      }
-      if (type === 'vtt' && tags[index].line && tags[index].position) {
-        if (tags[index].vertical) {
-          if (!tags[index].line.includes('%')) {
-            tags[index].line = Math.abs(tags[index].line) * 100;
-            tags[index].line += '%';
->>>>>>> ffbb4b59
           }
           return tags.line;
         }
@@ -658,53 +429,27 @@
       const { tags, type } = cue;
       const isVtt = type === 'vtt';
       if (!isVtt) {
-<<<<<<< HEAD
         if (tags.pos) {
           return `${(tags.pos.y / subPlayResY) * 100}vh`;
-        } else if ([7, 8, 9].includes(tags.alignment)) {
+        } if ([7, 8, 9].includes(tags.alignment)) {
           return `${(60 / 1080) * 100}%`;
         }
         return '';
-      } else if (isVtt && tags.line && tags.position) {
+      } if (isVtt && tags.line && tags.position) {
         if (tags.vertical) {
           return tags.position;
-=======
-        if (tags[index].pos) {
-          return `${(tags[index].pos.y / this.subPlayResY) * 100}vh`;
-        }
-        if ([7, 8, 9].includes(tags[index].alignment)) {
-          return `${(60 / 1080) * 100}%`;
-        }
-        return '';
-      }
-      if (isVtt && tags[index].line && tags[index].position) {
-        if (tags[index].vertical) {
-          return tags[index].position;
->>>>>>> ffbb4b59
         }
         if (!tags.line.includes('%')) {
           tags.line = Math.abs(tags.line) * 100;
           tags.line += '%';
         }
-<<<<<<< HEAD
         return tags.line;
-=======
-        return tags[index].line;
       }
       return '';
     },
-    subBottom(index) {
-      const { currentTags: tags, isVtt } = this;
-      if (((!isVtt && [1, 2, 3].includes(tags[index].alignment)) && !tags[index].pos)
-        || (isVtt && (!tags[index].line || !tags[index].position))) {
-        return `${(60 / 1080) * 100}%`;
->>>>>>> ffbb4b59
-      }
-      return '';
-    },
     translateNum(cue) { // eslint-disable-line
-      const index = this.calculateAlignment(cue.category, cue.tags) ?
-        this.calculateAlignment(cue.category, cue.tags) : 2;
+      const index = this.calculateAlignment(cue.category, cue.tags)
+        ? this.calculateAlignment(cue.category, cue.tags) : 2;
       switch (index) {
         case 1:
           return [0, -100];
@@ -760,11 +505,4 @@
   width: 100%;
   height: 100%;
 }
-.subContainer {
-  position: absolute;
-  display: flex;
-  flex-direction: column-reverse;
-  transform-origin: bottom left;
-  z-index: 5;
-}
 </style>