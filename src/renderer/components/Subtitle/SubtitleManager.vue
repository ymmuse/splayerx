<template>
  <div class="subtitle-manager"
    :style="{ width: computedWidth + 'px', height: computedHeight + 'px' }">
    <subtitle-renderer
      ref="subtitleRenderer"
      v-if="currentSubtitleId && duration"
      :subtitle-instance="currentSubtitle"
      :key="currentSubtitleId"
    />
  </div>
</template>
<script>
import { mapGetters, mapActions, mapState } from 'vuex';
import romanize from 'romanize';
import { flatten, isEqual, sortBy, differenceWith, isFunction, partial, pick } from 'lodash';
import { codeToLanguageName } from '@/helpers/language';
import Sagi from '@/helpers/sagi';
<<<<<<< HEAD
import {
  searchForLocalList, fetchOnlineList, retrieveEmbeddedList,
  storeLanguagePreference,
  updateSubtitle,
  updateSubtitleList,
  retrieveLanguagePreference,
  retrieveSubtitleList,
  deleteSubtitles,
  retrieveSubtitle,
  updateSelectedSubtitleId,
  retrieveSelectedSubtitleId,
} from '@/helpers/subtitle';
=======
import { searchForLocalList, fetchOnlineList, retrieveEmbeddedList } from '@/helpers/subtitle';
import transcriptQueue from '@/helpers/subtitle/push';
>>>>>>> 1960597b
import { Subtitle as subtitleActions } from '@/store/actionTypes';
import SubtitleRenderer from './SubtitleRenderer.vue';
import SubtitleLoader from './SubtitleLoader';
import { localLanguageLoader } from './SubtitleLoader/utils';

export default {
  name: 'subtitle-manager',
  components: {
    'subtitle-renderer': SubtitleRenderer,
  },
  data() {
    return {
      subtitleInstances: {},
      selectionComplete: false,
    };
  },
  computed: {
    ...mapGetters([
      'originSrc', // use to find proper subtitles and clear subtitle upon change
      'mediaHash', // use to provide subtitle with videoIdentity
      'subtitleList', 'currentSubtitleId', // use to get current subtitle info and auto selection subtitles
      'computedWidth', 'computedHeight', // to determine the subtitle renderer's container size
      'duration', // do not load subtitle renderer when video(duration) is not available(todo: global variable to tell if video is totally available)
<<<<<<< HEAD
      'getVideoSrcById', 'allSubtitleList', // serve allSubtitleListWatcher
=======
      'subtitleDelay', // subtitle's delay
>>>>>>> 1960597b
    ]),
    ...mapState({
      preferredLanguages: ({ Preference }) => (
        [Preference.primaryLanguage, Preference.secondaryLanguage].filter(language => !!language)
      ),
      qualifiedSubtitles: ({ Subtitle, Video }) => {
        const { loadingStates, types, durations } = Subtitle;
        const { duration } = Video;
        return Object.keys(loadingStates)
          .filter(id => loadingStates[id] === 'loaded' && durations[id] >= duration * 0.6)
          .map(id => ({ id, type: types[id], duration: durations[id] }));
      },
    }),
    currentSubtitle() {
      return this.subtitleInstances[this.currentSubtitleId];
    },
  },
  watch: {
    originSrc(newVal) {
      if (newVal) {
        this.resetSubtitles();
        const hasOnlineSubtitles =
          !!this.$store.state.Subtitle.videoSubtitleMap[this.originSrc]
            .map((id) => {
              const { type, language } = this.subtitleInstances[id];
              return { type, language };
            })
            .filter(({ type }) => type === 'online')
            .length;
        this.$bus.$emit('subtitle-refresh-from-src-change', hasOnlineSubtitles);
        this.$store.dispatch('ifNoSubtitle', true);
      }
    },
    qualifiedSubtitles(newVal, oldVal) {
      const newQualified = differenceWith(newVal, oldVal, isEqual);
      if (newQualified.length) {
        const subtitles = newQualified.map(this.makeSubtitleUploadParameter);
        transcriptQueue.addAll(subtitles);
      }
    },
    allSubtitleList(newVal, oldVal) {
      this.allSubtitleListWatcher(newVal, oldVal);
    },
    currentSubtitleId(newVal) {
      updateSelectedSubtitleId(this.originSrc, newVal);
    },
  },
  methods: {
    ...mapActions({
      resetSubtitles: subtitleActions.RESET_SUBTITLES,
      resetOnlineSubtitles: subtitleActions.RESET_ONLINE_SUBTITLES,
      changeCurrentSubtitle: subtitleActions.CHANGE_CURRENT_SUBTITLE,
      offCurrentSubtitle: subtitleActions.OFF_SUBTITLES,
      addSubtitleWhenLoading: subtitleActions.ADD_SUBTITLE_WHEN_LOADING,
      addSubtitleWhenReady: subtitleActions.ADD_SUBTITLE_WHEN_READY,
      addSubtitleWhenLoaded: subtitleActions.ADD_SUBTITLE_WHEN_LOADED,
      addSubtitleWhenFailed: subtitleActions.ADD_SUBTITLE_WHEN_FAILED,
      updateMetaInfo: subtitleActions.UPDATE_METAINFO,
    }),
    async refreshSubtitles(types, videoSrc, isInitial) {
      const supportedTypes = ['local', 'embedded', 'online'];
      const {
        getLocalSubtitlesList,
        getOnlineSubtitlesList,
        getEmbeddedSubtitlesList,
        normalizeSubtitleList,
        addSubtitle,
        resetOnlineSubtitles,
        preferredLanguages,
      } = this;
      const requestedTypes = types
        .map(type => type.toLowerCase())
        .filter(type => supportedTypes.includes(type));
      if (!requestedTypes.length) throw new Error('No valid subtitle type provided.');
      const subtitleRequests = [];

      const storedLanguagePreference = await retrieveLanguagePreference(videoSrc);
      const storedSubtitles = await retrieveSubtitleList(videoSrc);

      if (requestedTypes.includes('local')) {
        const storedLocalSubtitles = storedSubtitles
          .filter(({ type }) => type === 'local');
        subtitleRequests.push(getLocalSubtitlesList(videoSrc, storedLocalSubtitles));
      }
      if (requestedTypes.includes('embedded')) {
        const storedEmbeddedSubtitles = storedSubtitles
          .filter(({ type }) => type === 'embedded');
        subtitleRequests.push(getEmbeddedSubtitlesList(videoSrc, storedEmbeddedSubtitles));
      }
      if (requestedTypes.includes('online')) {
        const storedOnlineSubtitleIds = storedSubtitles
          .filter(({ type }) => type === 'online')
          .map(({ id }) => id);
        const clearOnline = !isEqual(
          sortBy(storedLanguagePreference),
          sortBy(preferredLanguages),
        ) || !storedOnlineSubtitleIds.length;
        resetOnlineSubtitles();
        if (!isInitial || (isInitial && clearOnline)) {
          subtitleRequests.push(getOnlineSubtitlesList(
            videoSrc,
            preferredLanguages,
            storedOnlineSubtitleIds,
          ));
        } else {
          const retrieveSubtitlePromise = id => retrieveSubtitle(id)
            .then(({ src, data, language }) => ({
              src,
              type: 'online',
              options: { language, data, id },
            }))
            .catch(err => err);
          const retrieveSubtitles = Promise.all(storedOnlineSubtitleIds
            .map(retrieveSubtitlePromise)
            .filter(result => !(result instanceof Error)));
          subtitleRequests.push(retrieveSubtitles);
        }
      }

      if (!isInitial) {
        this.selectionComplete = false;
        this.checkCurrentSubtitleList();
      }

      return Promise.all(subtitleRequests)
        .then(subtitleLists => Promise.all(subtitleLists.map(normalizeSubtitleList)))
        .then(normalizedLists => flatten(normalizedLists))
        .then(allSubtitles => Promise.all(allSubtitles.map(sub => addSubtitle(sub, videoSrc))))
        .then(() => {
          this.$bus.$emit('refresh-finished');
          this.checkCurrentSubtitleList();
          return storeLanguagePreference(videoSrc, preferredLanguages);
        });
    },
    async getLocalSubtitlesList(videoSrc, storedSubs) {
      const newLocalSubs = await searchForLocalList(videoSrc, SubtitleLoader.supportedFormats)
        .catch(() => []);
      storedSubs.forEach((sub) => {
        const existedSubIndex = newLocalSubs.findIndex(({ src }) => src === sub.src);
        if (existedSubIndex !== -1) {
          const existedSub = newLocalSubs[existedSubIndex];
          newLocalSubs[existedSubIndex] = {
            ...existedSub,
            options: { ...existedSub.options, id: sub.id },
          };
        } else {
          newLocalSubs.push({
            src: sub.src,
            type: 'local',
            options: { id: sub.id },
          });
        }
      });
      return newLocalSubs;
    },
    async getOnlineSubtitlesList(videoSrc, languages, storedSubtitleIds) {
      if (!languages || !languages.length) return [];
      function getOnlineSubtitlesWithErrorHandling(language) {
        return fetchOnlineList(videoSrc, language).catch(() => []);
      }
      await deleteSubtitles(storedSubtitleIds);
      return Promise.all(languages.map(getOnlineSubtitlesWithErrorHandling))
        .then(subtitleLists => flatten(subtitleLists));
    },
    async getEmbeddedSubtitlesList(videoSrc, storedSubs) {
      let newEmbeddedSubs = await retrieveEmbeddedList(
        videoSrc,
        SubtitleLoader.supportedCodecs,
      ).catch(() => []);
      newEmbeddedSubs = newEmbeddedSubs instanceof Array ? newEmbeddedSubs : [newEmbeddedSubs];
      storedSubs.forEach((sub) => {
        const existedSubIndex = newEmbeddedSubs.findIndex(({ src }) => src === sub.src);
        if (existedSubIndex !== -1) {
          const existedSub = newEmbeddedSubs[existedSubIndex];
          newEmbeddedSubs[existedSubIndex] = {
            ...existedSub,
            options: { ...existedSub.options, id: sub.id },
          };
        } else {
          newEmbeddedSubs.push({
            src: sub.src,
            type: 'embedded',
            options: { id: sub.id },
          });
        }
      });
      return newEmbeddedSubs;
    },
    async addSubtitle({ src, type, options }, videoSrc) {
      const subtitleInstance = new SubtitleLoader(src, type, { ...options });
      try {
        return this.setupListeners(subtitleInstance, {
          metaChange: this.metaChangeCallback,
          loading: partial(this.loadingCallback, videoSrc),
          ready: this.readyCallback,
          loaded: this.addSubtitleWhenLoaded,
          failed: this.failedCallback,
        });
      } catch (err) {
        this.failedCallback(subtitleInstance);
      }
      return 'failed'; // slient errors temporarily
    },
    normalizeSubtitleList(subtitleList) {
      if (!subtitleList || !Object.keys(subtitleList).length) return [];
      const processedSubtitleList = [];
      if (subtitleList instanceof Array) {
        processedSubtitleList
          .push(...subtitleList
            .filter(subtitle => !!subtitle.src && !!subtitle.type)
            .map(subtitle => ({ ...subtitle, options: subtitle.options || {} })));
      } else if (typeof subtitleList === 'object') {
        const { src, type, options } = subtitleList;
        if (src && type) processedSubtitleList.push({ src, type, options: options || {} });
      } else if (typeof subtitleList === 'string') {
        processedSubtitleList.push({ src: subtitleList, type: 'local', options: {} });
      }
      if (processedSubtitleList.length) {
        this.$store.dispatch('ifNoSubtitle', false);
      } else {
        this.$store.dispatch('ifNoSubtitle', true);
      }
      return processedSubtitleList;
    },
    metaInfoUpdate(id, field, value) {
      this.updateMetaInfo({ id, type: field, value });
    },
    findSubtitleByWith(rank, withParameter, byParameter, subtitleList, expected) {
      const listSortedByParameter = sortBy(
        subtitleList,
        sub => rank.lastIndexOf(sub[withParameter]),
      );
      return listSortedByParameter.find(sub => sub[byParameter] === expected);
    },
    findSubtitleByLanguageWithTypeRank(subtitleList, language) {
      return this.findSubtitleByWith(
        ['local', 'embedded', 'online'],
        'type', 'language',
        subtitleList,
        language,
      );
    },
    async computeSubtitleName(type, id, options, subtitleList) {
      if (type === 'local') return '';
      const computedIndex = subtitleList
        .filter((subtitle) => {
          if (subtitle.language && options.language) {
            return subtitle.type === type && subtitle.language === options.language;
          }
          return subtitle.type === type;
        })
        .findIndex(subtitle => id === subtitle.id)
        + 1;
      switch (type) {
        default:
          return '';
        case 'embedded': {
          let { language } = options;
          const { src, format } = options;
          if (!language && !src) {
            throw (new TypeError('Expected at least language or src for calculate embedded subtitle\'s name.'));
          } else if (!language) {
            language = await localLanguageLoader(src, format);
          }
          return `${this.$t('subtitle.embedded')} ${romanize(computedIndex)} - ${codeToLanguageName(language)}`;
        }
        case 'online': {
          const { language } = options;
          if (!language) {
            throw (new TypeError('Expected language from option for online subtitle'));
          }
          return `${codeToLanguageName(language)} ${romanize(computedIndex)}`;
        }
      }
    },
    setupListeners(subtitleInstance, listeners) {
      return new Promise((resolve, reject) => {
        if (subtitleInstance instanceof SubtitleLoader) {
          const {
            loading, ready, loaded, failed,
            metaChange,
          } = listeners;
          if (isFunction(loading)) {
            subtitleInstance.once('loading', () => {
              loading(subtitleInstance);
              resolve(subtitleInstance);
              subtitleInstance.meta();

              if (isFunction(metaChange)) subtitleInstance.on('meta-change', partial(metaChange, subtitleInstance));
              if (isFunction(ready)) subtitleInstance.once('ready', partial(ready, subtitleInstance));
              if (isFunction(failed)) subtitleInstance.once('failed', partial(failed, subtitleInstance));
              if (isFunction(loaded)) subtitleInstance.once('parse', partial(loaded, subtitleInstance));
            });
          } else reject(new TypeError(`${loading} is not a function!`));
        } else reject(new TypeError(`Expected a SubtitleLoader instance, but ${subtitleInstance} provided.`));
      });
    },
    metaChangeCallback({ id }, { field, value }) {
      this.metaInfoUpdate(id, field, value);
    },
    loadingCallback(videoSrc, subtitleInstance) {
      const { id, type } = subtitleInstance;
      this.$set(this.subtitleInstances, id, subtitleInstance);
      this.addSubtitleWhenLoading({ id, type, videoSrc });
    },
    async readyCallback(subtitleInstance, metaInfo) {
      const { type, id, src } = subtitleInstance;
      const { format, language, name } = metaInfo;
      metaInfo.name = await this.computeSubtitleName(
        type,
        id,
        { format, language, src },
        this.subtitleList,
      ) || name;
      this.addSubtitleWhenReady({ id, format });
      updateSubtitle(id, { language });
      this.checkCurrentSubtitleList();
    },
    async loadedCallback(subtitleInstance) {
      const {
        id, type, metaInfo, data,
      } = subtitleInstance;
      this.addSubtitleWhenLoaded({ id });
      const result = { language: metaInfo.language };
      if (type === 'online') result.data = data;
      return updateSubtitle(id, result);
    },
    failedCallback({ id }) {
      this.$delete(this.subtitleInstances, id);
      this.addSubtitleWhenFailed({ id });
    },
    async checkCurrentSubtitleList() {
      const {
        selectionComplete,
        subtitleList,
        preferredLanguages,
      } = this;
      const validSubtitleList = subtitleList.filter(({ name }) => !!name);
      if (!selectionComplete) {
        const hasPrimaryLanguage = validSubtitleList
          .find(({ language }) => language === preferredLanguages[0]);
        if (hasPrimaryLanguage) {
          this.changeCurrentSubtitle(hasPrimaryLanguage.id);
          this.selectionComplete = true;
        } else {
          const hasSecondaryLanguage = validSubtitleList
            .find(({ language }) => language === preferredLanguages[1]);
          if (hasSecondaryLanguage) {
            this.changeCurrentSubtitle(hasSecondaryLanguage.id);
            this.selectionComplete = true;
          } else {
            this.changeCurrentSubtitle('');
          }
        }
      } else if (this.isInitial && this.originSrc) {
        const id = await retrieveSelectedSubtitleId(this.originSrc);
        if (id) this.changeCurrentSubtitle(id);
        this.selectionComplete = true;
        this.isInitial = false;
      }
    },
<<<<<<< HEAD
    async generateValidSubtitle(id) {
      const subtitleInstance = this.subtitleInstances[id];
      const subtitleInfo = this.subtitleList.find(({ id: subtitleId }) => id === subtitleId);
      if (!subtitleInstance || !subtitleInfo) throw new Error(`No subtitle instance ${id}!`);
      const { type, src, data } = subtitleInstance;
      const { language, format } = subtitleInfo;
      return ({
        id,
        src,
        type,
        format,
        data: type === 'online' ? data : undefined, // only store online subtitle's data
        language,
      });
    },
    async generateValidSubtitleList(videoSrc) {
      const finalList = [];
      const { currentSubtitleId } = this;
      const currentVideoSegments = this.$refs.subtitleRenderer.videoSegments;
      // generate valid subtitle list members
      this.subtitleList.forEach((subtitleInfo) => {
        const {
          id, type, name, rank,
        } = subtitleInfo;
        if (id !== currentSubtitleId) {
          finalList.push({
            id, type, name, rank,
          });
        } else {
          finalList.push({
            id,
            type,
            name,
            rank,
            videoSegments: currentVideoSegments,
          });
        }
      });

      return {
        videoSrc,
        subtitles: finalList,
      };
    },
    async allSubtitleListWatcher(newVal, oldVal) {
      const pickValidProperties = val => pick(val, 'id', 'type', 'language', 'rank');
      const extractReadySubtitles = subtitles => subtitles
        .filter(({ loading }) => loading === 'ready' || loading === 'loaded')
        .map((subtitleInfo) => {
          const result = pickValidProperties(subtitleInfo);
          if (result.id === this.currentSubtitleId && this.$refs.subtitleRenderer) {
            result.videoSegments = this.$refs.subtitleRenderer.videoSegments;
          }
          result.src = this.subtitleInstances[result.id].src;
          return result;
        });
      const newSubtitles = differenceWith(
        extractReadySubtitles(newVal),
        extractReadySubtitles(oldVal),
        isEqual,
      );
      const subtitleMap = newSubtitles
        .reduce((finalMap, currentSubtitleInfo) => {
          const { id } = currentSubtitleInfo;
          const videoSrc = this.getVideoSrcById(id);
          const subtitles = finalMap[videoSrc];
          if (subtitles) {
            finalMap[videoSrc] = [...subtitles, currentSubtitleInfo];
          } else {
            finalMap[videoSrc] = [currentSubtitleInfo];
          }
          return finalMap;
        }, {});
      const updateSubtitleListPromises = Object.keys(subtitleMap)
        .map(videoSrc => updateSubtitleList(videoSrc, subtitleMap[videoSrc]));
      return Promise.all(updateSubtitleListPromises);
=======
    makeSubtitleUploadParameter({ id, duration: playedTime }) {
      const result = {
        playedTime,
        mediaIdentity: this.mediaHash,
        totalTime: this.duration,
        delay: this.subtitleDelay,
      };
      const instance = this.subtitleInstances[id];
      if (instance) {
        const {
          src, type, data, metaInfo,
        } = instance;
        const {
          language: languageCode,
          format,
        } = metaInfo;
        if (languageCode) result.languageCode = languageCode;
        switch (type) {
          default:
            break;
          case 'online':
            result.format = 'online';
            result.transcriptIdentity = src;
            break;
          case 'embedded':
          case 'local':
            result.format = format;
            result.payload = Buffer.from(data);
            break;
        }
      }
      return result;
>>>>>>> 1960597b
    },
  },
  created() {
    this.$bus.$on('add-subtitles', (subs) => {
      Promise.all(this.normalizeSubtitleList(subs)
        .map(sub => this.addSubtitle(sub, this.originSrc)))
        .then((subtitleInstances) => {
          this.changeCurrentSubtitle(subtitleInstances[subtitleInstances.length - 1].id);
          this.selectionComplete = true;
        });
    });
    this.$bus.$on('refresh-subtitles', ({ types, isInitial }) => {
      this.refreshSubtitles(types, this.originSrc, isInitial);
      this.isInitial = isInitial;
    });
    this.$bus.$on('change-subtitle', this.changeCurrentSubtitle);
    this.$bus.$on('off-subtitle', this.offCurrentSubtitle);

    // when set immediate on watcher, it may run before the created hook
    this.resetSubtitles();
    this.$bus.$emit('subtitle-refresh-from-src-change');
    this.$store.dispatch('ifNoSubtitle', true);

    function pushCurrentSubtitle() {
      if (this.currentSubtitleId) {
        const currentSubtitleInfo = {
          ...this.subtitleList
            .find(({ id }) => id === this.currentSubtitleId),
          duration: this.$store.state.Subtitle.durations[this.currentSubtitleId],
        };
        const subtitleInfo = this.makeSubtitleUploadParameter(currentSubtitleInfo);
        console.log('Subtitle info retrieved,', subtitleInfo, 'ready to upload.');
        Sagi.pushTranscript(subtitleInfo)
          .then(() => console.log('Horay! Subtitle uploaded.'))
          .catch(err => console.error('Opps, subtitle upload failed.', err));
      } else {
        console.error('Current subtitle not found. Do this again when you choose a subtitle.');
      }
    }
    window.pushCurrentSubtitle = pushCurrentSubtitle.bind(this);
  },
};
</script>
<style lang="scss" scoped>
.subtitle-manager {
  position: absolute;
  left: 50%;
  top: 50%;
  transform: translate(-50%, -50%);
  pointer-events: none;
  z-index: 5;
}
</style><|MERGE_RESOLUTION|>--- conflicted
+++ resolved
@@ -15,7 +15,6 @@
 import { flatten, isEqual, sortBy, differenceWith, isFunction, partial, pick } from 'lodash';
 import { codeToLanguageName } from '@/helpers/language';
 import Sagi from '@/helpers/sagi';
-<<<<<<< HEAD
 import {
   searchForLocalList, fetchOnlineList, retrieveEmbeddedList,
   storeLanguagePreference,
@@ -28,10 +27,7 @@
   updateSelectedSubtitleId,
   retrieveSelectedSubtitleId,
 } from '@/helpers/subtitle';
-=======
-import { searchForLocalList, fetchOnlineList, retrieveEmbeddedList } from '@/helpers/subtitle';
 import transcriptQueue from '@/helpers/subtitle/push';
->>>>>>> 1960597b
 import { Subtitle as subtitleActions } from '@/store/actionTypes';
 import SubtitleRenderer from './SubtitleRenderer.vue';
 import SubtitleLoader from './SubtitleLoader';
@@ -55,11 +51,8 @@
       'subtitleList', 'currentSubtitleId', // use to get current subtitle info and auto selection subtitles
       'computedWidth', 'computedHeight', // to determine the subtitle renderer's container size
       'duration', // do not load subtitle renderer when video(duration) is not available(todo: global variable to tell if video is totally available)
-<<<<<<< HEAD
       'getVideoSrcById', 'allSubtitleList', // serve allSubtitleListWatcher
-=======
       'subtitleDelay', // subtitle's delay
->>>>>>> 1960597b
     ]),
     ...mapState({
       preferredLanguages: ({ Preference }) => (
@@ -421,7 +414,6 @@
         this.isInitial = false;
       }
     },
-<<<<<<< HEAD
     async generateValidSubtitle(id) {
       const subtitleInstance = this.subtitleInstances[id];
       const subtitleInfo = this.subtitleList.find(({ id: subtitleId }) => id === subtitleId);
@@ -498,7 +490,7 @@
       const updateSubtitleListPromises = Object.keys(subtitleMap)
         .map(videoSrc => updateSubtitleList(videoSrc, subtitleMap[videoSrc]));
       return Promise.all(updateSubtitleListPromises);
-=======
+    },
     makeSubtitleUploadParameter({ id, duration: playedTime }) {
       const result = {
         playedTime,
@@ -531,7 +523,6 @@
         }
       }
       return result;
->>>>>>> 1960597b
     },
   },
   created() {
