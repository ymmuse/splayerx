<template>
  <div class="subtitle-manager"
    :style="{ width: computedWidth + 'px', height: computedHeight + 'px' }"><subtitle-loader v-if="currentSubtitleId" :subtitleSrc="currentSubtitleSrc" /></div>
</template>
<script>
import { mapGetters, mapActions } from 'vuex';
import { dirname, extname, basename, join } from 'path';
import { open, readSync, statSync, readdir, close } from 'fs';
import franc from 'franc';
import osLocale from 'os-locale';
import convert3To1 from 'iso-639-3-to-1';
import chardet from 'chardet';
import iconv from 'iconv-lite';
import uuidv4 from 'uuid/v4';
import Sagi from '@/helpers/sagi';
import { Subtitle as subtitleActions } from '@/store/actionTypes';
import helpers from '@/helpers';
import SubtitleLoader from './SubtitleLoader';
import SubtitleWorker from './Subtitle.worker';

export default {
  name: 'subtitle-manager',
  components: {
    'subtitle-loader': SubtitleLoader,
  },
  computed: {
    ...mapGetters(['originSrc', 'subtitleList', 'currentSubtitleId', 'computedWidth', 'computedHeight']),
    currentSubtitleSrc() {
      const result = this.subtitleList
        .filter(subtitle => subtitle.id === this.currentSubtitleId)[0];
      return result.type === 'online' ? result.hash : result.path;
    },
  },
  data() {
    return {
      subtitleTypes: ['local', 'embedded', 'online'],
      systemLocale: '',
    };
  },
  watch: {
    originSrc(newVal) {
      this.resetSubtitles();
      this.getSubtitlesList(newVal).then((result) => {
        this.addSubtitles(result);
        this.changeCurrentSubtitle((this.chooseInitialSubtitle(
          this.subtitleList,
          this.systemLocale,
        )).id);
      });
    },
  },
  methods: {
    ...mapActions({
      addSubtitles: subtitleActions.ADD_SUBTITLES,
      resetSubtitles: subtitleActions.RESET_SUBTITLES,
      changeCurrentSubtitle: subtitleActions.SWITCH_CURRENT_SUBTITLE,
    }),
    async getSubtitlesList(videoSrc) {
      const local = await this.getLocalSubtitlesList(videoSrc);
      const localNormalizer = async (track) => {
        const lang = await this.getSubtitleLocale(track.path, this.getSubtitleCallback(track.ext));
        return ({
          path: track.path,
          ext: track.ext,
          type: 'local',
          name: track.name,
          lang,
          id: uuidv4(),
        });
      };

      const onlineNeeded = local.length === 0;
      const online = onlineNeeded ? await this.getOnlineSubtitlesList(videoSrc) : [];
      const onlineNormalizer = subtitles => (
        subtitles.array[1][0]
          .filter(hash => typeof hash === 'string' && hash.length)
          .map(hash => ({
            type: 'online',
            hash,
            id: uuidv4(),
          }))
      );
      return onlineNeeded ? onlineNormalizer(online) : [
        ...(await Promise.all(local.map(localNormalizer))),
      ];
    },
    getLocalSubtitlesList(videoSrc) {
      const videoDir = dirname(videoSrc);
      const filename = basename(videoSrc, extname(videoSrc));
      const supportedExtensions = ['srt', 'ass', 'vtt'];
      const extensionRegex = new RegExp(`\\.(${supportedExtensions.join('|')})$`);
      let result = [];
      return new Promise((resolve, reject) => {
        readdir(videoDir, (err, files) => {
          if (err) reject(err);
          const subtitles = files.filter(file =>
            (file.includes(filename) && extensionRegex.test(file)));
          result = subtitles.map(subtitle => ({
            path: join(dirname(videoSrc), subtitle),
            name: subtitle
              .replace(filename, '').replace(extensionRegex, '').replace('.', '') || filename,
            ext: extname(subtitle).slice(1),
          }));
          resolve(result);
        });
      });
    },
    getOnlineSubtitlesList(videoSrc) {
      return Sagi.mediaTranslate(helpers.methods.mediaQuickHash(videoSrc));
    },
    getSubtitleCallback(type) {
      switch (type) {
        case 'ass':
        case 'ssa':
          return str => str.replace(/^(Dialogue:)(.*\d,)(((\d{0,2}:){2}\d{0,2}\d{0,2}([.]\d{0,3})?,)){2}(.*,)(\w*,)(\d+,){3}(\w*,)|(\\[nN])|([\\{\\]\\.*[\\}].*)/gm, '');
        case 'srt':
        case 'vtt':
          return str => str.replace(/^\d+.*/gm, '').replace(/\n.*\s{1,}/gm, '');
        default:
          return str => str.replace(/\d/gm, '');
      }
    },
    getSubtitleLocale(path, stringCallback) {
      /* eslint-disable */
      return new Promise((resolve, reject) => {
        open(path, 'r', async (err, fd) => {
          if (err) reject(err);
          const pos = Math.round(statSync(path).size / 2);
          const buf = Buffer.alloc(4096);
          readSync(fd, buf, 0, 4096, pos);
          close(fd, (err) => {
            if (err) reject(err);
          });
          const sampleStringEncoding = chardet.detect(buf);
          const sampleString = stringCallback ?
            stringCallback(iconv.decode(buf, sampleStringEncoding)) :
            iconv.decode(buf, sampleStringEncoding);
          resolve(await new SubtitleWorker().findISO6393Locale(franc(sampleString)));
        });
      });
    },
    chooseInitialSubtitle(subtitleList, iso6391SystemLocale) {
      if (subtitleList.length === 1) {
        return subtitleList[0];
      } else {
        const fitSystemLocaleSubtitles = subtitleList.filter(subtitle => convert3To1(subtitle.lang) === iso6391SystemLocale);
        return fitSystemLocaleSubtitles.length ? fitSystemLocaleSubtitles[0] : subtitleList[0];
      }
    },
  },
  created() {
    this.resetSubtitles();
    osLocale().then((locale) => {
      this.systemLocale = locale.slice(0, 2);
      this.getSubtitlesList(this.originSrc).then((result) => {
        this.addSubtitles(result);
        this.changeCurrentSubtitle((this.chooseInitialSubtitle(this.subtitleList, this.systemLocale)).id);
      });
    });
  },
};
</script>
<<<<<<< HEAD
<style scoped lang="scss">
=======
<style lang="scss" scoped>
.subtitle-manager {
  position: absolute;
  left: 50%;
  top: 50%;
  transform: translate(-50%, -50%);
  pointer-events: none;
}
>>>>>>> 1ce9f384
</style><|MERGE_RESOLUTION|>--- conflicted
+++ resolved
@@ -160,9 +160,6 @@
   },
 };
 </script>
-<<<<<<< HEAD
-<style scoped lang="scss">
-=======
 <style lang="scss" scoped>
 .subtitle-manager {
   position: absolute;
@@ -171,5 +168,4 @@
   transform: translate(-50%, -50%);
   pointer-events: none;
 }
->>>>>>> 1ce9f384
 </style>