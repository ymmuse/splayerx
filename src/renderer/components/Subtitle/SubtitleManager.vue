<template>
  <div class="subtitle-manager"
    :style="{ width: computedWidth + 'px', height: computedHeight + 'px' }">
    <subtitle-loader
      ref="currentSubtitle"
      v-if="currentSubtitleId"
      :subtitleSrc="currentSubtitleSrc"
      :key="currentSubtitleId"
      :id="currentSubtitleId"
    />
  </div>
</template>
<script>
import { mapGetters, mapActions } from 'vuex';
import { dirname, extname, basename, join } from 'path';
import { open, readSync, statSync, readdir, close } from 'fs';
import franc from 'franc';
import osLocale from 'os-locale';
import convert3To1 from 'iso-639-3-to-1';
import chardet from 'chardet';
import iconv from 'iconv-lite';
import uuidv4 from 'uuid/v4';
import compose from 'lodash/fp/compose';
import Sagi from '@/helpers/sagi';
import { Subtitle as subtitleActions } from '@/store/actionTypes';
import helpers from '@/helpers';
import SubtitleLoader from './SubtitleLoader.vue';
import SubtitleWorker from './Subtitle.worker';

export default {
  name: 'subtitle-manager',
  components: {
    'subtitle-loader': SubtitleLoader,
  },
  computed: {
    ...mapGetters([
      'originSrc', 'subtitleList', 'currentSubtitleId', 'computedWidth', 'computedHeight',
      'currentTime', 'duration', 'paused', 'premiumSubtitles', 'mediaHash', 'duration', 'privacyAgreement',
    ]),
    currentSubtitleSrc() {
      const result = this.subtitleList
        .filter(subtitle => subtitle.id === this.currentSubtitleId)[0];
      if (result) {
        return result.type === 'online' ? result.hash : result.path;
      }
      return this.subtitleList[0].hash;
    },
  },
  data() {
    return {
      subtitleTypes: ['local', 'embedded', 'online'],
      systemLocale: '',
      subtitleTime: {},
      localPremiumSubtitles: {},
      zhIndex: -1,
      enIndex: -1,
      twIndex: -1,
    };
  },
  watch: {
    originSrc(newVal) {
      this.zhIndex = -1;
      this.twIndex = -1;
      this.enIndex = -1;
      this.resetSubtitles();
      this.getSubtitlesList(newVal).then((result) => {
        if (result.length > 0) {
          this.addSubtitles(result);
          this.changeCurrentSubtitle((this.chooseInitialSubtitle(
            this.subtitleList,
            this.systemLocale,
          )).id);
        } else {
          this.$bus.$emit('find-no-subtitle');
        }
      });
    },
    premiumSubtitles(newVal) {
      if (this.privacyAgreement) {
        newVal.forEach((subtitle) => {
          const { id, played } = subtitle;
          if (id && !this.localPremiumSubtitles[id]) {
            const subtitleInfo = this.subtitleList.filter(subtitle => subtitle.id === id)[0];
            const { subtitle } = this.$refs.currentSubtitle;
            const payload = {
              media_identity: this.mediaHash,
              language_code: subtitleInfo.langCode,
              format: `.${subtitleInfo.ext}`,
              played_time: played,
              total_time: this.duration,
              delay: 0,
              payload: Buffer.from(subtitle.rawData),
            };
            Sagi.pushTranscript(payload).then((res) => {
              console.log(res);
            });
            this.localPremiumSubtitles[id] = { ...payload, status: 'loading' };
          }
        });
      }
    },
    subtitleList() {
      this.$bus.$emit('finish-loading', 'online');
    },
  },
  methods: {
    ...mapActions({
      addSubtitles: subtitleActions.ADD_SUBTITLES,
      resetSubtitles: subtitleActions.RESET_SUBTITLES,
      changeCurrentSubtitle: subtitleActions.SWITCH_CURRENT_SUBTITLE,
      refreshSubtitle: subtitleActions.REFRESH_SUBTITLES,
    }),
    async getSubtitlesList(videoSrc) {
      const local = await this.getLocalSubtitlesList(videoSrc);
      const localNormalizer = async (track) => {
        const lang = await this.getSubtitleLocale(track.path, this.getSubtitleCallback(track.ext));
        return ({
          path: track.path,
          ext: track.ext,
          type: 'local',
          name: track.name,
          lang: lang.name,
          langCode: lang.iso6393,
          id: uuidv4(),
        });
      };
      const onlineNeeded = local.length === 0;
      const online = onlineNeeded && this.privacyAgreement
        ? await this.getOnlineSubtitlesList(videoSrc) : [];
      return onlineNeeded ? online : [
        ...(await Promise.all(local.map(localNormalizer))),
      ];
    },
    getLocalSubtitlesList(videoSrc) {
      const videoDir = dirname(videoSrc);
      const filename = basename(videoSrc, extname(videoSrc));
      const supportedExtensions = ['srt', 'ass', 'vtt'];
      const extensionRegex = new RegExp(`\\.(${supportedExtensions.join('|')})$`);
      let result = [];
      return new Promise((resolve, reject) => {
        readdir(videoDir, (err, files) => {
          if (err) reject(err);
          const subtitles = files.filter(file =>
            (file.includes(filename) && extensionRegex.test(file)));
          result = subtitles.map(subtitle => ({
            path: join(dirname(videoSrc), subtitle),
            name: filename,
            // subtitle.replace(filename, '').replace(extensionRegex, '').replace('.', '')
            ext: extname(subtitle).slice(1),
          }));
          resolve(result);
        });
      });
    },
    async getOnlineSubtitlesList(videoSrc) {
      const hash = helpers.methods.mediaQuickHash(videoSrc);
      const getSubtitle = res => res.array[1].map(subtitle => ({
        hash: subtitle[0],
        lang: subtitle[1],
        language_code: subtitle[1],
        type: 'online',
        id: subtitle[0],
        name: this.getOnlineSubName(subtitle[1]),
      }));
<<<<<<< HEAD
      const zhCNList = getSubtitle(await Sagi.mediaTranslate(hash, 'zh'));
      const enList = getSubtitle(await Sagi.mediaTranslate(hash, 'en'));
      return [].concat(...zhCNList, ...enList);
=======
      return (await Promise.all([
        Sagi.mediaTranslate(hash, 'zh'),
        Sagi.mediaTranslate(hash, 'en'),
      ]))
        .filter(result => !(result instanceof Error))
        .map(result => getSubtitle(result))
        .reduce((prev, curr) => prev.concat(curr), []);
>>>>>>> 17537f41
    },
    getOnlineSubName(code) {
      const romanNum = ['I', 'II', 'III']; // may use package romanize in the future
      if (code === 'en') {
        this.enIndex += 1;
        return `${this.$t(`subtitle.language.${code}`)} ${romanNum[this.enIndex]}`;
      } else if (code === 'zh-TW') {
        this.twIndex += 1;
        return `${this.$t(`subtitle.language.${code}`)} ${romanNum[this.twIndex]}`;
      }
      this.zhIndex += 1;
      return `${this.$t(`subtitle.language.${code}`)} ${romanNum[this.zhIndex]}`;
    },
    getSubtitleCallback(type) {
      switch (type) {
        case 'ass':
        case 'ssa':
          return str => str.replace(/^(Dialogue:)(.*\d,)(((\d{0,2}:){2}\d{0,2}\d{0,2}([.]\d{0,3})?,)){2}(.*,)(\w*,)(\d+,){3}(\w*,)|(\\[nN])|([\\{\\]\\.*[\\}].*)/gm, '');
        case 'srt':
        case 'vtt':
          return str => str.replace(/^\d+.*/gm, '').replace(/\n.*\s{1,}/gm, '');
        default:
          return str => str.replace(/\d/gm, '');
      }
    },
    getSubtitleLocale(path, stringCallback) {
      /* eslint-disable */
      return new Promise((resolve, reject) => {
        open(path, 'r', async (err, fd) => {
          if (err) reject(err);
          const pos = Math.round(statSync(path).size / 2);
          const buf = Buffer.alloc(4096);
          readSync(fd, buf, 0, 4096, pos);
          close(fd, (err) => {
            if (err) reject(err);
          });
          const sampleStringEncoding = chardet.detect(buf);
          const sampleString = stringCallback ?
            stringCallback(iconv.decode(buf, sampleStringEncoding)) :
            iconv.decode(buf, sampleStringEncoding);
          resolve(await new SubtitleWorker().findISO6393Locale(franc(sampleString)));
        });
      });
    },
    chooseInitialSubtitle(subtitleList, iso6391SystemLocale) {
      const fitSystemLocaleSubtitles = subtitleList.filter(subtitle => (subtitle.lang.length === 2 ?
        subtitle.lang : convert3To1(subtitle.lang)) === iso6391SystemLocale);
      return fitSystemLocaleSubtitles.length ? fitSystemLocaleSubtitles[0] : subtitleList[0];
    },
  },
  created() {
    this.resetSubtitles();
    osLocale().then((locale) => {
      this.systemLocale = locale.slice(0, 2);
      this.getSubtitlesList(this.originSrc).then((result) => {
        if (result.length > 0) {
          this.addSubtitles(result);
          this.changeCurrentSubtitle(this.chooseInitialSubtitle(this.subtitleList, this.systemLocale).id);
          this.$bus.$emit('change-current');
        } else {
          this.$bus.$emit('find-no-subtitle');
        }
      });
    });
    this.$bus.$on('add-subtitles', (subtitleList) => {
      const currentUuids = subtitleList.map(() => uuidv4());
      compose(
        this.addSubtitles,
        subtitleList => subtitleList.map((subtitle, index) => ({
          id: currentUuids[index],
          name: basename(subtitle),
          path: subtitle,
          ext: extname(subtitle).slice(1),
          type: 'local',
        })),
      )(subtitleList);
    });
    this.$bus.$on('refresh-subtitle', async (src) => {
      this.zhIndex = -1;
      this.twIndex = -1;
      this.enIndex = -1;
      const online2 = await this.getOnlineSubtitlesList(src);
      this.refreshSubtitle(online2);
      this.changeCurrentSubtitle(this.chooseInitialSubtitle(this.subtitleList, this.systemLocale).id);
      this.$bus.$emit('finish-refresh');
    });
  },
};
</script>
<style lang="scss" scoped>
.subtitle-manager {
  position: absolute;
  left: 50%;
  top: 50%;
  transform: translate(-50%, -50%);
  pointer-events: none;
  z-index: 5;
}
</style><|MERGE_RESOLUTION|>--- conflicted
+++ resolved
@@ -162,11 +162,6 @@
         id: subtitle[0],
         name: this.getOnlineSubName(subtitle[1]),
       }));
-<<<<<<< HEAD
-      const zhCNList = getSubtitle(await Sagi.mediaTranslate(hash, 'zh'));
-      const enList = getSubtitle(await Sagi.mediaTranslate(hash, 'en'));
-      return [].concat(...zhCNList, ...enList);
-=======
       return (await Promise.all([
         Sagi.mediaTranslate(hash, 'zh'),
         Sagi.mediaTranslate(hash, 'en'),
@@ -174,7 +169,6 @@
         .filter(result => !(result instanceof Error))
         .map(result => getSubtitle(result))
         .reduce((prev, curr) => prev.concat(curr), []);
->>>>>>> 17537f41
     },
     getOnlineSubName(code) {
       const romanNum = ['I', 'II', 'III']; // may use package romanize in the future
