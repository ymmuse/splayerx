--- conflicted
+++ resolved
@@ -5,31 +5,9 @@
   >
     <subtitle-renderer
       ref="subtitleRenderer"
-<<<<<<< HEAD
       :key="originSrc"
       :subtitle-instance="firstSubtitleInstance"
       :secondary-instance="secondSubtitleInstance"
-=======
-      v-if="currentFirstSubtitleId && duration"
-      :key="originSrc+currentFirstSubtitleId"
-      :subtitle-instance="firstSubtitleInstance"
-      :is-first-sub="true"
-      :lines-num="linesNum"
-      :first-lines-num.sync="firstLinesNum"
-      :first-tags.sync="firstTags"
-      :tags="tags"
-    />
-    <subtitle-renderer
-      ref="subtitleRenderer"
-      v-if="currentSecondSubtitleId && duration && enabledSecondarySub"
-      :key="originSrc+currentSecondSubtitleId"
-      :subtitle-instance="secondSubtitleInstance"
-      :is-first-sub="false"
-      :first-lines-num="firstLinesNum"
-      :lines-num.sync="linesNum"
-      :tags.sync="tags"
-      :first-tags="firstTags"
->>>>>>> ffbb4b59
     />
   </div>
 </template>
