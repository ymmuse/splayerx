--- conflicted
+++ resolved
@@ -60,13 +60,11 @@
         )).id);
       });
     },
-<<<<<<< HEAD
     premiumSubtitles(newVal) {
       if (newVal.length) console.log('Premium Found!', ...newVal);
-=======
+    },
     subtitleList() {
       this.$bus.$emit('finish-loading', 'online');
->>>>>>> f1c91d84
     },
   },
   methods: {
