<template>
  <div class="subtitle-manager"
    :style="{ width: computedWidth + 'px', height: computedHeight + 'px' }">
    <subtitle-render
      ref="currentSubtitle"
      v-if="currentSubtitleId && duration"
      :subtitle-instance="currentSubtitle"
      :key="currentSubtitleId"
    />
  </div>
</template>
<script>
import { mapGetters, mapActions, mapState } from 'vuex';
import osLocale from 'os-locale';
import romanize from 'romanize';
import flatten from 'lodash/flatten';
import isEqual from 'lodash/isEqual';
import difference from 'lodash/difference';
import Sagi from '@/helpers/sagi';
import { codeToLanguageName } from '@/helpers/language';
import { getLocalSubtitles, getOnlineSubtitles, getEmbeddedSubtitles } from '@/helpers/subtitle';
import { Subtitle as subtitleActions } from '@/store/actionTypes';
import SubtitleRenderer from './SubtitleRenderer.vue';
import SubtitleLoader from './SubtitleLoader';
import { promisify, localLanguageLoader } from './SubtitleLoader/utils';

export default {
  name: 'subtitle-manager',
  components: {
    'subtitle-render': SubtitleRenderer,
  },
  data() {
    return {
      systemLanguageCode: '',
      subtitleInstances: {},
      localPremiumSubtitles: {},
      embeddedSubtitles: [],
      newOnlineSubtitles: [],
    };
  },
  computed: {
    ...mapGetters([
      'originSrc', 'subtitleList', 'currentSubtitleId', 'computedWidth', 'computedHeight',
      'duration', 'premiumSubtitles', 'mediaHash', 'duration', 'privacyAgreement',
      'primaryLanguage', 'secondaryLanguage', 'getLanguageFromId', 'isExistedSubtitle',
    ]),
    ...mapState({
      loadingOnlineSubtitleIds: ({ Subtitle }) => {
        const { loadingStates, types } = Subtitle;
        return Object.keys(loadingStates).filter(id => types[id] === 'online' && loadingStates[id] === 'loading');
      },
      preferredLanguages: ({ Preference }) => (
        [Preference.primaryLanguage, Preference.secondaryLanguage].filter(language => !!language)
      ),
      allLanguageLoaded: ({ Subtitle }) => {
        const { loadingStates, languages } = Subtitle;
        const notFailedSubtitles = Object.keys(loadingStates)
          .filter(id => loadingStates[id] !== 'failed');
        return !!notFailedSubtitles.length && notFailedSubtitles.every(id => !!languages[id]);
      },
      loadedLanguageIds: ({ Subtitle }) => {
        const { loadingStates, languages } = Subtitle;
        return Object.keys(loadingStates)
          .filter(id => loadingStates[id] !== 'failed' && languages[id]);
      },
    }),
    currentSubtitle() {
      return this.subtitleInstances[this.currentSubtitleId];
    },
  },
  watch: {
<<<<<<< HEAD
    originSrc(newVal) {
      this.resetSubtitles();
      this.addInitialSubtitles(newVal);
      this.$store.dispatch('ifNoSubtitle', true);
=======
    originSrc: {
      handler: function handler(newVal) {
        if (newVal) {
          this.resetSubtitles();
          this.addInitialSubtitles(newVal);
          this.lastSubtitleInfo = { rankIndex: -1 };
          this.$store.dispatch('ifNoSubtitle', true);
        }
      },
      immediate: true,
>>>>>>> 2bb079df
    },
    premiumSubtitles(newVal) {
      if (this.privacyAgreement) {
        newVal.forEach((subtitle) => {
          const { id, played } = subtitle;
          if (id && !this.localPremiumSubtitles[id]) {
            const subtitleInfo = this.subtitleList.filter(subtitle => subtitle.id === id)[0];
            const { subtitle } = this.$refs.currentSubtitle;
            const payload = {
              media_identity: this.mediaHash,
              language_code: subtitleInfo.langCode,
              format: `.${subtitleInfo.ext}`,
              played_time: played,
              total_time: this.duration,
              delay: 0,
              payload: Buffer.from(subtitle.data),
            };
            Sagi.pushTranscript(payload).then((res) => {
              console.log(res);
            });
            this.localPremiumSubtitles[id] = { ...payload, status: 'loading' };
          }
        });
      }
    },
    loadedLanguageIds(newVal, oldVal) {
      if (!isEqual(oldVal, newVal)) {
        const extraSubtitles = difference(newVal, oldVal);
        let result = extraSubtitles
          .find(id => this.getLanguageFromId(id) === this.preferredLanguages[0]);
        if (!result && this.preferredLanguages[1]) {
          result = extraSubtitles
            .find(id => this.getLanguageFromId(id) === this.preferredLanguages[1]);
        }
        this.changeCurrentSubtitle(result);
      }
    },
  },
  methods: {
    ...mapActions({
      resetSubtitles: subtitleActions.RESET_SUBTITLES,
      resetOnlineSubtitles: subtitleActions.RESET_ONLINE_SUBTITLES,
      changeCurrentSubtitle: subtitleActions.CHANGE_CURRENT_SUBTITLE,
      offCurrentSubtitle: subtitleActions.OFF_SUBTITLES,
      addSubtitleWhenLoading: subtitleActions.ADD_SUBTITLE_WHEN_LOADING,
      addSubtitleWhenReady: subtitleActions.ADD_SUBTITLE_WHEN_READY,
      addSubtitleWhenLoaded: subtitleActions.ADD_SUBTITLE_WHEN_LOADED,
      addSubtitleWhenFailed: subtitleActions.ADD_SUBTITLE_WHEN_FAILED,
      updateMetaInfo: subtitleActions.UPDATE_METAINFO,
    }),
    async addInitialSubtitles(videoSrc) {
      const {
        addSubtitles,
        getLocalSubtitlesList, getEmbeddedSubtitlesList,
      } = this;
      const localEmbeddedSubtitles = (await Promise.all([
        promisify(getLocalSubtitlesList.bind(null, videoSrc, SubtitleLoader.supportedFormats)),
        promisify(getEmbeddedSubtitlesList.bind(null, videoSrc, SubtitleLoader.supportedCodecs)),
      ]))
        .reduce((prev, curr) => prev.concat(curr));
      if (localEmbeddedSubtitles.length) addSubtitles(localEmbeddedSubtitles);
      else {
        this.$bus.$emit('menu-subtitle-refresh', true);
      }
    },
<<<<<<< HEAD
    getLocalSubtitlesList(videoSrc) {
      return getLocalSubtitles(videoSrc, SubtitleLoader.supportedCodecs);
=======
    // different subtitle getters
    getLocalSubtitlesList(videoSrc, supportedExtensions) {
      const videoDir = dirname(videoSrc);
      const filename = basename(videoSrc, extname(videoSrc));
      const extensionRegex = new RegExp(`\\.(${supportedExtensions.join('|')})$`, 'i');
      return new Promise((resolve, reject) => {
        readdir(videoDir, (err, files) => {
          if (err) reject(err);
          const subtitles = files.filter(file =>
            (extensionRegex.test(file) && file.slice(0, file.lastIndexOf('.')) === filename));
          resolve(subtitles.map(subtitle => ({
            src: join(dirname(videoSrc), subtitle),
            type: 'local',
          })));
        });
      });
>>>>>>> 2bb079df
    },
    async getOnlineSubtitlesList(videoSrc) {
      return flatten(await Promise.all(this.preferredLanguages
        .map(language => getOnlineSubtitles(videoSrc, language))));
    },
    getEmbeddedSubtitlesList(videoSrc) {
      return getEmbeddedSubtitles(videoSrc, SubtitleLoader.supportedCodecs);
    },
    addSubtitle(subtitle, type, options, chooseWhenReady) {
      const {
        changeCurrentSubtitle,
        metaInfoUpdate,
        addSubtitleWhenLoading, addSubtitleWhenReady, addSubtitleWhenLoaded, addSubtitleWhenFailed,
        subtitleInstances,
      } = this;
      const sub = new SubtitleLoader(subtitle, type, options);
      sub.once('loading', (id) => {
        if (this.isExistedSubtitle(id)) return;
        this.$set(subtitleInstances, id, sub);
        addSubtitleWhenLoading({ id, type });
        sub.meta();

        sub.on('meta-change', ({ field, value }) => {
          metaInfoUpdate(id, field, value);
        });
        sub.on('failed', (id) => {
          addSubtitleWhenFailed({ id });
        });
        sub.once('ready', ({ format, language }) => {
          const subtitleRankIndex = this.subtitleList
            .filter((subtitle) => {
              if (subtitle.language) {
                return subtitle.type === type && subtitle.language === language;
              }
              return subtitle.type === type;
            })
            .findIndex(subtitle => subtitle.id === id) + 1;
          switch (type) {
            default:
            case 'local':
              break;
            case 'embedded':
              if (language) sub.metaInfo.name = `${{ zh: '内嵌', en: 'Embedded' }[this.systemLanguageCode]} ${romanize(subtitleRankIndex)} (${this.$t(`subtitle.language.${language}`)})`;
              else {
                localLanguageLoader(sub.src, sub.format).then((language) => {
                  sub.metaInfo.name = `${{ zh: '内嵌', en: 'Embedded' }[this.systemLanguageCode]} ${romanize(subtitleRankIndex)} (${this.$t(`subtitle.language.${language}`)})`;
                });
              }
              break;
            case 'online':
              sub.metaInfo.name = `${codeToLanguageName(language)} ${romanize(subtitleRankIndex)}`;
              break;
          }
          addSubtitleWhenReady({ id, format });
          if (chooseWhenReady) changeCurrentSubtitle(id);
        });
        sub.once('parse', () => addSubtitleWhenLoaded({ id }));
      });
      return sub;
    },
    addSubtitles(subtitleList) {
      const processedSubtitleList = [];
      if (subtitleList instanceof Array) {
        processedSubtitleList
          .push(...subtitleList
            .filter(subtitle => !!subtitle.src && !!subtitle.type)
            .map(subtitle => ({ ...subtitle, options: subtitle.options || {} })));
      } else if (typeof subtitleList === 'object') {
        const { src, type, options } = subtitleList;
        if (src && type) processedSubtitleList.push({ src, type, options: options || {} });
      } else if (typeof subtitleList === 'string') {
        processedSubtitleList.push({ src: subtitleList, type: 'local', options: {} });
      }
      if (processedSubtitleList.length) {
        this.$store.dispatch('ifNoSubtitle', false);
      } else {
        this.$store.dispatch('ifNoSubtitle', true);
      }
      return processedSubtitleList
        .map(({ src, type, options }) => this.addSubtitle(src, type, options));
    },
    async refreshOnlineSubtitles() {
      this.resetOnlineSubtitles();
      const { getOnlineSubtitlesList, originSrc: videoSrc } = this;
      this.newOnlineSubtitles = await getOnlineSubtitlesList(videoSrc);
      this.$bus.$emit('refresh-finished');
    },
    metaInfoUpdate(id, field, value) {
      this.updateMetaInfo({ id, type: field, value });
    },
  },
  created() {
    this.resetSubtitles();
    this.systemLanguageCode = osLocale.sync().slice(0, 2);
    this.$bus.$on('add-subtitles', this.addSubtitles);
    this.$bus.$on('refresh-subtitles', this.refreshOnlineSubtitles);
    this.$bus.$on('change-subtitle', this.changeCurrentSubtitle);
    this.$bus.$on('off-subtitle', this.offCurrentSubtitle);
    this.$bus.$on('finished-add-subtitles', () => {
      this.addSubtitles(this.newOnlineSubtitles);
    });
  },
};
</script>
<style lang="scss" scoped>
.subtitle-manager {
  position: absolute;
  left: 50%;
  top: 50%;
  transform: translate(-50%, -50%);
  pointer-events: none;
  z-index: 5;
}
</style><|MERGE_RESOLUTION|>--- conflicted
+++ resolved
@@ -69,23 +69,15 @@
     },
   },
   watch: {
-<<<<<<< HEAD
-    originSrc(newVal) {
-      this.resetSubtitles();
-      this.addInitialSubtitles(newVal);
-      this.$store.dispatch('ifNoSubtitle', true);
-=======
     originSrc: {
       handler: function handler(newVal) {
         if (newVal) {
           this.resetSubtitles();
           this.addInitialSubtitles(newVal);
-          this.lastSubtitleInfo = { rankIndex: -1 };
           this.$store.dispatch('ifNoSubtitle', true);
         }
       },
       immediate: true,
->>>>>>> 2bb079df
     },
     premiumSubtitles(newVal) {
       if (this.privacyAgreement) {
@@ -151,27 +143,8 @@
         this.$bus.$emit('menu-subtitle-refresh', true);
       }
     },
-<<<<<<< HEAD
     getLocalSubtitlesList(videoSrc) {
       return getLocalSubtitles(videoSrc, SubtitleLoader.supportedCodecs);
-=======
-    // different subtitle getters
-    getLocalSubtitlesList(videoSrc, supportedExtensions) {
-      const videoDir = dirname(videoSrc);
-      const filename = basename(videoSrc, extname(videoSrc));
-      const extensionRegex = new RegExp(`\\.(${supportedExtensions.join('|')})$`, 'i');
-      return new Promise((resolve, reject) => {
-        readdir(videoDir, (err, files) => {
-          if (err) reject(err);
-          const subtitles = files.filter(file =>
-            (extensionRegex.test(file) && file.slice(0, file.lastIndexOf('.')) === filename));
-          resolve(subtitles.map(subtitle => ({
-            src: join(dirname(videoSrc), subtitle),
-            type: 'local',
-          })));
-        });
-      });
->>>>>>> 2bb079df
     },
     async getOnlineSubtitlesList(videoSrc) {
       return flatten(await Promise.all(this.preferredLanguages
