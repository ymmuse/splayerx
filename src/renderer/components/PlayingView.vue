<template>
  <div class="player"
  :style="{ cursor: cursorStyle }">
    <VideoCanvas :src="uri" />
    <div class="masking"
      v-show="showMask"></div>
    <div class="video-controller" id="video-controller"
      @mousedown.self="resetDraggingState"
      @mousedown.right.stop="handleRightClick"
      @mousedown.left.stop.prevent="handleLeftClick"
      @mouseup.left.prevent="handleMouseUp"
      @mousewheel="wheelVolumeControll"
      @mouseleave="hideAllWidgets"
      @mousemove="handleMouseMove"
<<<<<<< HEAD
      @mouseout.self="hideAllWidgets"
=======
>>>>>>> e0f40bbe
      @dblclick.self="toggleFullScreenState">
      <titlebar currentView="Playingview"></titlebar>
      <TimeProgressBar :src="uri" />
      <TheTimeCodes/>
      <VolumeControl/>
<<<<<<< HEAD
      <SubtitleControl/>
=======
      <PlayButton/>
>>>>>>> e0f40bbe
      <!-- <AdvanceControl/> -->
    </div>
  </div>
</template>

<script>
import Titlebar from './Titlebar.vue';
import VideoCanvas from './PlayingView/VideoCanvas.vue';
import TheTimeCodes from './PlayingView/TheTimeCodes.vue';
import TimeProgressBar from './PlayingView/TimeProgressBar.vue';
import VolumeControl from './PlayingView/VolumeControl.vue';
import AdvanceControl from './PlayingView/AdvanceControl.vue';
<<<<<<< HEAD
import SubtitleControl from './PlayingView/SubtitleControl.vue';
=======
import PlayButton from './PlayingView/PlayButton.vue';
>>>>>>> e0f40bbe

export default {
  name: 'playing-view',
  components: {
    VideoCanvas,
    TheTimeCodes,
    TimeProgressBar,
    VolumeControl,
    AdvanceControl,
<<<<<<< HEAD
    SubtitleControl,
=======
    Titlebar,
    PlayButton,
>>>>>>> e0f40bbe
  },
  data() {
    return {
      isDragging: false,
      showMask: false,
      cursorShow: true,
      cursorDelay: null,
      popupShow: false,
      mouseDown: false,
      windowStartPosition: null,
      mousedownPosition: null,
    };
  },
  methods: {
    toggleFullScreenState() {
      const currentWindow = this.$electron.remote.getCurrentWindow();
      if (currentWindow.isFullScreen()) {
        currentWindow.setFullScreen(false);
        this.$bus.$emit('reset-windowsize');
      } else {
        currentWindow.setAspectRatio(0);
        currentWindow.setFullScreen(true);
      }
    },
    /**
     * When the cursor shows, add a timeout function
     * to hide the cursor. Each time the cursor moves,
     * clear the timeout function and add a new one.
     */
    cursorDisplayControl() {
      this.cursorShow = true;
      clearTimeout(this.cursorDelay);
      this.cursorDelay = setTimeout(() => {
        this.cursorShow = false;
      }, 3000);
    },
    wakeUpAllWidgets() {
      this.showMask = true;
      this.isDragging = true;
      this.cursorDisplayControl();
      this.$bus.$emit('volumecontroller-appear');
      this.$bus.$emit('progressbar-appear');
      this.$bus.$emit('timecode-appear');
<<<<<<< HEAD
      this.$bus.$emit('sub-ctrl-appear');
=======
      this.$bus.$emit('titlebar-appear');
>>>>>>> e0f40bbe
    },
    hideAllWidgets() {
      console.log(11111);
      this.showMask = false;
      this.$bus.$emit('volumecontroller-hide');
      this.$bus.$emit('progressbar-hide');
      this.$bus.$emit('timecode-hide');
<<<<<<< HEAD
      this.$bus.$emit('sub-ctrl-hide');
=======
      this.$bus.$emit('titlebar-hide');
>>>>>>> e0f40bbe
    },
    resetDraggingState() {
      this.isDragging = false;
    },
    togglePlayback() {
      if (!this.isDragging) {
        this.$bus.$emit('toggle-playback');
      }
    },
    wheelVolumeControll(e) {
      this.$bus.$emit('volumecontroller-appear');
      this.$bus.$emit('volumeslider-appear');
      if (e.deltaY < 0) {
        if (this.$store.state.PlaybackState.Volume + 0.1 < 1) {
          this.$store.commit(
            'Volume',
            this.$store.state.PlaybackState.Volume + 0.1,
          );
        } else {
          this.$store.commit('Volume', 1);
        }
      } else if (e.deltaY > 0) {
        if (this.$store.state.PlaybackState.Volume - 0.1 > 0) {
          this.$store.commit(
            'Volume',
            this.$store.state.PlaybackState.Volume - 0.1,
          );
        } else {
          this.$store.commit('Volume', 0);
        }
      }
    },
    handleRightClick() {
      if (process.platform !== 'darwin') {
        const menu = this.$electron.remote.Menu.getApplicationMenu();
        menu.popup(this.$electron.remote.getCurrentWindow());
        this.popupShow = true;
      }
    },
    handleLeftClick(event) {
      const menu = this.$electron.remote.Menu.getApplicationMenu();
      if (this.popupShow === true) {
        menu.closePopup();
        this.popupShow = false;
      }
      // Handle dragging-related variables
      this.mouseDown = true;
      this.windowStartPosition = this.$electron.remote.getCurrentWindow().getPosition();
      this.mousedownPosition = [event.screenX, event.screenY];
    },
    handleMouseMove(event) {
      this.wakeUpAllWidgets();
      // Handle dragging-related variables and methods
      if (this.mouseDown) {
        if (this.windowStartPosition !== null) {
          const startPos = this.mousedownPosition;
          const offset = [event.screenX - startPos[0], event.screenY - startPos[1]];
          const winStartPos = this.windowStartPosition;
          this.$electron.remote.getCurrentWindow().setPosition(
            winStartPos[0] + offset[0],
            winStartPos[1] + offset[1],
          );
        }
      }
    },
    handleMouseUp() {
      this.mouseDown = false;
      this.togglePlayback();
    },
  },
  mounted() {
    this.$bus.$emit('play');
    this.$electron.remote.getCurrentWindow().setResizable(true);
  },
  computed: {
    uri() {
      return this.$store.state.PlaybackState.SrcOfVideo;
    },
    cursorStyle() {
      return this.cursorShow ? 'default' : 'none';
    },
  },
};
</script>

<style lang="scss">
.player {
  position: relative;
  width: 100%;
  height: 100%;
  background-color: black;
}
.masking {
  position: absolute;
  left: 0;
  bottom: 0;
  width: 100%;
  height: 50%;
  opacity: 0.3;
  background-image: linear-gradient(
    -180deg,
    rgba(0, 0, 0, 0) 0%,
    rgba(0, 0, 0, 0.19) 62%,
    rgba(0, 0, 0, 0.29) 100%
  );
}
/*
 * Controller
 * 视频控制组件
 */
.video-controller {
  position: absolute;
  top: 0;
  left: 0;
  width: 100%;
  height: 100%;
  border-radius: 4px;
  overflow: hidden;
  opacity: 1;
  transition: opacity 400ms;
}



</style><|MERGE_RESOLUTION|>--- conflicted
+++ resolved
@@ -12,20 +12,14 @@
       @mousewheel="wheelVolumeControll"
       @mouseleave="hideAllWidgets"
       @mousemove="handleMouseMove"
-<<<<<<< HEAD
       @mouseout.self="hideAllWidgets"
-=======
->>>>>>> e0f40bbe
       @dblclick.self="toggleFullScreenState">
       <titlebar currentView="Playingview"></titlebar>
       <TimeProgressBar :src="uri" />
       <TheTimeCodes/>
       <VolumeControl/>
-<<<<<<< HEAD
       <SubtitleControl/>
-=======
       <PlayButton/>
->>>>>>> e0f40bbe
       <!-- <AdvanceControl/> -->
     </div>
   </div>
@@ -38,11 +32,8 @@
 import TimeProgressBar from './PlayingView/TimeProgressBar.vue';
 import VolumeControl from './PlayingView/VolumeControl.vue';
 import AdvanceControl from './PlayingView/AdvanceControl.vue';
-<<<<<<< HEAD
 import SubtitleControl from './PlayingView/SubtitleControl.vue';
-=======
 import PlayButton from './PlayingView/PlayButton.vue';
->>>>>>> e0f40bbe
 
 export default {
   name: 'playing-view',
@@ -52,12 +43,9 @@
     TimeProgressBar,
     VolumeControl,
     AdvanceControl,
-<<<<<<< HEAD
     SubtitleControl,
-=======
     Titlebar,
     PlayButton,
->>>>>>> e0f40bbe
   },
   data() {
     return {
@@ -101,11 +89,8 @@
       this.$bus.$emit('volumecontroller-appear');
       this.$bus.$emit('progressbar-appear');
       this.$bus.$emit('timecode-appear');
-<<<<<<< HEAD
       this.$bus.$emit('sub-ctrl-appear');
-=======
       this.$bus.$emit('titlebar-appear');
->>>>>>> e0f40bbe
     },
     hideAllWidgets() {
       console.log(11111);
@@ -113,11 +98,8 @@
       this.$bus.$emit('volumecontroller-hide');
       this.$bus.$emit('progressbar-hide');
       this.$bus.$emit('timecode-hide');
-<<<<<<< HEAD
       this.$bus.$emit('sub-ctrl-hide');
-=======
       this.$bus.$emit('titlebar-hide');
->>>>>>> e0f40bbe
     },
     resetDraggingState() {
       this.isDragging = false;
