--- conflicted
+++ resolved
@@ -18,12 +18,8 @@
 
 <script lang="ts">
 import { mapActions, mapGetters } from 'vuex';
-<<<<<<< HEAD
 import { audioGrabService } from '@/services/media/AudioGrabService';
-import { Subtitle as subtitleActions } from '@/store/actionTypes';
-=======
 import { Subtitle as subtitleActions, SubtitleManager as smActions } from '@/store/actionTypes';
->>>>>>> 85f184f2
 import SubtitleRenderer from '@/components/Subtitle/SubtitleRenderer.vue';
 import VideoCanvas from '@/containers/VideoCanvas.vue';
 import TheVideoController from '@/containers/TheVideoController.vue';
@@ -36,21 +32,6 @@
     'the-video-canvas': VideoCanvas,
     'subtitle-renderer': SubtitleRenderer,
   },
-<<<<<<< HEAD
-  watch: {
-    originSrc(v) {
-      setTimeout(() => {
-        audioGrabService.send({
-          time: Date.now(),
-          videoSrc: v,
-          mediaHash: this.mediaHash,
-        });
-      }, 100);
-    },
-  },
-  computed: {
-    ...mapGetters(['currentCues', 'scaleNum', 'subToTop', 'currentFirstSubtitleId', 'winHeight', 'chosenStyle', 'chosenSize', 'originSrc', 'mediaHash']),
-=======
   data() {
     return {
       currentCues: [
@@ -69,7 +50,6 @@
   },
   computed: {
     ...mapGetters(['scaleNum', 'subToTop', 'primarySubtitleId', 'secondarySubtitleId', 'winHeight', 'chosenStyle', 'chosenSize', 'originSrc']),
->>>>>>> 85f184f2
     concatCurrentCues() {
       if (this.currentCues.length === 2) {
         return [this.currentCues[0].cues, this.currentCues[1].cues];
@@ -90,6 +70,13 @@
     originSrc(newVal: string) {
       if (newVal) {
         this.initializeManager();
+        setTimeout(() => {
+          audioGrabService.send({
+            time: Date.now(),
+            videoSrc: v,
+            mediaHash: this.mediaHash,
+          });
+        }, 100);
       }
     },
     async primarySubtitleId() {
@@ -106,7 +93,11 @@
     this.$electron.ipcRenderer.send('callMainWindowMethod', 'setMinimumSize', [320, 180]);
     videodata.checkTick();
     videodata.onTick = this.onUpdateTick;
-<<<<<<< HEAD
+    requestAnimationFrame(this.loopCues);
+    this.$bus.$on('add-subtitles', (subs: { src: string, type: string }[]) => {
+      const paths = subs.map((sub: { src: string, type: string }) => (sub.src));
+      this.addLocalSubtitlesWithSelect(paths);
+    });
     setTimeout(() => {
       audioGrabService.send({
         time: Date.now(),
@@ -114,7 +105,7 @@
         mediaHash: this.mediaHash,
       });
     }, 1000);
-    this.$electron.ipcRenderer.on('grab-audio-complete', (event, args) => {
+    this.$electron.ipcRenderer.on('grab-audio-complete', (event: any, args: any) => {
       // temp code
       const coustTime = (Date.now() - args.time) / 1000;
       this.$store.dispatch('addMessages', {
@@ -123,12 +114,6 @@
         content: `花费时间 ${coustTime}s`,
         dismissAfter: 1000000,
       });
-=======
-    requestAnimationFrame(this.loopCues);
-    this.$bus.$on('add-subtitles', (subs: { src: string, type: string }[]) => {
-      const paths = subs.map((sub: { src: string, type: string }) => (sub.src));
-      this.addLocalSubtitlesWithSelect(paths);
->>>>>>> 85f184f2
     });
   },
   beforeDestroy() {
