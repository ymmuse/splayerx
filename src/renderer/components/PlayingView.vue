--- conflicted
+++ resolved
@@ -1,27 +1,11 @@
 <template>
   <div class="player">
     <the-video-canvas ref="videoCanvas" />
-<<<<<<< HEAD
-    <subtitle-renderer
-      :key="originSrc"
-      :currentCues="concatCurrentCues"
-      :subPlayRes="subPlayRes"
-      :scaleNum="scaleNum"
-      :subToTop="subToTop"
-      :currentFirstSubtitleId="primarySubtitleId"
-      :currentSecondarySubtitleId="secondarySubtitleId"
-      :winHeight="winHeight"
-      :chosenStyle="chosenStyle"
-      :chosenSize="chosenSize"
-      :enabledSecondarySub="enabledSecondarySub"
-    />
     <subtitle-image-renderer
       :windowWidth="winWidth"
       :windowHeight="winHeight"
       :currentCues="allCues"
     />
-=======
->>>>>>> 11a4b4a5
     <the-video-controller ref="videoctrl" />
     <thumbnailPost
       v-if="generatePost"
@@ -37,11 +21,7 @@
 import { mapActions, mapGetters, mapMutations } from 'vuex';
 import { basename, dirname, join } from 'path';
 import { Subtitle as subtitleActions, SubtitleManager as smActions, AudioTranslate as atActions } from '@/store/actionTypes';
-<<<<<<< HEAD
-import SubtitleRenderer from '@/components/Subtitle/SubtitleRenderer.vue';
 import SubtitleImageRenderer from '@/components/SubtitleImageRenderer.vue';
-=======
->>>>>>> 11a4b4a5
 import thumbnailPost from '@/components/PlayingView/ThumbnailPost/ThumbnailPost.vue';
 import VideoCanvas from '@/containers/VideoCanvas.vue';
 import TheVideoController from '@/containers/TheVideoController.vue';
@@ -54,15 +34,23 @@
   components: {
     'the-video-controller': TheVideoController,
     'the-video-canvas': VideoCanvas,
-<<<<<<< HEAD
-    'subtitle-renderer': SubtitleRenderer,
     'subtitle-image-renderer': SubtitleImageRenderer,
-=======
->>>>>>> 11a4b4a5
     thumbnailPost,
   },
   data() {
     return {
+      currentCues: [
+        {
+          cues: [],
+          subPlayResX: 720,
+          subPlayResY: 405,
+        },
+        {
+          cues: [],
+          subPlayResX: 720,
+          subPlayResY: 405,
+        },
+      ],
       generatePost: false,
       generateType: NaN,
       thumbnailPostPath: '',
@@ -70,32 +58,12 @@
     };
   },
   computed: {
-<<<<<<< HEAD
-    ...mapGetters(['scaleNum', 'subToTop', 'primarySubtitleId', 'secondarySubtitleId', 'winWidth', 'winHeight', 'chosenStyle', 'chosenSize', 'originSrc', 'enabledSecondarySub', 'duration', 'isTranslateBubbleVisible', 'translateBubbleType']),
-    concatCurrentCues() {
-      if (this.currentCues.length === 2) {
-        return [this.currentCues[0].cues, this.currentCues[1].cues];
-      }
-      return [];
-    },
-    subPlayRes() {
-      if (this.currentCues.length === 2) {
-        return [
-          { x: this.currentCues[0].subPlayResX, y: this.currentCues[0].subPlayResY },
-          { x: this.currentCues[1].subPlayResX, y: this.currentCues[1].subPlayResY },
-        ];
-      }
-      return [];
-    },
+    ...mapGetters(['originSrc', 'duration', 'isTranslateBubbleVisible', 'translateBubbleType', 'winWidth', 'winHeight', 'isProfessional', 'primarySubtitleId', 'secondarySubtitleId']),
     allCues() {
       return Array.isArray(this.currentCues)
         ? this.currentCues.flatMap(({ cues }: { cues: [] }) => cues)
         : [];
     },
-=======
-    ...mapGetters(['originSrc', 'duration', 'isTranslateBubbleVisible', 'translateBubbleType', 'isProfessional']),
-
->>>>>>> 11a4b4a5
   },
   watch: {
     originSrc: {
@@ -110,6 +78,12 @@
         }
       },
     },
+    async primarySubtitleId() {
+      this.currentCues = await this.getCues(videodata.time);
+    },
+    async secondarySubtitleId() {
+      this.currentCues = await this.getCues(videodata.time);
+    },
   },
   mounted() {
     this.$store.dispatch('initWindowRotate');
@@ -118,6 +92,7 @@
     this.windowMinimumSize([320, 180]);
     videodata.checkTick();
     videodata.onTick = this.onUpdateTick;
+    requestAnimationFrame(this.loopCues);
     this.$bus.$on('add-subtitles', (subs: { src: string, type: string }[]) => {
       const paths = subs.map((sub: { src: string, type: string }) => (sub.src));
       this.addLocalSubtitlesWithSelect(paths);
@@ -147,11 +122,14 @@
       initializeManager: smActions.initializeManager,
       addLocalSubtitlesWithSelect: smActions.addLocalSubtitlesWithSelect,
       hideTranslateBubble: atActions.AUDIO_TRANSLATE_HIDE_BUBBLE,
+      getCues: smActions.getCues,
+      updatePlayTime: smActions.updatePlayedTime,
     }),
     // Compute UI states
     // When the video is playing the ontick is triggered by ontimeupdate of Video tag,
     // else it is triggered by setInterval.
     onUpdateTick() {
+      requestAnimationFrame(this.loopCues);
       // when next video trigger translate bubble,
       // user trigger video data, hide translate bubble
       if (this.isTranslateBubbleVisible
@@ -188,6 +166,16 @@
       return `SPlayer-${date.getFullYear()}${date.getMonth()}${date.getDate()}`
           + `-${basename(this.originSrc)}-${type}x${type}`;
     },
+    async loopCues() {
+      if (!this.time) this.time = videodata.time;
+      // onUpdateTick Always get the latest subtitles
+      // if (this.time !== videodata.time) {
+      const cues = await this.getCues(videodata.time);
+      this.updatePlayTime({ start: this.time, end: videodata.time });
+      this.currentCues = cues;
+      // }
+      this.time = videodata.time;
+    },
   },
 };
 </script>
