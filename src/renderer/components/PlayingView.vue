<template>
  <div class="player">
    <the-video-canvas ref="videoCanvas" />
    <the-video-controller ref="videoctrl" />
    <thumbnailPost
      v-if="generatePost"
      :generate-type="generateType"
      :save-path="thumbnailPostPath"
      @generated="generatePost = false"
    />
  </div>
</template>

<script lang="ts">
import { Route } from 'vue-router';
<<<<<<< HEAD
import { mapMutations, mapActions, mapGetters } from 'vuex';
import { Subtitle as subtitleActions, SubtitleManager as smActions, AudioTranslate as atActions } from '@/store/actionTypes';

=======
import { mapActions, mapGetters } from 'vuex';
import { basename, dirname, join } from 'path';
import { Subtitle as subtitleActions, SubtitleManager as smActions, AudioTranslate as atActions } from '@/store/actionTypes';
import SubtitleRenderer from '@/components/Subtitle/SubtitleRenderer.vue';
import thumbnailPost from '@/components/PlayingView/ThumbnailPost/ThumbnailPost.vue';
>>>>>>> 7a195b30
import VideoCanvas from '@/containers/VideoCanvas.vue';
import TheVideoController from '@/containers/TheVideoController.vue';
import { AudioTranslateBubbleType } from '@/store/modules/AudioTranslate';
import { videodata } from '../store/video';
import { getStreams } from '../plugins/mediaTasks';

export default {
  name: 'PlayingView',
  components: {
    'the-video-controller': TheVideoController,
    'the-video-canvas': VideoCanvas,
<<<<<<< HEAD
  },
  data() {
    return {
=======
    'subtitle-renderer': SubtitleRenderer,
    thumbnailPost,
  },
  data() {
    return {
      currentCues: [
        {
          cues: [],
          subPlayResX: 720,
          subPlayResY: 405,
        },
        {
          cues: [],
          subPlayResX: 720,
          subPlayResY: 405,
        },
      ],
      generatePost: false,
      generateType: NaN,
      thumbnailPostPath: '',
      showingPopupDialog: false,
>>>>>>> 7a195b30
    };
  },
  computed: {
    ...mapGetters(['originSrc', 'duration', 'isTranslateBubbleVisible', 'translateBubbleType', 'isProfessional']),

  },
  watch: {
    originSrc: {
      immediate: true,
      // eslint-disable-next-line
      handler: function (newVal: string) {
        this.generatePost = false;
        this.resetManager();
        if (newVal) {
          getStreams(newVal);
          this.initializeManager();
        }
      },
    },
  },
  mounted() {
    this.$store.dispatch('initWindowRotate');
    this.$electron.ipcRenderer.send('callMainWindowMethod', 'setMinimumSize', [320, 180]);
    // 这里设置了最小宽高，需要同步到vuex
    this.windowMinimumSize([320, 180]);
    videodata.checkTick();
    videodata.onTick = this.onUpdateTick;
    this.$bus.$on('add-subtitles', (subs: { src: string, type: string }[]) => {
      const paths = subs.map((sub: { src: string, type: string }) => (sub.src));
      this.addLocalSubtitlesWithSelect(paths);
    });
    this.$bus.$on('generate-post', this.generatePostHandler);
  },
  beforeRouteLeave(to: Route, from: Route, next: (to: void) => void) {
    this.$bus.$once('videocanvas-saved', () => {
      this.$store.dispatch('Init');
      this.$bus.$off();
      next();
    });
    if (to.name !== 'browsing-view') this.$store.dispatch('UPDATE_SHOW_SIDEBAR', false);
    this.$bus.$emit('back-to-landingview');
  },
  beforeDestroy() {
    this.updateSubToTop(false);
    videodata.stopCheckTick();
  },
  methods: {
    ...mapMutations({
      windowMinimumSize: 'windowMinimumSize',
    }),
    ...mapActions({
      updateSubToTop: subtitleActions.UPDATE_SUBTITLE_TOP,
      resetManager: smActions.resetManager,
      initializeManager: smActions.initializeManager,
      addLocalSubtitlesWithSelect: smActions.addLocalSubtitlesWithSelect,
      hideTranslateBubble: atActions.AUDIO_TRANSLATE_HIDE_BUBBLE,
    }),
    // Compute UI states
    // When the video is playing the ontick is triggered by ontimeupdate of Video tag,
    // else it is triggered by setInterval.
    onUpdateTick() {
      // when next video trigger translate bubble,
      // user trigger video data, hide translate bubble
      if (this.isTranslateBubbleVisible
        && (this.translateBubbleType === AudioTranslateBubbleType.NextVideoWhenGrab
        || this.translateBubbleType === AudioTranslateBubbleType.NextVideoWhenTranslate)
        && Math.ceil(videodata.time) < Math.ceil(this.duration)) {
        this.hideTranslateBubble();
      }
<<<<<<< HEAD
      if (!this.isProfessional) {
        this.$refs.videoctrl.onTickUpdate();
      }
=======
      this.$refs.videoctrl.onTickUpdate();
    },
    generatePostHandler(type: number) {
      if (this.showingPopupDialog) return;
      this.showingPopupDialog = true;
      process.env.NODE_ENV === 'testing' ? '' : this.$electron.remote.dialog.showSaveDialog({
        title: 'Thumbnail Post Save',
        filters: [{
          name: 'Thumbnail',
          extensions: ['jpg', 'jpeg'],
        }],
        defaultPath: join(
          dirname(this.originSrc), this.generateThumbnailFilename(type),
        ),
      }, (filename: string) => {
        this.thumbnailPostPath = filename;
        this.showingPopupDialog = false;
        if (filename) {
          this.generatePost = true;
          this.generateType = type;
        }
      });
    },
    generateThumbnailFilename(type: number) {
      const date = new Date();
      return `SPlayer-${date.getFullYear()}${date.getMonth()}${date.getDate()}`
          + `-${basename(this.originSrc)}-${type}x${type}`;
    },
    async loopCues() {
      if (!this.time) this.time = videodata.time;
      // onUpdateTick Always get the latest subtitles
      // if (this.time !== videodata.time) {
      const cues = await this.getCues(videodata.time);
      this.updatePlayTime({ start: this.time, end: videodata.time });
      this.currentCues = cues;
      // }
      this.time = videodata.time;
>>>>>>> 7a195b30
    },
  },
};
</script>

<style lang="scss">
.player {
  will-change: width;
  transition-property: width;
  transition-duration: 100ms;
  transition-timing-function: ease-out;

  position: absolute;
  right: 0;

  height: 100%;
  background-color: black;
}
</style><|MERGE_RESOLUTION|>--- conflicted
+++ resolved
@@ -13,17 +13,10 @@
 
 <script lang="ts">
 import { Route } from 'vue-router';
-<<<<<<< HEAD
-import { mapMutations, mapActions, mapGetters } from 'vuex';
-import { Subtitle as subtitleActions, SubtitleManager as smActions, AudioTranslate as atActions } from '@/store/actionTypes';
-
-=======
-import { mapActions, mapGetters } from 'vuex';
+import { mapActions, mapGetters, mapMutations } from 'vuex';
 import { basename, dirname, join } from 'path';
 import { Subtitle as subtitleActions, SubtitleManager as smActions, AudioTranslate as atActions } from '@/store/actionTypes';
-import SubtitleRenderer from '@/components/Subtitle/SubtitleRenderer.vue';
 import thumbnailPost from '@/components/PlayingView/ThumbnailPost/ThumbnailPost.vue';
->>>>>>> 7a195b30
 import VideoCanvas from '@/containers/VideoCanvas.vue';
 import TheVideoController from '@/containers/TheVideoController.vue';
 import { AudioTranslateBubbleType } from '@/store/modules/AudioTranslate';
@@ -35,33 +28,13 @@
   components: {
     'the-video-controller': TheVideoController,
     'the-video-canvas': VideoCanvas,
-<<<<<<< HEAD
   },
   data() {
     return {
-=======
-    'subtitle-renderer': SubtitleRenderer,
-    thumbnailPost,
-  },
-  data() {
-    return {
-      currentCues: [
-        {
-          cues: [],
-          subPlayResX: 720,
-          subPlayResY: 405,
-        },
-        {
-          cues: [],
-          subPlayResX: 720,
-          subPlayResY: 405,
-        },
-      ],
       generatePost: false,
       generateType: NaN,
       thumbnailPostPath: '',
       showingPopupDialog: false,
->>>>>>> 7a195b30
     };
   },
   computed: {
@@ -131,12 +104,9 @@
         && Math.ceil(videodata.time) < Math.ceil(this.duration)) {
         this.hideTranslateBubble();
       }
-<<<<<<< HEAD
       if (!this.isProfessional) {
         this.$refs.videoctrl.onTickUpdate();
       }
-=======
-      this.$refs.videoctrl.onTickUpdate();
     },
     generatePostHandler(type: number) {
       if (this.showingPopupDialog) return;
@@ -164,17 +134,6 @@
       return `SPlayer-${date.getFullYear()}${date.getMonth()}${date.getDate()}`
           + `-${basename(this.originSrc)}-${type}x${type}`;
     },
-    async loopCues() {
-      if (!this.time) this.time = videodata.time;
-      // onUpdateTick Always get the latest subtitles
-      // if (this.time !== videodata.time) {
-      const cues = await this.getCues(videodata.time);
-      this.updatePlayTime({ start: this.time, end: videodata.time });
-      this.currentCues = cues;
-      // }
-      this.time = videodata.time;
->>>>>>> 7a195b30
-    },
   },
 };
 </script>
