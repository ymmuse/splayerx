--- conflicted
+++ resolved
@@ -35,11 +35,8 @@
 import { basename, dirname, join } from 'path';
 import { Subtitle as subtitleActions, SubtitleManager as smActions, AudioTranslate as atActions } from '@/store/actionTypes';
 import SubtitleRenderer from '@/components/Subtitle/SubtitleRenderer.vue';
-<<<<<<< HEAD
 import SubtitleImageRenderer from '@/components/SubtitleImageRenderer.vue';
-=======
 import thumbnailPost from '@/components/PlayingView/ThumbnailPost/ThumbnailPost.vue';
->>>>>>> cb4f206d
 import VideoCanvas from '@/containers/VideoCanvas.vue';
 import TheVideoController from '@/containers/TheVideoController.vue';
 import { AudioTranslateBubbleType } from '@/store/modules/AudioTranslate';
@@ -52,11 +49,8 @@
     'the-video-controller': TheVideoController,
     'the-video-canvas': VideoCanvas,
     'subtitle-renderer': SubtitleRenderer,
-<<<<<<< HEAD
     'subtitle-image-renderer': SubtitleImageRenderer,
-=======
     thumbnailPost,
->>>>>>> cb4f206d
   },
   data() {
     return {
