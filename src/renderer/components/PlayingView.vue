<template>
  <div class="player">
    <the-video-canvas ref="videoCanvas" />
    <subtitle-renderer
      :key="originSrc"
      :currentCues="concatCurrentCues"
      :subPlayRes="subPlayRes"
      :scaleNum="scaleNum"
      :subToTop="subToTop"
      :currentFirstSubtitleId="primarySubtitleId"
      :currentSecondarySubtitleId="secondarySubtitleId"
      :winHeight="winHeight"
      :chosenStyle="chosenStyle"
      :chosenSize="chosenSize"
      :enabledSecondarySub="enabledSecondarySub"
    />
    <the-video-controller ref="videoctrl" />
    <audio-translate-modal />
  </div>
</template>

<script lang="ts">
import { mapActions, mapGetters } from 'vuex';
import {
  Subtitle as subtitleActions,
  SubtitleManager as smActions,
} from '@/store/actionTypes';
import SubtitleRenderer from '@/components/Subtitle/SubtitleRenderer.vue';
import VideoCanvas from '@/containers/VideoCanvas.vue';
import TheVideoController from '@/containers/TheVideoController.vue';
import AudioTranslateModal from '@/containers/AudioTranslateModal.vue';
import { videodata } from '../store/video';

export default {
  name: 'PlayingView',
  components: {
    'the-video-controller': TheVideoController,
    'the-video-canvas': VideoCanvas,
    'subtitle-renderer': SubtitleRenderer,
    'audio-translate-modal': AudioTranslateModal,
  },
  data() {
    return {
      currentCues: [
        {
          cues: [],
          subPlayResX: 720,
          subPlayResY: 405,
        },
        {
          cues: [],
          subPlayResX: 720,
          subPlayResY: 405,
        },
      ],
    };
  },
  computed: {
<<<<<<< HEAD
    ...mapGetters([
      'scaleNum', 'subToTop', 'primarySubtitleId', 'secondarySubtitleId', 'winHeight',
      'chosenStyle', 'chosenSize', 'originSrc', 'mediaHash', 'primaryLanguage', 'duration',
    ]),
=======
    ...mapGetters(['scaleNum', 'subToTop', 'primarySubtitleId', 'secondarySubtitleId', 'winHeight', 'chosenStyle', 'chosenSize', 'originSrc', 'enabledSecondarySub']),
>>>>>>> 479dcf55
    concatCurrentCues() {
      if (this.currentCues.length === 2) {
        return [this.currentCues[0].cues, this.currentCues[1].cues];
      }
      return [];
    },
    subPlayRes() {
      if (this.currentCues.length === 2) {
        return [
          { x: this.currentCues[0].subPlayResX, y: this.currentCues[0].subPlayResY },
          { x: this.currentCues[1].subPlayResX, y: this.currentCues[1].subPlayResY },
        ];
      }
      return [];
    },
  },
  watch: {
    originSrc: {
      immediate: true,
      // eslint-disable-next-line
      handler: function (newVal: string) {
        this.resetManager();
        if (newVal) this.initializeManager();
      },
    },
    async primarySubtitleId() {
      this.currentCues = await this.getCues(videodata.time);
    },
    async secondarySubtitleId() {
      this.currentCues = await this.getCues(videodata.time);
    },
  },
  mounted() {
    this.$store.dispatch('initWindowRotate');
    this.$electron.ipcRenderer.send('callMainWindowMethod', 'setMinimumSize', [320, 180]);
    videodata.checkTick();
    videodata.onTick = this.onUpdateTick;
    requestAnimationFrame(this.loopCues);
    this.$bus.$on('add-subtitles', (subs: { src: string, type: string }[]) => {
      const paths = subs.map((sub: { src: string, type: string }) => (sub.src));
      this.addLocalSubtitlesWithSelect(paths);
    });
  },
  beforeDestroy() {
    this.updateSubToTop(false);
    videodata.stopCheckTick();
  },
  methods: {
    ...mapActions({
      updateSubToTop: subtitleActions.UPDATE_SUBTITLE_TOP,
      resetManager: smActions.resetManager,
      initializeManager: smActions.initializeManager,
      addLocalSubtitlesWithSelect: smActions.addLocalSubtitlesWithSelect,
      getCues: smActions.getCues,
      updatePlayTime: smActions.updatePlayedTime,
    }),
    // Compute UI states
    // When the video is playing the ontick is triggered by ontimeupdate of Video tag,
    // else it is triggered by setInterval.
    onUpdateTick() {
      requestAnimationFrame(this.loopCues);
      this.$refs.videoctrl.onTickUpdate();
    },
    async loopCues() {
      if (!this.time) this.time = videodata.time;
      // TODO @Yvon Yan confirm the impact on subtitle play time
      // onUpdateTick Always get the latest subtitles
      // if (this.time !== videodata.time) {
      const cues = await this.getCues(videodata.time);
      this.updatePlayTime({ start: this.time, end: videodata.time });
      this.currentCues = cues;
      // }
      this.time = videodata.time;
    },
  },
};
</script>

<style lang="scss">
.player {
  width: 100%;
  height: 100%;
  background-color: black;
}
</style><|MERGE_RESOLUTION|>--- conflicted
+++ resolved
@@ -15,20 +15,15 @@
       :enabledSecondarySub="enabledSecondarySub"
     />
     <the-video-controller ref="videoctrl" />
-    <audio-translate-modal />
   </div>
 </template>
 
 <script lang="ts">
 import { mapActions, mapGetters } from 'vuex';
-import {
-  Subtitle as subtitleActions,
-  SubtitleManager as smActions,
-} from '@/store/actionTypes';
+import { Subtitle as subtitleActions, SubtitleManager as smActions } from '@/store/actionTypes';
 import SubtitleRenderer from '@/components/Subtitle/SubtitleRenderer.vue';
 import VideoCanvas from '@/containers/VideoCanvas.vue';
 import TheVideoController from '@/containers/TheVideoController.vue';
-import AudioTranslateModal from '@/containers/AudioTranslateModal.vue';
 import { videodata } from '../store/video';
 
 export default {
@@ -37,7 +32,6 @@
     'the-video-controller': TheVideoController,
     'the-video-canvas': VideoCanvas,
     'subtitle-renderer': SubtitleRenderer,
-    'audio-translate-modal': AudioTranslateModal,
   },
   data() {
     return {
@@ -56,14 +50,7 @@
     };
   },
   computed: {
-<<<<<<< HEAD
-    ...mapGetters([
-      'scaleNum', 'subToTop', 'primarySubtitleId', 'secondarySubtitleId', 'winHeight',
-      'chosenStyle', 'chosenSize', 'originSrc', 'mediaHash', 'primaryLanguage', 'duration',
-    ]),
-=======
     ...mapGetters(['scaleNum', 'subToTop', 'primarySubtitleId', 'secondarySubtitleId', 'winHeight', 'chosenStyle', 'chosenSize', 'originSrc', 'enabledSecondarySub']),
->>>>>>> 479dcf55
     concatCurrentCues() {
       if (this.currentCues.length === 2) {
         return [this.currentCues[0].cues, this.currentCues[1].cues];
