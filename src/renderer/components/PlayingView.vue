--- conflicted
+++ resolved
@@ -6,136 +6,18 @@
 </template>
 
 <script>
-<<<<<<< HEAD
 import VideoCanvas from './PlayingView/VideoCanvas.vue';
 import TheVideoController from './PlayingView/TheVideoController';
-=======
-import { mapState } from 'vuex';
-import Titlebar from './Titlebar.vue';
-import VideoCanvas from './PlayingView/VideoCanvas.vue';
-import TheTimeCodes from './PlayingView/TheTimeCodes.vue';
-import TimeProgressBar from './PlayingView/TimeProgressBar.vue';
-import VolumeControl from './PlayingView/VolumeControl.vue';
-import AdvanceControl from './PlayingView/AdvanceControl.vue';
-import SubtitleControl from './PlayingView/SubtitleControl.vue';
-import PlayButton from './PlayingView/PlayButton.vue';
->>>>>>> 6f4d1976
 
 export default {
   name: 'playing-view',
   components: {
-<<<<<<< HEAD
     'the-video-controller': TheVideoController,
     'the-video-canvas': VideoCanvas,
   },
   methods: {
     wheelVolumeControll(e) {
       if (e.deltaY < 0) {
-=======
-    VideoCanvas,
-    TheTimeCodes,
-    TimeProgressBar,
-    VolumeControl,
-    AdvanceControl,
-    SubtitleControl,
-    Titlebar,
-    PlayButton,
-  },
-  data() {
-    return {
-      leave: false,
-      isDragging: false,
-      showMask: false,
-      cursorShow: true,
-      popupShow: false,
-      mouseDown: false,
-      timeoutIdOfAllWidgetsDisappearDelay: 0,
-      // the following 3 properties are used for checking if an event is a click or an dblclick
-      // during 200miliseconds, if a second click is detected, will toggle "FullScreen"
-      delay: 200, // changable and should be discussed.
-      clicks: 0,
-      timer: null,
-      mainWindow: null,
-      dragRadiusSquare: 25,
-      dragTime: 200,
-      focusTimestamp: null,
-      firstMouseTimeSpan: 500,
-      mouseDownTime: null,
-      mouseDownCursorPosition: null,
-      subtitleMenuAppear: false,
-    };
-  },
-  created() {
-    this.mainWindow = this.$electron.remote.getCurrentWindow();
-  },
-  methods: {
-    toggleFullScreenState() {
-      this.$bus.$emit('toggle-fullscreen');
-    },
-    wakeUpAllWidgets() {
-      if (!this.leave) {
-        this.showMask = true;
-        this.isDragging = true;
-        this.cursorShow = true;
-        this.$bus.$emit('volumecontroller-appear');
-        this.$bus.$emit('progressbar-appear');
-        this.$bus.$emit('timecode-appear');
-        this.$bus.$emit('sub-ctrl-appear');
-        this.$bus.$emit('titlebar-appear');
-        this.$bus.$emit('advance-appear');
-        if (this.timeoutIdOfAllWidgetsDisappearDelay !== 0) {
-          clearTimeout(this.timeoutIdOfAllWidgetsDisappearDelay);
-          this.timeoutIdOfAllWidgetsDisappearDelay
-              = setTimeout(this.hideAllWidgets, 3000);
-        } else {
-          this.timeoutIdOfAllWidgetsDisappearDelay
-              = setTimeout(this.hideAllWidgets, 3000);
-        }
-      }
-      this.leave = false;
-    },
-    mouseEnter() {
-      console.log(document.hidden);
-      if (this.isFocused) {
-        this.wakeUpAllWidgets();
-      }
-    },
-    mouseleaveHandler() {
-      if (!this.isFocused) return;
-      this.leave = true;
-      if (this.timeoutIdOfAllWidgetsDisappearDelay !== 0) {
-        clearTimeout(this.timeoutIdOfAllWidgetsDisappearDelay);
-        this.timeoutIdOfAllWidgetsDisappearDelay
-            = setTimeout(this.hideAllWidgets, 1500);
-      } else {
-        this.timeoutIdOfAllWidgetsDisappearDelay
-            = setTimeout(this.hideAllWidgets, 1500);
-      }
-    },
-    hideAllWidgets() {
-      this.showMask = false;
-      this.$bus.$emit('volumecontroller-hide');
-      this.$bus.$emit('progressbar-hide');
-      this.$bus.$emit('timecode-hide');
-      if (process.platform !== 'win32') {
-        this.$bus.$emit('titlebar-hide');
-      }
-      this.$bus.$emit('sub-ctrl-hide');
-      this.$bus.$emit('titlebar-hide');
-      this.$bus.$emit('advance-hide');
-      this.cursorShow = false;
-    },
-    resetDraggingState() {
-      this.isDragging = false;
-    },
-    togglePlayback() {
-      this.$bus.$emit('toggle-playback');
-    },
-    wheelVolumeControll(e) {
-      this.$bus.$emit('volumecontroller-appear-delay');
-      this.$bus.$emit('volumeslider-appear');
-      if (e.deltaY > 0) {
->>>>>>> 6f4d1976
         if (this.$store.state.PlaybackState.Volume + 0.1 < 1) {
           this.$bus.$emit(
             'volume',
@@ -155,7 +37,6 @@
         }
       }
     },
-<<<<<<< HEAD
   },
   mounted() {
     this.$bus.$emit('play');
@@ -164,107 +45,6 @@
   computed: {
     uri() {
       return this.$store.state.PlaybackState.SrcOfVideo;
-=======
-    handleRightClick() {
-      if (process.platform !== 'darwin') {
-        const menu = this.$electron.remote.Menu.getApplicationMenu();
-        menu.popup(this.$electron.remote.getCurrentWindow());
-        this.popupShow = true;
-      }
-    },
-    handleLeftClick() {
-      this.mouseDownCursorPosition = this.$electron.screen.getCursorScreenPoint();
-      this.mouseDownTime = new Date();
-      const menu = this.$electron.remote.Menu.getApplicationMenu();
-      if (this.popupShow === true) {
-        menu.closePopup();
-        this.popupShow = false;
-      }
-      // Handle dragging-related variables
-      this.mouseDown = true;
-      return false;
-    },
-    handleMouseMove() {
-      if (!this.isFocused) return;
-      this.wakeUpAllWidgets();
-    },
-    handleMouseUp() {
-      if (this.subtitleMenuAppear) {
-        this.subtitleMenuAppear = false;
-        this.$bus.$emit('subtitle-menu-off');
-      } else {
-        this.mouseDown = false;
-        this.clicks += 1; // one click(mouseUp) triggered, clicks + 1
-        if (this.clicks === 1) { // if one click has been detected - clicks === 1
-          const self = this; // define a constant "self" for the following scope to use
-          if (this.isValidClick()) {
-            this.timer = setTimeout(() => { // define timer as setTimeOut function
-              if (self.focusTimestamp
-                && new Date() - self.focusTimestamp < self.firstMouseTimeSpan) {
-                // if click to focus, always start playing
-                if (!self.isPlaying) {
-                  self.$bus.$emit('play');
-                }
-              } else {
-                self.togglePlayback(); // which is togglePlayback
-              }
-              self.clicks = 0; // reset the "clicks" to zero for next event
-            }, this.delay);
-          } else {
-            self.clicks = 0;
-          }
-        } else { // else, if a second click has been detected - clicks === 2
-          clearTimeout(this.timer); // cancel the time out
-          this.toggleFullScreenState();
-          this.clicks = 0;// reset the "clicks" to zero
-        }
-      }
-    },
-    isValidClick() { // this check will be at on mouse up
-      const cp = this.$electron.screen.getCursorScreenPoint();
-      if (new Date() - this.mouseDownTime > this.dragTime) {
-        return false;
-      }
-      const radiusSquare = ((cp.x - this.mouseDownCursorPosition.x) ** 2) +
-          ((cp.y - this.mouseDownCursorPosition.y) ** 2);
-      if (radiusSquare - this.dragRadiusSquare > 0) {
-        return false;
-      }
-      return true;
-    },
-  },
-  mounted() {
-    this.$electron.remote.getCurrentWindow().setMinimumSize(320, 180);
-    this.$electron.remote.getCurrentWindow().setResizable(true);
-    this.$bus.$emit('play');
-    this.$bus.$on('clear-all-widget-disappear-delay', () => {
-      clearTimeout(this.timeoutIdOfAllWidgetsDisappearDelay);
-    });
-    this.$bus.$on('hide-all-widgets', this.hideAllWidgets);
-    this.$bus.$on('subtitle-menu-toggled-on', () => {
-      this.subtitleMenuAppear = true;
-    });
-    this.$bus.$on('subtitle-menu-toggled-off', () => {
-      this.subtitleMenuAppear = false;
-    });
-  },
-  computed: {
-    cursorStyle() {
-      return this.cursorShow ? 'default' : 'none';
-    },
-    ...mapState({
-      uri: state => state.PlaybackState.SrcOfVideo,
-      isPlaying: state => state.PlaybackState.isPlaying,
-      isFocused: state => state.WindowState.isFocused,
-    }),
-  },
-  watch: {
-    isFocused(isFocused, prevIsFocused) {
-      if (isFocused && !prevIsFocused) {
-        this.wakeUpAllWidgets();
-        this.focusTimestamp = new Date();
-      }
->>>>>>> 6f4d1976
     },
   },
 };
@@ -276,109 +56,4 @@
   height: 100%;
   background-color: black;
 }
-<<<<<<< HEAD
-=======
-.masking {
-  position: absolute;
-  left: 0;
-  bottom: 0;
-  width: 100%;
-  height: 50%;
-  opacity: 0.3;
-  background-image: linear-gradient(
-    -180deg,
-    rgba(0, 0, 0, 0) 0%,
-    rgba(0, 0, 0, 0.19) 62%,
-    rgba(0, 0, 0, 0.29) 100%
-  );
-}
-/*
- * Controller
- * 视频控制组件
- */
-.video-controller {
-  position: fixed;
-  top: 0;
-  left: 0;
-  width: 100%;
-  height: 100%;
-  border-radius: 4px;
-  opacity: 1;
-  transition: opacity 400ms;
-}
-.control-buttons {
-  display: flex;
-  justify-content: space-between;
-  position: fixed;
-  .button {
-    -webkit-app-region: no-drag;
-    cursor: pointer;
-    position: relative;
-  }
-  .subtitle {
-    order: 1;
-  }
-  .volume {
-    order: 2;
-  }
-  .advance {
-    order: 3;
-    // tempoary disable advance functionality
-    pointer-events: none;
-  }
-  button {
-    border: none;
-    position: absolute;
-    bottom: 0;
-    width: 100%;
-  }
-  button:focus {
-    outline: none;
-  }
-  button:hover {
-    cursor: pointer;
-  }
-}
-@media screen and (max-width: 512px) {
-  .control-buttons {
-    display: none;
-  }
-}
-@media screen and (min-width: 513px) and (max-width: 854px) {
-  .control-buttons {
-    width: 119px;
-    height: 18px;
-    right: 27px;
-    bottom: 20px;
-    .button {
-      width: 23px;
-      height: 18px;
-    }
-  }
-}
-@media screen and (min-width: 855px) and (max-width: 1920px) {
-  .control-buttons {
-    width: 159px;
-    height: 24px;
-    right: 32px;
-    bottom: 24px;
-    .button {
-      width: 30.67px;
-      height: 24px;
-    }
-  }
-}
-@media screen and (min-width: 1921px) {
-  .control-buttons {
-    width: 238px;
-    height: 36px;
-    right: 48px;
-    bottom: 35px;
-    .button {
-      width: 46px;
-      height: 36px;
-    }
-  }
-}
->>>>>>> 6f4d1976
 </style>