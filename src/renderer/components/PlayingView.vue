--- conflicted
+++ resolved
@@ -168,7 +168,6 @@
   mounted() {
     this.$bus.$emit('play');
     this.$electron.remote.getCurrentWindow().setResizable(true);
-<<<<<<< HEAD
     this.$bus.$on('twinkle-pause-icon', () => {
       this.$refs.pauseIcon.style.animationPlayState = 'running';
     });
@@ -180,8 +179,6 @@
       document.querySelector('.video').style.borderRadius = 0;
       document.querySelector('.video-controller').style.borderRadius = 0;
     }
-=======
->>>>>>> d0462c21
   },
   computed: {
     uri() {
