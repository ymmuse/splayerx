<template>
  <div class="player">
    <VideoCanvas :src="uri" />
    <div class="masking"
      v-show="showMask"></div>
    <div class="video-controller" id="video-controller"
<<<<<<< HEAD
      @mousedown.self="resetDraggingState"
      @mouseup="sendMouseupMessage"
=======
      @mousedown.stop="togglePlayback"
>>>>>>> 9db0cb11
      @mousewheel="wheelVolumeControll"
      @mousemove="wakeUpAllWidgets"
      @mouseout="hideAllWidgets"
      @dblclick.self="toggleFullScreenState">
			<TimeProgressBar/>
      <TheTimeCodes/>
			<VolumeControl/>
			<AdvanceControl/>
		</div>
  </div>
</template>

<script>
import VideoCanvas from './PlayingView/VideoCanvas.vue';
import TheTimeCodes from './PlayingView/TheTimeCodes.vue';
import TimeProgressBar from './PlayingView/TimeProgressBar.vue';
import VolumeControl from './PlayingView/VolumeControl.vue';
import AdvanceControl from './PlayingView/AdvanceControl.vue';

export default {
  name: 'playing-view',
  components: {
    VideoCanvas,
    TheTimeCodes,
    TimeProgressBar,
    VolumeControl,
    AdvanceControl,
  },
  data() {
    return {
      showMask: false,
      isDragging: false,
    };
  },
  methods: {
    toggleFullScreenState() {
      if (this.currentWindow.isFullScreen()) {
        this.currentWindow.setFullScreen(false);
        this.$bus.$emit('reset-windowsize');
      } else {
        this.currentWindow.setAspectRatio(0);
        this.currentWindow.setFullScreen(true);
      }
    },
    wakeUpAllWidgets() {
      this.showMask = true;
      this.isDragging = true;
      this.$bus.$emit('volumecontroller-appear');
      this.$bus.$emit('progressbar-appear');
      this.$bus.$emit('timecode-appear');
    },
    hideAllWidgets() {
      this.showMask = false;
      this.$bus.$emit('volumecontroller-hide');
      this.$bus.$emit('progressbar-hide');
      this.$bus.$emit('timecode-hide');
    },
    resetDraggingState() {
      this.isDragging = false;
    },
    sendMouseupMessage() {
      this.$bus.$emit('volume-mouseup');
      this.$bus.$emit('progressbar-mouseup');
      if (!this.isDragging) {
        this.$bus.$emit('toggle-playback');
      }
    },
    wheelVolumeControll(e) {
      this.$bus.$emit('volumecontroller-appear');
      this.$bus.$emit('volumeslider-appear');
      if (e.deltaY < 0) {
        if (this.$store.state.PlaybackState.Volume + 0.1 < 1) {
          this.$store.commit('Volume', this.$store.state.PlaybackState.Volume + 0.1);
        } else {
          this.$store.commit('Volume', 1);
        }
      } else if (e.deltaY > 0) {
        if (this.$store.state.PlaybackState.Volume - 0.1 > 0) {
          this.$store.commit('Volume', this.$store.state.PlaybackState.Volume - 0.1);
        } else {
          this.$store.commit('Volume', 0);
        }
      }
    },
  },
  mounted() {
    this.$bus.$emit('play');
  },
  computed: {
    uri() {
      return this.$store.state.PlaybackState.SrcOfVideo;
    },
    currentWindow() {
      return this.$electron.remote.getCurrentWindow();
    },
  },
};
</script>

<style lang="scss">
.player {
  position: relative;
  width: 100%;
  height: 100%;
  background-color: black;
}
.masking {
  position: absolute;
  left: 0;
  bottom: 0;
  width: 100%;
  height: 50%;
  opacity: 0.3;
  background-image: linear-gradient(-180deg, rgba(0,0,0,0.00) 0%, rgba(0,0,0,0.19) 62%, rgba(0,0,0,0.29) 100%);
}
/*
 * Controller
 * 视频控制组件
 */
.video-controller {
  position: absolute;
  top: 0;
  left: 0;
  width: 100%;
  height: 100%;
  border-radius: 4px;
  overflow: hidden;
  opacity: 1;
  transition: opacity 400ms;
}

</style><|MERGE_RESOLUTION|>--- conflicted
+++ resolved
@@ -4,12 +4,8 @@
     <div class="masking"
       v-show="showMask"></div>
     <div class="video-controller" id="video-controller"
-<<<<<<< HEAD
       @mousedown.self="resetDraggingState"
-      @mouseup="sendMouseupMessage"
-=======
-      @mousedown.stop="togglePlayback"
->>>>>>> 9db0cb11
+      @mouseup="togglePlayback"
       @mousewheel="wheelVolumeControll"
       @mousemove="wakeUpAllWidgets"
       @mouseout="hideAllWidgets"
@@ -70,9 +66,7 @@
     resetDraggingState() {
       this.isDragging = false;
     },
-    sendMouseupMessage() {
-      this.$bus.$emit('volume-mouseup');
-      this.$bus.$emit('progressbar-mouseup');
+    togglePlayback() {
       if (!this.isDragging) {
         this.$bus.$emit('toggle-playback');
       }
