--- conflicted
+++ resolved
@@ -19,7 +19,6 @@
 
 <script lang="ts">
 import { Route } from 'vue-router';
-import { SaveDialogReturnValue } from 'electron';
 import { mapActions, mapGetters, mapMutations } from 'vuex';
 import { basename } from 'path';
 import { Subtitle as subtitleActions, SubtitleManager as smActions, AudioTranslate as atActions } from '@/store/actionTypes';
@@ -145,33 +144,9 @@
       this.$refs.videoctrl.onTickUpdate();
     },
     generatePostHandler(type: number) {
-<<<<<<< HEAD
-      if (this.showingPopupDialog) return;
-      this.showingPopupDialog = true;
-      process.env.NODE_ENV === 'testing' ? '' : this.$electron.remote.dialog.showSaveDialog({
-        title: 'Thumbnail Post Save',
-        filters: [{
-          name: 'Thumbnail',
-          extensions: ['jpg', 'jpeg'],
-        }],
-        defaultPath: join(
-          dirname(this.originSrc), this.generateThumbnailFilename(type),
-        ),
-      }).then((value: SaveDialogReturnValue) => {
-        this.thumbnailPostPath = value.filePath;
-        this.showingPopupDialog = false;
-        if (value.filePath) {
-          this.generatePost = true;
-          this.generateType = type;
-        }
-      }).catch(() => {
-        this.showingPopupDialog = false;
-      });
-=======
       this.generatePost = true;
       this.generateType = type;
       this.savedName = this.generateThumbnailFilename(type);
->>>>>>> 7be0fa39
     },
     generateThumbnailFilename(type: number) {
       const date = new Date();
