<template>
  <div class="player"
  :style="{ cursor: cursorStyle }">
    <img src="~@/assets/icon-pause.svg" type="image/svg+xml"
      ref="pauseIcon" class="icon"
      @animationiteration="pauseIconPause">
    <img src="~@/assets/icon-play.svg" type="image/svg+xml"
      ref="playIcon" class="icon"
      @animationiteration="playIconPause">
    <VideoCanvas :src="uri" />
    <div class="masking"
      v-show="showMask"></div>
    <div class="video-controller" id="video-controller"
      @mousedown.self="resetDraggingState"
<<<<<<< HEAD
      @mousedown.left.stop="handleLeftClick"
      @mousedown.right.stop="handleRightClick"
=======
      @mousedown.left.stop.prevent="handleLeftClick"
      @mouseup.left.prevent="handleMouseUp"
>>>>>>> dbd0975d
      @mousewheel="wheelVolumeControll"
      @mousemove="handleMouseMove"
      @mouseout="hideAllWidgets"
      @dblclick.self="toggleFullScreenState">
      <TimeProgressBar :src="uri" />
      <TheTimeCodes/>
      <VolumeControl/>
      <SubtitleButton/>
      <!-- <AdvanceControl/> -->
    </div>
  </div>
</template>

<script>
import VideoCanvas from './PlayingView/VideoCanvas.vue';
import TheTimeCodes from './PlayingView/TheTimeCodes.vue';
import TimeProgressBar from './PlayingView/TimeProgressBar.vue';
import VolumeControl from './PlayingView/VolumeControl.vue';
import AdvanceControl from './PlayingView/AdvanceControl.vue';
import SubtitleButton from './PlayingView/SubtitleButton.vue';

export default {
  name: 'playing-view',
  components: {
    VideoCanvas,
    TheTimeCodes,
    TimeProgressBar,
    VolumeControl,
    AdvanceControl,
    SubtitleButton,
  },
  data() {
    return {
      isDragging: false,
      showMask: false,
      cursorShow: true,
      cursorDelay: null,
<<<<<<< HEAD
      popupShow: false,
=======
      mouseDown: false,
      windowStartPosition: null,
      mousedownPosition: null,
>>>>>>> dbd0975d
    };
  },
  methods: {
    toggleFullScreenState() {
      const currentWindow = this.$electron.remote.getCurrentWindow();
      if (currentWindow.isFullScreen()) {
        currentWindow.setFullScreen(false);
        this.$bus.$emit('reset-windowsize');
      } else {
        currentWindow.setAspectRatio(0);
        currentWindow.setFullScreen(true);
      }
    },
    /**
     * When the cursor shows, add a timeout function
     * to hide the cursor. Each time the cursor moves,
     * clear the timeout function and add a new one.
     */
    cursorDisplayControl() {
      this.cursorShow = true;
      clearTimeout(this.cursorDelay);
      this.cursorDelay = setTimeout(() => {
        this.cursorShow = false;
      }, 3000);
    },
    wakeUpAllWidgets() {
      this.showMask = true;
      this.isDragging = true;
      this.cursorDisplayControl();
      this.$bus.$emit('volumecontroller-appear');
      this.$bus.$emit('progressbar-appear');
      this.$bus.$emit('timecode-appear');
    },
    hideAllWidgets() {
      this.showMask = false;
      this.$bus.$emit('volumecontroller-hide');
      this.$bus.$emit('progressbar-hide');
      this.$bus.$emit('timecode-hide');
    },
    resetDraggingState() {
      this.isDragging = false;
    },
    togglePlayback() {
      if (!this.isDragging) {
        this.$bus.$emit('toggle-playback');
      }
    },
    wheelVolumeControll(e) {
      this.$bus.$emit('volumecontroller-appear');
      this.$bus.$emit('volumeslider-appear');
      if (e.deltaY < 0) {
        if (this.$store.state.PlaybackState.Volume + 0.1 < 1) {
          this.$store.commit(
            'Volume',
            this.$store.state.PlaybackState.Volume + 0.1,
          );
        } else {
          this.$store.commit('Volume', 1);
        }
      } else if (e.deltaY > 0) {
        if (this.$store.state.PlaybackState.Volume - 0.1 > 0) {
          this.$store.commit(
            'Volume',
            this.$store.state.PlaybackState.Volume - 0.1,
          );
        } else {
          this.$store.commit('Volume', 0);
        }
      }
    },
<<<<<<< HEAD
    handleRightClick() {
      const menu = this.$electron.remote.Menu.getApplicationMenu();
      menu.popup(this.$electron.remote.getCurrentWindow());
      this.popupShow = true;
    },
    handleLeftClick() {
      const menu = this.$electron.remote.Menu.getApplicationMenu();
      if (this.popupShow === true) {
        menu.closePopup();
        this.popupShow = false;
      }
    },
=======
    handleLeftClick(event) {
      // Handle dragging-related variables
      this.mouseDown = true;
      this.windowStartPosition = this.$electron.remote.getCurrentWindow().getPosition();
      this.mousedownPosition = [event.screenX, event.screenY];
    },
    handleMouseMove(event) {
      this.wakeUpAllWidgets();
      // Handle dragging-related variables and methods
      if (this.mouseDown) {
        if (this.windowStartPosition !== null) {
          const startPos = this.mousedownPosition;
          const offset = [event.screenX - startPos[0], event.screenY - startPos[1]];
          const winStartPos = this.windowStartPosition;
          this.$electron.remote.getCurrentWindow().setPosition(
            winStartPos[0] + offset[0],
            winStartPos[1] + offset[1],
          );
        }
      }
    },
    handleMouseUp() {
      this.mouseDown = false;
      this.togglePlayback();
    },
>>>>>>> dbd0975d
    pauseIconPause() {
      this.$refs.pauseIcon.style.animationPlayState = 'paused';
    },
    playIconPause() {
      this.$refs.playIcon.style.animationPlayState = 'paused';
    },
  },
  mounted() {
    this.$bus.$emit('play');
    this.$electron.remote.getCurrentWindow().setResizable(true);
    this.$bus.$on('twinkle-pause-icon', () => {
      this.$refs.pauseIcon.style.animationPlayState = 'running';
    });
    this.$bus.$on('twinkle-play-icon', () => {
      this.$refs.playIcon.style.animationPlayState = 'running';
    });
  },
  computed: {
    uri() {
      return this.$store.state.PlaybackState.SrcOfVideo;
    },
    cursorStyle() {
      return this.cursorShow ? 'default' : 'none';
    },
  },
};
</script>

<style lang="scss">
.player {
  position: relative;
  width: 100%;
  height: 100%;
  background-color: black;
}
.masking {
  position: absolute;
  left: 0;
  bottom: 0;
  width: 100%;
  height: 50%;
  opacity: 0.3;
  background-image: linear-gradient(
    -180deg,
    rgba(0, 0, 0, 0) 0%,
    rgba(0, 0, 0, 0.19) 62%,
    rgba(0, 0, 0, 0.29) 100%
  );
}
/*
 * Controller
 * 视频控制组件
 */
.video-controller {
  position: absolute;
  top: 0;
  left: 0;
  width: 100%;
  height: 100%;
  border-radius: 4px;
  overflow: hidden;
  opacity: 1;
  transition: opacity 400ms;
}

@keyframes twinkle {
  0% {
    opacity: 0;
    width: 85px;
    height: 85px;
  }
  3% {
    opacity: 0;
    width: 85px;
    height: 85px;
  }
  50% {
    opacity: 1;
    width: 185px;
    height: 185px;
  }
  100% {
    opacity: 0;
    width: 285px;
    height: 285px;
  }
}
.icon {
  position: absolute;
  top: 50%;
  left: 50%;
  transform: translate(-50%, -50%);
  opacity: 0;
  animation: twinkle 400ms;
  animation-iteration-count: infinite;
  animation-play-state: paused;
  z-index: 1;
}
</style><|MERGE_RESOLUTION|>--- conflicted
+++ resolved
@@ -12,13 +12,9 @@
       v-show="showMask"></div>
     <div class="video-controller" id="video-controller"
       @mousedown.self="resetDraggingState"
-<<<<<<< HEAD
-      @mousedown.left.stop="handleLeftClick"
       @mousedown.right.stop="handleRightClick"
-=======
       @mousedown.left.stop.prevent="handleLeftClick"
       @mouseup.left.prevent="handleMouseUp"
->>>>>>> dbd0975d
       @mousewheel="wheelVolumeControll"
       @mousemove="handleMouseMove"
       @mouseout="hideAllWidgets"
@@ -56,13 +52,10 @@
       showMask: false,
       cursorShow: true,
       cursorDelay: null,
-<<<<<<< HEAD
       popupShow: false,
-=======
       mouseDown: false,
       windowStartPosition: null,
       mousedownPosition: null,
->>>>>>> dbd0975d
     };
   },
   methods: {
@@ -133,21 +126,17 @@
         }
       }
     },
-<<<<<<< HEAD
     handleRightClick() {
       const menu = this.$electron.remote.Menu.getApplicationMenu();
       menu.popup(this.$electron.remote.getCurrentWindow());
       this.popupShow = true;
     },
-    handleLeftClick() {
+    handleLeftClick(event) {
       const menu = this.$electron.remote.Menu.getApplicationMenu();
       if (this.popupShow === true) {
         menu.closePopup();
         this.popupShow = false;
       }
-    },
-=======
-    handleLeftClick(event) {
       // Handle dragging-related variables
       this.mouseDown = true;
       this.windowStartPosition = this.$electron.remote.getCurrentWindow().getPosition();
@@ -172,7 +161,6 @@
       this.mouseDown = false;
       this.togglePlayback();
     },
->>>>>>> dbd0975d
     pauseIconPause() {
       this.$refs.pauseIcon.style.animationPlayState = 'paused';
     },
