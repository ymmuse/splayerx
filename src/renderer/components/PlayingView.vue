--- conflicted
+++ resolved
@@ -40,11 +40,8 @@
     TimeProgressBar,
     VolumeControl,
     AdvanceControl,
-<<<<<<< HEAD
     Titlebar,
-=======
     PlayButton,
->>>>>>> 3208344f
   },
   data() {
     return {
