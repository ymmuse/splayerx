--- conflicted
+++ resolved
@@ -11,14 +11,8 @@
       @mouseup.left.prevent="handleMouseUp"
       @mousewheel="wheelVolumeControll"
       @mouseleave="hideAllWidgets"
-<<<<<<< HEAD
       @mousemove="throttledWakeUpCall"
-      @mouseenter="wakeUpAllWidgets"
-      @dblclick.self="toggleFullScreenState">
-=======
-      @mousemove="handleMouseMove">
-
->>>>>>> 9ccfa9b4
+      @mouseenter="wakeUpAllWidgets">
       <titlebar currentView="Playingview"></titlebar>
       <TimeProgressBar :src="uri" />
       <TheTimeCodes/>
@@ -61,15 +55,12 @@
       cursorDelay: null,
       popupShow: false,
       mouseDown: false,
-<<<<<<< HEAD
       throttledWakeUpCall: null,
-=======
       // the following 3 properties are used for checking if an event is a click or an dblclick
       // during 200miliseconds, if a second click is detected, will toggle "FullScreen"
       delay: 200, // changable and should be discussed.
       clicks: 0,
       timer: null,
->>>>>>> 9ccfa9b4
     };
   },
   methods: {
