<template>
  <div class="player"
  :style="{ cursor: cursorStyle }">
    <img src="~@/assets/icon-pause.svg" type="image/svg+xml"
      ref="pauseIcon" class="icon"
      @animationiteration="pauseIconPause">
    <img src="~@/assets/icon-play.svg" type="image/svg+xml"
      ref="playIcon" class="icon"
      @animationiteration="playIconPause">
    <VideoCanvas :src="uri" />
    <div class="masking"
      v-show="showMask"></div>
    <div class="video-controller" id="video-controller"
      @mousedown.self="resetDraggingState"
      @mousedown.right.stop="handleRightClick"
      @mousedown.left.stop.prevent="handleLeftClick"
      @mouseup.left.prevent="handleMouseUp"
      @mousewheel="wheelVolumeControll"
<<<<<<< HEAD
      @mousemove="wakeUpAllWidgets"
      @mouseleave="hideAllWidgets"
=======
      @mousemove="handleMouseMove"
      @mouseout="hideAllWidgets"
>>>>>>> 36631920
      @dblclick.self="toggleFullScreenState">
      <titlebar currentView="Playingview"></titlebar>
      <TimeProgressBar :src="uri" />
      <TheTimeCodes/>
      <VolumeControl/>
      <!-- <AdvanceControl/> -->
    </div>
  </div>
</template>

<script>
import Titlebar from '@/components/Titlebar.vue';
import VideoCanvas from './PlayingView/VideoCanvas.vue';
import TheTimeCodes from './PlayingView/TheTimeCodes.vue';
import TimeProgressBar from './PlayingView/TimeProgressBar.vue';
import VolumeControl from './PlayingView/VolumeControl.vue';
import AdvanceControl from './PlayingView/AdvanceControl.vue';

export default {
  name: 'playing-view',
  components: {
    VideoCanvas,
    TheTimeCodes,
    TimeProgressBar,
    VolumeControl,
    AdvanceControl,
    Titlebar,
  },
  data() {
    return {
      isDragging: false,
      showMask: false,
      cursorShow: true,
      cursorDelay: null,
      popupShow: false,
      mouseDown: false,
      windowStartPosition: null,
      mousedownPosition: null,
    };
  },
  methods: {
    toggleFullScreenState() {
      const currentWindow = this.$electron.remote.getCurrentWindow();
      if (currentWindow.isFullScreen()) {
        currentWindow.setFullScreen(false);
        this.$bus.$emit('reset-windowsize');
      } else {
        currentWindow.setAspectRatio(0);
        currentWindow.setFullScreen(true);
      }
    },
    /**
     * When the cursor shows, add a timeout function
     * to hide the cursor. Each time the cursor moves,
     * clear the timeout function and add a new one.
     */
    cursorDisplayControl() {
      this.cursorShow = true;
      clearTimeout(this.cursorDelay);
      this.cursorDelay = setTimeout(() => {
        this.cursorShow = false;
      }, 3000);
    },
    wakeUpAllWidgets() {
      this.showMask = true;
      this.isDragging = true;
      this.cursorDisplayControl();
      this.$bus.$emit('volumecontroller-appear');
      this.$bus.$emit('progressbar-appear');
      this.$bus.$emit('timecode-appear');
      this.$bus.$emit('titlebar-appear');
    },
    hideAllWidgets() {
      this.showMask = false;
      this.$bus.$emit('volumecontroller-hide');
      this.$bus.$emit('progressbar-hide');
      this.$bus.$emit('timecode-hide');
      this.$bus.$emit('titlebar-hide');
    },
    resetDraggingState() {
      this.isDragging = false;
    },
    togglePlayback() {
      if (!this.isDragging) {
        this.$bus.$emit('toggle-playback');
      }
    },
    wheelVolumeControll(e) {
      this.$bus.$emit('volumecontroller-appear');
      this.$bus.$emit('volumeslider-appear');
      if (e.deltaY < 0) {
        if (this.$store.state.PlaybackState.Volume + 0.1 < 1) {
          this.$store.commit(
            'Volume',
            this.$store.state.PlaybackState.Volume + 0.1,
          );
        } else {
          this.$store.commit('Volume', 1);
        }
      } else if (e.deltaY > 0) {
        if (this.$store.state.PlaybackState.Volume - 0.1 > 0) {
          this.$store.commit(
            'Volume',
            this.$store.state.PlaybackState.Volume - 0.1,
          );
        } else {
          this.$store.commit('Volume', 0);
        }
      }
    },
    handleRightClick() {
      if (process.platform !== 'darwin') {
        const menu = this.$electron.remote.Menu.getApplicationMenu();
        menu.popup(this.$electron.remote.getCurrentWindow());
        this.popupShow = true;
      }
    },
    handleLeftClick(event) {
      const menu = this.$electron.remote.Menu.getApplicationMenu();
      if (this.popupShow === true) {
        menu.closePopup();
        this.popupShow = false;
      }
      // Handle dragging-related variables
      this.mouseDown = true;
      this.windowStartPosition = this.$electron.remote.getCurrentWindow().getPosition();
      this.mousedownPosition = [event.screenX, event.screenY];
    },
    handleMouseMove(event) {
      this.wakeUpAllWidgets();
      // Handle dragging-related variables and methods
      if (this.mouseDown) {
        if (this.windowStartPosition !== null) {
          const startPos = this.mousedownPosition;
          const offset = [event.screenX - startPos[0], event.screenY - startPos[1]];
          const winStartPos = this.windowStartPosition;
          this.$electron.remote.getCurrentWindow().setPosition(
            winStartPos[0] + offset[0],
            winStartPos[1] + offset[1],
          );
        }
      }
    },
    handleMouseUp() {
      this.mouseDown = false;
      this.togglePlayback();
    },
    pauseIconPause() {
      this.$refs.pauseIcon.style.animationPlayState = 'paused';
    },
    playIconPause() {
      this.$refs.playIcon.style.animationPlayState = 'paused';
    },
  },
  mounted() {
    this.$bus.$emit('play');
    this.$electron.remote.getCurrentWindow().setResizable(true);
    this.$bus.$on('twinkle-pause-icon', () => {
      this.$refs.pauseIcon.style.animationPlayState = 'running';
    });
    this.$bus.$on('twinkle-play-icon', () => {
      this.$refs.playIcon.style.animationPlayState = 'running';
    });
  },
  computed: {
    uri() {
      return this.$store.state.PlaybackState.SrcOfVideo;
    },
    cursorStyle() {
      return this.cursorShow ? 'default' : 'none';
    },
  },
};
</script>

<style lang="scss">
.player {
  position: relative;
  width: 100%;
  height: 100%;
  background-color: black;
}
.masking {
  position: absolute;
  left: 0;
  bottom: 0;
  width: 100%;
  height: 50%;
  opacity: 0.3;
  background-image: linear-gradient(
    -180deg,
    rgba(0, 0, 0, 0) 0%,
    rgba(0, 0, 0, 0.19) 62%,
    rgba(0, 0, 0, 0.29) 100%
  );
}
/*
 * Controller
 * 视频控制组件
 */
.video-controller {
  position: absolute;
  top: 0;
  left: 0;
  width: 100%;
  height: 100%;
  border-radius: 4px;
  overflow: hidden;
  opacity: 1;
  transition: opacity 400ms;
}

@keyframes twinkle {
  0% {
    opacity: 0;
    width: 85px;
    height: 85px;
  }
  3% {
    opacity: 0;
    width: 85px;
    height: 85px;
  }
  50% {
    opacity: 1;
    width: 185px;
    height: 185px;
  }
  100% {
    opacity: 0;
    width: 285px;
    height: 285px;
  }
}
.icon {
  position: absolute;
  top: 50%;
  left: 50%;
  transform: translate(-50%, -50%);
  opacity: 0;
  animation: twinkle 400ms;
  animation-iteration-count: infinite;
  animation-play-state: paused;
  z-index: 1;
}
</style><|MERGE_RESOLUTION|>--- conflicted
+++ resolved
@@ -16,13 +16,8 @@
       @mousedown.left.stop.prevent="handleLeftClick"
       @mouseup.left.prevent="handleMouseUp"
       @mousewheel="wheelVolumeControll"
-<<<<<<< HEAD
-      @mousemove="wakeUpAllWidgets"
       @mouseleave="hideAllWidgets"
-=======
       @mousemove="handleMouseMove"
-      @mouseout="hideAllWidgets"
->>>>>>> 36631920
       @dblclick.self="toggleFullScreenState">
       <titlebar currentView="Playingview"></titlebar>
       <TimeProgressBar :src="uri" />
