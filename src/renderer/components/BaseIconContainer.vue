--- conflicted
+++ resolved
@@ -545,14 +545,12 @@
     }
   }
 }
-<<<<<<< HEAD
 
 .menu-item-icon-wrapper .delete {
   width: 100%;
   height: 100%;
 }
 
-=======
 .copyUrl {
   width: 100%;
   height: 100%;
@@ -570,7 +568,6 @@
   height: calc(5000vh / 888);
   margin: auto;
 }
->>>>>>> 7a195b30
 .success {
   width: 15px;
   height: 15px;
