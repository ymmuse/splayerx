--- conflicted
+++ resolved
@@ -753,17 +753,13 @@
     }
   }
 }
-<<<<<<< HEAD
 .homePageLogo {
   width: 100%;
   height: 100%;
   display: block;
 }
-.pip, .pop, .pipDisabled, .popDisabled {
-=======
 .pip, .pop, .pipDisabled, .popDisabled,
 .back, .backDisabled, .forward, .forwardDisabled, .pageRefresh, .reloadStop {
->>>>>>> 6d6ae87d
   width: 30px;
   height: 30px;
 }
