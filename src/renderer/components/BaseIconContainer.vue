--- conflicted
+++ resolved
@@ -548,15 +548,11 @@
   width: 5px;
   height: 7px;
 }
-<<<<<<< HEAD
-.bilibiliSidebar, .iqiyiSidebar, .youtubeSidebar, .douyuSidebar {
-=======
 .sidebar {
   width: 30px;
   height: 30px;
 }
-.bilibiliSidebar, .iqiyiSidebar, .youtubeSidebar {
->>>>>>> 0b864cd9
+.bilibiliSidebar, .iqiyiSidebar, .youtubeSidebar, .douyuSidebar {
   width: 44px;
   height: 44px;
 }
