<template>
  <transition name="fade" appear>
    <!-- 用mouseout监听会在经过两个div的分界处触发事件 -->
  <div class="progress"
    @mouseover.stop="appearProgressSlider"
    @mouseleave="hideProgressSlider"
    @mousemove="onProgressBarMove"
    v-show="showProgressBar">
    <div class="fool-proof-bar" ref="foolProofBar"
      @mousedown.left.stop="videoRestart"
      @mouseenter="appearShakingEffect"
      @mouseleave="hideShakingEffect">
      <div class="line"
        v-show="!isShaking"></div>
      <div class="button"
        v-show="isShaking"
        :class="{shake: isShaking}"
        :style="{borderTopRightRadius: buttonRadius + 'px', borderBottomRightRadius: buttonRadius + 'px', width: buttonWidth + 'px'}"></div>
    </div>
    <div class="progress-container" ref="sliderContainer"
      :style="{width: this.winWidth - 20 + 'px'}"
      @mousedown.left="onProgressBarClick">
      <Thumbnail
        v-show="showScreenshot"
        :src=src
        :positionOfScreenshot="positionOfScreenshot"
        :width="widthOfThumbnail"
        :height="heightOfThumbnail"
        :widthOfThumbnail="widthOfThumbnail"
        :heightOfThumbnail="heightOfThumbnail"
        :screenshotContent="screenshotContent"
        :currentTime="thumbnailCurrentTime"
        :maxThumbnailWidth="240"
        :maxThumbnailHeight="Math.floor(240 / videoRatio)" />
        <!-- translate优化 -->
      <div class="progress-ready" ref="readySlider">
        <div class="background-line"></div>
        <div class="line"
        :style="{ left: curProgressBarEdge + 'px', width: readyBarWidth +'px' }"></div>
      </div>
      <div ref="playedSlider"
        :class="{hidePlayedSlider: !isCursorLeft, progressPlayed: isCursorLeft}"
        :style="{ width: curProgressBarEdge +'px', opacity: progressOpacity }">
        <div class="line"></div>
      </div>
      <div class="progress-back" ref="backSlider"
        :style="{ width: backBarWidth + 'px' }">
        <div class="line"></div>
      </div>
    </div>
  </div>
</transition>
</template>;

<script>

import {
  PROGRESS_BAR_HEIGHT,
  PROGRESS_BAR_HIDE_HEIGHT,
  PROGRESS_BAR_SLIDER_HIDE_HEIGHT,
  FOOL_PROOFING_BAR_WIDTH,
} from '@/constants';
import Thumbnail from './Thumbnail.vue';

export default {
  components: {
    Thumbnail,
  },
  props: {
    src: {
      type: String,
      required: true,
      validator(value) {
        // TODO: check if its a file or url
        if (value.length <= 0) {
          return false;
        }
        return true;
      },
    },
  },
  data() {
    return {
      showScreenshot: false,
      showProgressBar: true,
      onProgressSliderMousedown: false,
      flagProgressBarDraged: false,
      isCursorLeft: false,
      isOnProgress: false,
      isShaking: false,
      timeoutIdOfProgressBarDisappearDelay: 0,
      timeoutIdOfBackBarDisapppearDelay: 0,
      percentageOfReadyToPlay: 0,
      cursorPosition: 0,
      videoRatio: 1.78, // Default videoRatio incase of divide by zero error.
      percentageVideoDraged: 0,
      widthOfThumbnail: 0,
      thumbnailCurrentTime: 0,
      buttonWidth: 20,
      buttonRadius: 0,
    };
  },
  methods: {
    appearProgressSlider() {
      this.isOnProgress = true;
      this.$bus.$emit('clearAllWidgetDisappearDelay');
      this.$refs.playedSlider.style.height = PROGRESS_BAR_HEIGHT;
      this.$refs.readySlider.style.height = PROGRESS_BAR_HEIGHT;
      this.$refs.foolProofBar.style.height = PROGRESS_BAR_HEIGHT;
      this.$refs.backSlider.style.height = PROGRESS_BAR_HEIGHT;
    },
    hideProgressSlider() {
      if (!this.onProgressSliderMousedown) {
        this.isOnProgress = false;
        this.showScreenshot = false;
        this.$_resetRestartButton();

        this.$refs.playedSlider.style.height = PROGRESS_BAR_SLIDER_HIDE_HEIGHT;
        this.$refs.foolProofBar.style.height = PROGRESS_BAR_SLIDER_HIDE_HEIGHT;
        this.$refs.readySlider.style.height = PROGRESS_BAR_HIDE_HEIGHT;
        this.$refs.backSlider.style.height = PROGRESS_BAR_SLIDER_HIDE_HEIGHT;
      }
    },
    appearProgressBar() {
      this.$_clearTimeoutDelay();
      this.showProgressBar = true;
    },
    hideProgressBar() {
      if (!this.onProgressSliderMousedown) {
        this.showProgressBar = false;
        this.hideProgressSlider();
      }
    },
    videoRestart() {
      this.$_resetRestartButton();
      this.$bus.$emit('seek', 0);
    },
    onProgressBarClick(e) {
      if (Number.isNaN(this.$store.state.PlaybackState.Duration)) {
        return;
      }
      this.onProgressSliderMousedown = true;
      const sliderOffsetLeft = this.$refs.sliderContainer.getBoundingClientRect().left;
      const p = (e.clientX - sliderOffsetLeft) / this.$refs.sliderContainer.clientWidth;
      // Reset restart button when seek to the 0s of the video
      if (p <= 0) {
        this.$_resetRestartButton();
      }
      this.$bus.$emit('seek', p * this.$store.state.PlaybackState.Duration);
      this.$_documentProgressDragClear();
      this.$_documentProgressDragEvent();
    },
    /**
     * @param e mousemove event
     * This mousemove event only works when the cursor
     * is not at mouse down event.
     */
    onProgressBarMove(e) {
      /**
       * TODO:
       * 1. 解决由于mousemove触发机制导致的进度条拖动效果不平滑
       * 解决方案1: 将事件放在document上尝试解决
       */
      if (Number.isNaN(this.$store.state.PlaybackState.Duration)) {
        return;
      }
      if (!this.onProgressSliderMousedown) {
        this.$_effectProgressBarDraged(e);
      }
    },
    $_clearTimeoutDelay() {
      if (this.timeoutIdOfProgressBarDisappearDelay !== 0) {
        clearTimeout(this.timeoutIdOfProgressBarDisappearDelay);
      }
    },
    /**
     * @param e mousemove event
     */
    $_effectProgressBarDraged(e) {
      const cursorPosition = e.clientX - FOOL_PROOFING_BAR_WIDTH;
      this.cursorPosition = cursorPosition;
      if (cursorPosition <= this.curProgressBarEdge) {
        this.isCursorLeft = true;
      } else {
        this.isCursorLeft = false;
      }
      const progress = cursorPosition
        / this.$refs.sliderContainer.clientWidth;
      if (progress >= 1) {
        this.percentageOfReadyToPlay = 1;
      } else if (progress <= 0) {
        this.percentageOfReadyToPlay = 0;
      } else {
        this.percentageOfReadyToPlay = progress;
        this.thumbnailCurrentTime
          = progress * this.$store.state.PlaybackState.Duration;
      }
      this.showScreenshot = true;
    },
    /**
     * $_documentProgressDragEvent fuction help to set a
     * mouse move event to seek the video when the
     * cursor is at mouse down event and is moved in
     * the screen.
     */
    $_documentProgressDragEvent() {
      document.onmousemove = (e) => {
        this.$_effectProgressBarDraged(e);
        const sliderOffsetLeft = this.$refs.sliderContainer.getBoundingClientRect().left;
        this.percentageVideoDraged = (e.clientX - sliderOffsetLeft)
         / this.$refs.sliderContainer.clientWidth;
        this.flagProgressBarDraged = true;
      };
    },
    /**
     * $_documentProgressDragClear function is an event to
     * clear the document mouse move event and clear
     * mouse down status
     */
    $_documentProgressDragClear() {
      document.onmouseup = () => {
        document.onmousemove = null;
        this.onProgressSliderMousedown = false;
        // 可以考虑其他的方案
        if (this.flagProgressBarDraged) {
          this.$_resetRestartButton();
          this.$bus.$emit('seek', this.percentageVideoDraged
           * this.$store.state.PlaybackState.Duration);
          this.flagProgressBarDraged = false;
        }
      };
    },

    appearShakingEffect() {
      this.buttonWidth = this.cursorPosition <= -6 ? 14 : 20 + this.cursorPosition;
      this.buttonRadius = Math.abs(this.cursorPosition);
      this.isShaking = true;
    },
    hideShakingEffect() {
      this.$_resetRestartButton();
    },
    $_resetRestartButton() {
      this.buttonWidth = FOOL_PROOFING_BAR_WIDTH;
      this.buttonRadius = 0;
      this.isShaking = false;
    },
  },
  computed: {
    curProgressBarEdge() {
      if (Number.isNaN(this.$store.state.PlaybackState.Duration)) {
        return 0;
      }
      const progressBarWidth = this.winWidth - FOOL_PROOFING_BAR_WIDTH;
      return (this.$store.state.PlaybackState.AccurateTime
        / this.$store.state.PlaybackState.Duration) * progressBarWidth;
    },
    /**
     * when cursor is not on progress bar, the cursor position
     * should be the current progress bar edge to ensure the
     * progress bar display correctly.
     */
    cursorState() {
      if (this.isOnProgress) {
        return this.cursorPosition;
      }
      return this.curProgressBarEdge;
    },
    readyBarWidth() {
      return this.isCursorLeft ? 0 : Math.abs(this.curProgressBarEdge - this.cursorState);
    },
    backBarWidth() {
      if (this.cursorPosition <= 0) {
        return 0;
      }
      return this.isCursorLeft ? this.cursorPosition : 0;
    },
    progressOpacity() {
      if (this.isOnProgress) {
        return this.isCursorLeft ? 0.3 : 0.9;
      }
      return 0.9;
    },
    heightOfThumbnail() {
      return Math.floor(this.widthOfThumbnail / this.videoRatio);
    },
    positionOfScreenshot() {
      const progressBarWidth = this.winWidth - 20;
      const halfWidthOfScreenshot = this.widthOfThumbnail / 2;
      const minWidth = (this.widthOfThumbnail / 2) + 16;
      const maxWidth = progressBarWidth - 16;
      if (this.cursorPosition < minWidth) {
        return 16 - FOOL_PROOFING_BAR_WIDTH;
      } else if (this.cursorPosition + halfWidthOfScreenshot > maxWidth) {
        return maxWidth - this.widthOfThumbnail;
      }
      return this.cursorPosition - halfWidthOfScreenshot;
    },
    screenshotContent() {
      return this.timecodeFromSeconds(this.percentageOfReadyToPlay
        * this.$store.state.PlaybackState.Duration);
    },
    winWidth() {
      return this.$store.getters.winWidth;
    },
  },
  watch: {
    cursorPosition(newVal, oldVal) {
      if (newVal < oldVal && this.isOnProgress && newVal <= 0 && oldVal <= 0) {
        this.buttonWidth = this.cursorPosition <= -6 ? 14 : 20 + this.cursorPosition;
        this.buttonRadius = Math.abs(this.cursorPosition);
        console.log('watch');
        this.isShaking = true;
      } else {
        this.$_resetRestartButton();
      }
    },
    isOnProgress(newVal) {
      if (newVal) {
        if (this.timeoutIdOfBackBarDisapppearDelay !== 0) {
          clearTimeout(this.timeoutIdOfBackBarDisapppearDelay);
        }
      } else {
        // 通过设置延时函数，回避backSlider突变到0产生的视觉问题
        this.timeoutIdOfBackBarDisapppearDelay =
         setTimeout(() => { this.cursorPosition = 0; }, 300);
      }
    },
  },
  created() {
<<<<<<< HEAD
    const widthOfWindow = this.winWidth;
    if (widthOfWindow < 845) {
      this.widthOfThumbnail = 136;
    } else if (widthOfWindow < 1920) {
      this.widthOfThumbnail = 170;
    } else {
      this.widthOfThumbnail = 240;
    }
    console.log('Size', this.widthOfThumbnail, this.heightOfThumbnail);
    window.addEventListener('resize', () => {
=======
    this.$electron.ipcRenderer.on('main-resize', () => {
>>>>>>> a580c21b
      const widthOfWindow = this.winWidth;
      if (widthOfWindow < 845) {
        this.widthOfThumbnail = 136;
      } else if (widthOfWindow < 1920) {
        this.widthOfThumbnail = 170;
      } else {
        this.widthOfThumbnail = 240;
      }
      console.log('Size', this.widthOfThumbnail, this.heightOfThumbnail);
    });
    this.$bus.$on('progressslider-appear', () => {
      this.showScreenshot = false;
      this.appearProgressSlider();
      this.isOnProgress = false;
      if (this.timeoutIdOfProgressBarDisappearDelay !== 0) {
        clearTimeout(this.timeoutIdOfProgressBarDisappearDelay);
        this.timeoutIdOfProgressBarDisappearDelay
          = setTimeout(this.hideProgressBar, 3000);
      } else {
        this.timeoutIdOfProgressBarDisappearDelay
          = setTimeout(this.hideProgressBar, 3000);
      }
    });
    this.$bus.$on('progressbar-appear-delay', () => {
      this.appearProgressBar();
      if (this.timeoutIdOfProgressBarDisappearDelay !== 0) {
        clearTimeout(this.timeoutIdOfProgressBarDisappearDelay);
        this.timeoutIdOfProgressBarDisappearDelay
          = setTimeout(this.hideProgressBar, 3000);
      } else {
        this.timeoutIdOfProgressBarDisappearDelay
          = setTimeout(this.hideProgressBar, 3000);
      }
    });
    this.$bus.$on('progressbar-appear', this.appearProgressBar);
    this.$bus.$on('progressbar-hide', this.hideProgressBar);
    this.$bus.$on('screenshot-sizeset', (e) => {
      this.videoRatio = e;
    });
  },
};

</script>

<style lang="scss">

.video-controller .progress {
  position: absolute;
  bottom: 0;
  left: 0;
  width: 100%;
  height: 30px;
  -webkit-app-region: no-drag;
  z-index: 700;

  .progress-container:hover {
    cursor: pointer;
  }

  .fool-proof-bar {
    position: absolute;
    left: 0;
    bottom: 0;
    height: 4px;
    width: 20px;
    transition: height 150ms;
    background: rgba(255, 255, 255, 0.38);

    .button {
      position: absolute;
      bottom: 0;
      left: 0;
      height: 100%;
      background: rgba(255, 255, 255, 0.9);
      box-shadow: 0 0 20px 0 rgba(255, 255, 255, 0.5);
      border-bottom-left-radius: 0;
      border-top-left-radius: 0;
    }

    .line {
      position: absolute;
      bottom: 0;
      left: 0;
      height: 100%;
      width: 100%;
      background: rgba(255, 255, 255, 0.9);
      box-shadow: 0 0 20px 0 rgba(255, 255, 255, 0.5);
    }
  }

  .fool-proof-bar:hover {
    cursor: pointer;
  }

  .progress-container {
   position: absolute;
   left: 20px;
   bottom: 0;
   height: 100%;
  }
 /* Progress bar's responsive trigger area. */
  @media screen and (max-width: 854px) {
    height: 20px;
    .progress-container {
      .screenshot-background {
        bottom: 20px;
        .screenshot {
          .time {
            font-size: 20px;
          }
        }
      }
    }
  }
  @media screen and (min-width: 854px) and (max-width: 1920px) {
    height: 20px;
    .progress-container {
      .screenshot-background {
        bottom: 20px;
        .screenshot {
          .time {
            font-size: 24px;
          }
        }
      }
    }
  }
  @media screen and (min-width: 1920px) {
    height: 20px;
    .progress-container {
      .screenshot-background {
        bottom: 20px;
        .screenshot {
          .time {
            font-size: 40px;
          }
        }
      }
    }
  }
}

.video-controller .hidePlayedSlider {
  position: absolute;
  bottom: 0;
  left: 0;
  width: 0;
  height: 4px;
  transition: height 150ms;

  .line {
    position: absolute;
    bottom: 0;
    left: 0;
    width: 100%;
    height: 100%;
    background: rgb(255, 255, 255);
    box-shadow: rgba(255, 255, 255, 0.5);
  }
}

.video-controller .progressPlayed {
  position: absolute;
  bottom: 0;
  left: 0;
  width: 0;
  height: 4px;
  transition: height 150ms, opacity 300ms;

  .line {
    position: absolute;
    bottom: 0;
    left: 0;
    width: 100%;
    height: 100%;
    background: rgb(255, 255, 255);
    box-shadow: rgba(255, 255, 255, 0.5);
  }
}

.video-controller .progress-ready {
  position: absolute;
  bottom: 0;
  left: 0;
  width: 100%;
  height: 0px;
  transition: height 150ms;

  .line {
    position: absolute;
    bottom: 0;
    left: 0;
    height: 100%;
    background: rgba(255, 255, 255, 0.3);
  }
  .background-line {
    position: absolute;
    bottom: 0;
    left: 0;
    width: 100%;
    height: 100%;
    background: rgba(255, 255, 255, 0.1);
  }
}

.video-controller .progress-back {
  position: absolute;
  bottom: 0;
  left: 0;
  transition: height 150ms;

  .line {
    position: absolute;
    bottom: 0;
    left: 0;
    height: 100%;
    width: 100%;
    background: rgba(255, 255, 255, 0.9);
  }
}

.fade-enter-active {
 transition: opacity 100ms;
}

.fade-leave-active {
 transition: opacity 400ms;
}

.fade-enter-to, .fade-leave {
 opacity: 1;
}

.fade-enter, .fade-leave-to {
 opacity: 0;
}

.shake {
  transform-origin: left center;
  animation-name: shake;
  animation-duration: 180ms;
  animation-timing-function: ease-in-out;
  animation-iteration-count: infinite;
}

@keyframes shake {
  25% {
    transform: rotate(4deg);
  }
  75% {
    transform: rotate(-4deg);
  }
  0%, 100% {
    transform: rotate(0deg);
  }

}

</style><|MERGE_RESOLUTION|>--- conflicted
+++ resolved
@@ -327,7 +327,6 @@
     },
   },
   created() {
-<<<<<<< HEAD
     const widthOfWindow = this.winWidth;
     if (widthOfWindow < 845) {
       this.widthOfThumbnail = 136;
@@ -337,10 +336,7 @@
       this.widthOfThumbnail = 240;
     }
     console.log('Size', this.widthOfThumbnail, this.heightOfThumbnail);
-    window.addEventListener('resize', () => {
-=======
     this.$electron.ipcRenderer.on('main-resize', () => {
->>>>>>> a580c21b
       const widthOfWindow = this.winWidth;
       if (widthOfWindow < 845) {
         this.widthOfThumbnail = 136;
