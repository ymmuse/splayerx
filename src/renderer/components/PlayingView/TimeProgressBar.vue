--- conflicted
+++ resolved
@@ -14,11 +14,7 @@
     <div class="progress-container" ref="sliderContainer"
       @mousedown.left.stop="onProgresssBarClick">
       <div class="screenshot-background"
-<<<<<<< HEAD
-      v-show="showScreenshot"
-=======
         v-show="showScreenshot"
->>>>>>> e70b086b
         :style="{ left: positionOfScreenshot +'px', width: widthOfThumbnail + 'px', height: heightofScreenshot +'px' }">
         <div class="screenshot">
           <div class="time">
@@ -29,19 +25,12 @@
       <div class="progress-ready" ref="readySlider">
         <div class="background-line"></div>
         <div class="line"
-<<<<<<< HEAD
-          :style="{ width: positionOfReadyBar +'px' }"></div>
-        <div class="playbackward-line"
-          v-if="playbackwardLineShow"
-          :style="{ left: positionOfReadyBar + 'px', width: widthPlaybackward + 'px'}"></div>
-=======
         :style="{ width: cursorPosition +'px' }"></div>
       </div>
       <div class="progress-backward" ref="backwardSlider"
         v-show="showProgressBackward"
         :style="{ left: cursorPosition + 0.1 + 'px', width: backwardWidth + 'px' }">
         <div class="line"></div>
->>>>>>> e70b086b
       </div>
       <div class="progress-played" ref="playedSlider"
         :style="{ width: progress +'%' }">
