<template>
  <transition name="fade" appear>
  <div class="progress" ref="sliderContainer"
    @mouseover="appearProgressSlider"
    @mouseout="hideProgressSlider"
    @mousedown.left="onProgresssBarClick"
    @mousemove="onProgresssBarMove"
    v-show="showProgressBar">
    <div class="progress-container">
      <div class="screenshot-background"
<<<<<<< HEAD
        v-show="showScreenshot"
        :style="{ left: positionOfScreenshot +'px', height: heightofScreenshot +'px' }">
=======
      v-show="showScreenshot"
      :style="{ left: positionOfScreenshot +'px', width: widthOfThumbnail + 'px', height: heightofScreenshot +'px' }">
>>>>>>> 142224bb
        <div class="screenshot">
          <div class="time">
            {{ screenshotContext }}
          </div>
        </div>
      </div>
      <div class="progress-ready" ref="readySlider">
        <div class="background-line"></div>
        <div class="line"
          :style="{ width: positionOfReadyBar +'px' }"></div>
        <div class="playbackward-line"
          v-if="playbackwardLineShow"
          :style="{ left: positionOfReadyBar + 'px', width: widthPlaybackward + 'px'}"></div>
      </div>
      <div class="progress-played" ref="playedSlider"
        :style="{ width: progress +'%' }">
        <div class="line"></div>
      </div>
    </div>
  </div>
</transition>
</template>;

<script>

export default {
  data() {
    return {
      showScreenshot: false,
      showProgressBar: true,
      playbackwardLineShow: false,
      onProgressSliderMousedown: false,
      timeoutIdOfProgressBarDisappearDelay: 0,
      percentageOfReadyToPlay: 0,
      widthOfReadyToPlay: 0,
      videoRatio: 0,
      percentageVideoDraged: 0,
      flagProgressBarDraged: false,
      widthOfWindow: 0,
    };
  },
  methods: {
    appearProgressSlider() {
      this.$_clearTimeoutDelay();
      this.$refs.playedSlider.style.height = '10px';
      this.$refs.readySlider.style.height = '10px';
    },
    hideProgressSlider() {
      if (!this.onProgressSliderMousedown) {
        this.showScreenshot = false;
        this.widthOfReadyToPlay = 0;
        this.$refs.playedSlider.style.height = '4px';
        this.$refs.readySlider.style.height = '0px';
      }
    },
    appearProgressBar() {
      this.showProgressBar = true;
    },
    hideProgressBar() {
      if (!this.onProgressSliderMousedown) {
        this.showProgressBar = false;
      }
    },
    onProgresssBarClick(e) {
      if (Number.isNaN(this.$store.state.PlaybackState.Duration)) {
        return;
      }
      this.onProgressSliderMousedown = true;
      const sliderOffsetLeft = this.$refs.sliderContainer.getBoundingClientRect().left;
      const p = (e.clientX - sliderOffsetLeft) / this.$refs.sliderContainer.clientWidth;
      this.$bus.$emit('seek', p * this.$store.state.PlaybackState.Duration);
      this.documentProgressDragClear();
      this.documentProgressDragEvent();
    },
    /**
     * @param e mousemove event
     */
    effectProgressBarDraged(e) {
      const curProgressBarWidth = this.currentWindow.getSize()[0] * (this.progress / 100);
      const widthProgressBarDraged = e.clientX;
      if (widthProgressBarDraged < curProgressBarWidth) {
        this.playbackwardLineShow = true;
      } else {
        this.playbackwardLineShow = false;
      }
      const progress = widthProgressBarDraged
        / this.$refs.sliderContainer.clientWidth;
      if (progress >= 1) {
        this.percentageOfReadyToPlay = 1;
      } else if (progress <= 0) {
        this.percentageOfReadyToPlay = 0;
      } else {
        this.percentageOfReadyToPlay = progress;
      }
      this.widthOfReadyToPlay = widthProgressBarDraged;
      this.showScreenshot = true;
    },
    /**
     * documentProgressDragEvent fuction help to set a
     * mouse move event to seek the video when the
     * cursor is at mouse down event and is moved in
     * the screen.
     */
    documentProgressDragEvent() {
      document.onmousemove = (e) => {
        this.effectProgressBarDraged(e);
        const sliderOffsetLeft = this.$refs.sliderContainer.getBoundingClientRect().left;
        this.percentageVideoDraged = (e.clientX - sliderOffsetLeft)
         / this.$refs.sliderContainer.clientWidth;
        this.flagProgressBarDraged = true;
      };
    },
    /**
     * documentProgressDragClear function is an event to
     * clear the document mouse move event and clear
     * mouse down status
     */
    documentProgressDragClear() {
      document.onmouseup = () => {
        this.onProgressSliderMousedown = false;
        document.onmousemove = null;
        // 可以考虑其他的方案
        if (this.flagProgressBarDraged) {
          this.$bus.$emit('seek', this.percentageVideoDraged
           * this.$store.state.PlaybackState.Duration);
          this.flagProgressBarDraged = false;
        }
      };
    },
    /**
     * @param e mousemove event
     * This mousemove event only works when the cursor
     * is not at mouse down event.
     */
    onProgresssBarMove(e) {
      if (Number.isNaN(this.$store.state.PlaybackState.Duration)) {
        return;
      }
      if (!this.onProgressSliderMousedown) {
        this.effectProgressBarDraged(e);
      }
    },
    $_clearTimeoutDelay() {
      if (this.timeoutIdOfProgressBarDisappearDelay !== 0) {
        clearTimeout(this.timeoutIdOfProgressBarDisappearDelay);
      }
    },
  },
  computed: {
    progress() {
      if (Number.isNaN(this.$store.state.PlaybackState.Duration)) {
        return 0;
      }
      return (100 * this.$store.state.PlaybackState.AccurateTime)
        / this.$store.state.PlaybackState.Duration;
    },
    widthOfThumbnail() {
      if (this.widthOfWindow < 845) {
        return 136;
      } else if (this.widthOfWindow < 1920) {
        return 170;
      }
      return 240;
    },
    heightofScreenshot() {
      return this.widthOfThumbnail / this.videoRatio;
    },
    positionOfScreenshot() {
      const progressBarWidth = this.currentWindow.getSize()[0] - 20;
      const halfWidthOfScreenshot = this.widthOfThumbnail / 2;
      const minWidth = (this.widthOfThumbnail / 2) + 16;
      const maxWidth = progressBarWidth - 16;
      if (this.widthOfReadyToPlay < minWidth) {
        return 16;
      } else if (this.widthOfReadyToPlay + halfWidthOfScreenshot > maxWidth) {
        return maxWidth - this.widthOfThumbnail;
      }
      return this.widthOfReadyToPlay - halfWidthOfScreenshot;
    },
    currentWindow() {
      return this.$electron.remote.getCurrentWindow();
    },
    positionOfReadyBar() {
      return this.widthOfReadyToPlay;
    },
    screenshotContext() {
      return this.timecodeFromSeconds(this.percentageOfReadyToPlay
        * this.$store.state.PlaybackState.Duration);
    },
    widthPlaybackward() {
      return (this.currentWindow.getSize()[0] * (this.progress / 100))
        - this.widthOfReadyToPlay;
    },
  },
  created() {
    this.$bus.$on('progressslider-appear', () => {
      this.appearProgressSlider();
      if (this.timeoutIdOfProgressBarDisappearDelay !== 0) {
        clearTimeout(this.timeoutIdOfProgressBarDisappearDelay);
        this.timeoutIdOfProgressBarDisappearDelay
          = setTimeout(this.hideProgressBar, 3000);
      } else {
        this.timeoutIdOfProgressBarDisappearDelay
          = setTimeout(this.hideProgressBar, 3000);
      }
    });
    this.$bus.$on('progressbar-appear', () => {
      this.appearProgressBar();
      if (this.timeoutIdOfProgressBarDisappearDelay !== 0) {
        clearTimeout(this.timeoutIdOfProgressBarDisappearDelay);
        this.timeoutIdOfProgressBarDisappearDelay
          = setTimeout(this.hideProgressBar, 3000);
      } else {
        this.timeoutIdOfProgressBarDisappearDelay
          = setTimeout(this.hideProgressBar, 3000);
      }
    });
    this.$bus.$on('progressbar-hide', () => {
      this.hideProgressBar();
    });
    this.$bus.$on('screenshot-sizeset', (e) => {
      this.videoRatio = e;
    });
    this.$bus.$on('window-resize', (e) => {
      this.widthOfWindow = e.screenWidth;
      console.log(`Current window width: ${this.widthOfWindow}.`);
    });
  },
};

</script>

<style lang="scss">

.video-controller .progress {
  position: absolute;
  bottom: 0;
  left: 0;
  width: 100%;
  height: 30px;
  -webkit-app-region: no-drag;
  z-index: 700;

  .progress-container:hover {
    cursor: pointer;
  }

  .progress-container {
   position: absolute;
   left: 0;
   bottom: 0;
   width: 100%;
   height: 100%;

   .screenshot {
     position: relative;
     height: 100%;
     border: 1px solid transparent;
     border-radius: 1px;
     background-color: #000;
     background-clip: padding-box;
     display: flex;
     justify-content: center;
     align-items: center;

     .time {
       color: rgba(255, 255, 255, 0.7);
       font-size: 24px;
       letter-spacing: 0.2px;
       position: absolute;
       width: 100%;
       text-align: center;
     }
   }

   .screenshot-background {
     position: absolute;
     width: 100%;
     bottom: 26px;
     box-shadow: rgba(0, 0, 0, 0.3) 1px 1px 5px;
     background-image: linear-gradient(-165deg, rgba(231, 231, 231, 0.5) 0%, rgba(84, 84, 84, 0.5) 100%);
     border-radius: 1px;
     z-index: 100;
   }
 }
 /* Progress bar's responsive trigger area. */
  @media screen and (max-width: 854px) {
    height: 20px;
    .progress-container {
      .screenshot-background {
        bottom: 20px;
        .screenshot {
          .time {
            font-size: 20px;
          }
        } 
      }
    }
  }
  @media screen and (min-width: 854px) and (max-width: 1920px) {
    height: 20px;
    .progress-container {
      .screenshot-background {
        bottom: 20px;
        .screenshot {
          .time {
            font-size: 24px;
          }
        } 
      }
    }
  }
  @media screen and (min-width: 1920px) {
    height: 20px;
    .progress-container {
      .screenshot-background {
        bottom: 20px;
        .screenshot {
          .time {
            font-size: 40px;
          }
        } 
      }
    }
    .time {
      font-size: 40px;
    }
  }
}

.video-controller .progress-played {
  position: absolute;
  bottom: 0;
  left: 0;
  width: 0;
  height: 4px;
  transition: height 150ms;

  .line {
    position: absolute;
    bottom: 0;
    left: 0;
    width: 100%;
    height: 100%;
    background: rgba(255, 255, 255, 0.9);
    box-shadow: 0 0 20px 0 rgba(255, 255, 255, 0.5);
  }
}

.video-controller .progress-ready {
  position: absolute;
  bottom: 0;
  left: 0;
  width: 100%;
  height: 0px;
  transition: height 150ms;

  .line {
    position: absolute;
    bottom: 0;
    left: 0;
    height: 100%;
    background: rgba(255, 255, 255, 0.3);
  }
  .background-line {
    position: absolute;
    bottom: 0;
    left: 0;
    width: 100%;
    height: 100%;
    background: rgba(255, 255, 255, 0.1);
  }
  .playbackward-line {
    position: absolute;
    bottom: 0;
    height: 100%;
    background: rgba(151, 151, 151, 0.9);
    z-index: 23;
  }
}

.fade-enter-active {
 transition: opacity 100ms;
}

.fade-leave-active {
 transition: opacity 400ms;
}

.fade-enter-to, .fade-leave {
 opacity: 1;
}

.fade-enter, .fade-leave-to {
 opacity: 0;
}

</style><|MERGE_RESOLUTION|>--- conflicted
+++ resolved
@@ -8,13 +8,8 @@
     v-show="showProgressBar">
     <div class="progress-container">
       <div class="screenshot-background"
-<<<<<<< HEAD
-        v-show="showScreenshot"
-        :style="{ left: positionOfScreenshot +'px', height: heightofScreenshot +'px' }">
-=======
       v-show="showScreenshot"
-      :style="{ left: positionOfScreenshot +'px', width: widthOfThumbnail + 'px', height: heightofScreenshot +'px' }">
->>>>>>> 142224bb
+        :style="{ left: positionOfScreenshot +'px', width: widthOfThumbnail + 'px', height: heightofScreenshot +'px' }">
         <div class="screenshot">
           <div class="time">
             {{ screenshotContext }}
