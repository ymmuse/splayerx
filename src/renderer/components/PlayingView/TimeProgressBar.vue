--- conflicted
+++ resolved
@@ -1,17 +1,10 @@
 <template>
   <transition name="fade" appear>
   <div class="progress" ref="sliderContainer"
-<<<<<<< HEAD
     @mouseover="appearProgressSlider"
     @mouseout="hideProgressSlider"
-    @mousedown="onProgresssBarClick"
+    @mousedown.left="onProgresssBarClick"
     @mousemove="onProgresssBarMove"
-=======
-    @mouseover.capture="appearProgressSlider"
-    @mouseout.capture="hideProgressSlider"
-    @mousedown.capture.stop.left="onProgresssBarClick"
-    @mousemove.capture="onProgresssBarMove"
->>>>>>> 9db0cb11
     v-show="showProgressBar">
     <div class="progress-container">
       <div class="screenshot-background"
