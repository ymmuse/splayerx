<template>
  <transition name="fade" appear>
    <!-- 用mouseout监听会在经过两个div的分界处触发事件 -->
  <div class="progress"
    @mouseover.stop.capture="appearProgressSlider"
    @mouseleave="hideProgressSlider"
    @mousemove="onProgresssBarMove"
    v-show="showProgressBar">
    <div class="fool-proof-bar" ref="foolProofBar"
      @mousedown.left.stop="videoRestart"
      @mouseenter="appearShakingEffect"
      @mouseleave="hideShakingEffect">
      <div class="line"
        v-show="!isShaking"></div>
      <div class="button"
        v-show="isShaking"
        :class="{shake: isShaking}"
        :style="{borderTopRightRadius: buttonRadius + 'px', borderBottomRightRadius: buttonRadius + 'px', width: buttonWidth + 'px'}"></div>
    </div>
    <div class="progress-container" ref="sliderContainer"
      :style="{width: this.winWidth - 20 + 'px'}"
      @mousedown.left="onProgresssBarClick">
      <Thumbnail
        v-if="showScreenshot"
        :src=src
        :positionOfScreenshot="positionOfScreenshot"
        :widthOfThumbnail="widthOfThumbnail"
        :heightofScreenshot="heightofScreenshot"
        :screenshotContent="screenshotContent"
        :currentTime="thumbnailCurrentTime"/>
        <!-- translate优化 -->
      <div class="progress-ready" ref="readySlider">
        <div class="background-line"></div>
        <div class="line"
        :style="{ left: curProgressBarEdge + 'px', width: readyBarWidth +'px' }"></div>
      </div>
      <div ref="playedSlider"
        :class="{hidePlayedSlider: !isCursorLeft, progressPlayed: isCursorLeft}"
        :style="{ width: curProgressBarEdge +'px', opacity: progressOpacity }">
        <div class="line"></div>
      </div>
      <div class="progress-back" ref="backSlider"
        :style="{ width: backBarWidth + 'px' }">
        <div class="line"></div>
      </div>
    </div>
  </div>
</transition>
</template>;

<script>

import {
  PROGRESS_BAR_HEIGHT,
  PROGRESS_BAR_HIDE_HEIGHT,
  PROGRESS_BAR_SLIDER_HIDE_HEIGHT,
  FOOL_PROOFING_BAR_WIDTH,
} from '@/constants';
import Thumbnail from './Thumbnail.vue';

export default {
  components: {
    Thumbnail,
  },
  props: {
    src: {
      type: String,
      required: true,
      validator(value) {
        // TODO: check if its a file or url
        if (value.length <= 0) {
          return false;
        }
        return true;
      },
    },
  },
  data() {
    return {
      showScreenshot: false,
      showProgressBar: true,
      onProgressSliderMousedown: false,
      flagProgressBarDraged: false,
      isCursorLeft: false,
      isOnProgress: false,
      isShaking: false,
      timeoutIdOfProgressBarDisappearDelay: 0,
      timeoutIdOfBackBarDisapppearDelay: 0,
      percentageOfReadyToPlay: 0,
      cursorPosition: 0,
      videoRatio: 0,
      percentageVideoDraged: 0,
      widthOfThumbnail: 0,
      thumbnailCurrentTime: 0,
      buttonWidth: 20,
      buttonRadius: 0,
    };
  },
  methods: {
    appearProgressSlider() {
      this.isOnProgress = true;
      this.$refs.playedSlider.style.height = PROGRESS_BAR_HEIGHT;
      this.$refs.readySlider.style.height = PROGRESS_BAR_HEIGHT;
      this.$refs.foolProofBar.style.height = PROGRESS_BAR_HEIGHT;
      this.$refs.backSlider.style.height = PROGRESS_BAR_HEIGHT;
    },
    hideProgressSlider() {
      if (!this.onProgressSliderMousedown) {
        this.isOnProgress = false;
        this.showScreenshot = false;
        this.$_resetRestartButton();

        this.$refs.playedSlider.style.height = PROGRESS_BAR_SLIDER_HIDE_HEIGHT;
        this.$refs.foolProofBar.style.height = PROGRESS_BAR_SLIDER_HIDE_HEIGHT;
        this.$refs.readySlider.style.height = PROGRESS_BAR_HIDE_HEIGHT;
        this.$refs.backSlider.style.height = PROGRESS_BAR_SLIDER_HIDE_HEIGHT;
      }
    },
    appearProgressBar() {
      this.$_clearTimeoutDelay();
      this.showProgressBar = true;
    },
    hideProgressBar() {
      if (!this.onProgressSliderMousedown) {
        this.showProgressBar = false;
        this.hideProgressSlider();
      }
    },
    videoRestart() {
      this.$_resetRestartButton();
      this.$bus.$emit('seek', 0);
    },
    onProgresssBarClick(e) {
      if (Number.isNaN(this.$store.state.PlaybackState.Duration)) {
        return;
      }
      this.onProgressSliderMousedown = true;
      const sliderOffsetLeft = this.$refs.sliderContainer.getBoundingClientRect().left;
      const p = (e.clientX - sliderOffsetLeft) / this.$refs.sliderContainer.clientWidth;
      // Reset restart button when seek to the 0s of the video
      if (p <= 0) {
        this.$_resetRestartButton();
      }
      this.$bus.$emit('seek', p * this.$store.state.PlaybackState.Duration);
      this.$_documentProgressDragClear();
      this.$_documentProgressDragEvent();
    },
    /**
     * @param e mousemove event
     * This mousemove event only works when the cursor
     * is not at mouse down event.
     */
    onProgresssBarMove(e) {
      /**
       * TODO:
       * 1. 解决由于mousemove触发机制导致的进度条拖动效果不平滑
       * 解决方案1: 将事件放在document上尝试解决
       */
      if (Number.isNaN(this.$store.state.PlaybackState.Duration)) {
        return;
      }
      if (!this.onProgressSliderMousedown) {
        this.$_effectProgressBarDraged(e);
      }
    },
    $_clearTimeoutDelay() {
      if (this.timeoutIdOfProgressBarDisappearDelay !== 0) {
        clearTimeout(this.timeoutIdOfProgressBarDisappearDelay);
      }
    },
    /**
     * @param e mousemove event
     */
    $_effectProgressBarDraged(e) {
      const cursorPosition = e.clientX - FOOL_PROOFING_BAR_WIDTH;
      this.cursorPosition = cursorPosition;
      if (cursorPosition <= this.curProgressBarEdge) {
        this.isCursorLeft = true;
      } else {
        this.isCursorLeft = false;
      }
      const progress = cursorPosition
        / this.$refs.sliderContainer.clientWidth;
      if (progress >= 1) {
        this.percentageOfReadyToPlay = 1;
      } else if (progress <= 0) {
        this.percentageOfReadyToPlay = 0;
      } else {
        this.percentageOfReadyToPlay = progress;
        this.thumbnailCurrentTime
          = progress * this.$store.state.PlaybackState.Duration;
      }
      this.showScreenshot = true;
    },
    /**
     * $_documentProgressDragEvent fuction help to set a
     * mouse move event to seek the video when the
     * cursor is at mouse down event and is moved in
     * the screen.
     */
    $_documentProgressDragEvent() {
      document.onmousemove = (e) => {
        this.$_effectProgressBarDraged(e);
        const sliderOffsetLeft = this.$refs.sliderContainer.getBoundingClientRect().left;
        this.percentageVideoDraged = (e.clientX - sliderOffsetLeft)
         / this.$refs.sliderContainer.clientWidth;
        this.flagProgressBarDraged = true;
      };
    },
    /**
     * $_documentProgressDragClear function is an event to
     * clear the document mouse move event and clear
     * mouse down status
     */
    $_documentProgressDragClear() {
      document.onmouseup = () => {
        document.onmousemove = null;
        this.onProgressSliderMousedown = false;
        // 可以考虑其他的方案
        if (this.flagProgressBarDraged) {
          this.$_resetRestartButton();
          this.$bus.$emit('seek', this.percentageVideoDraged
           * this.$store.state.PlaybackState.Duration);
          this.flagProgressBarDraged = false;
        }
      };
    },

    appearShakingEffect() {
      this.buttonWidth = this.cursorPosition <= -6 ? 14 : 20 + this.cursorPosition;
      this.buttonRadius = Math.abs(this.cursorPosition);
      this.isShaking = true;
    },
    hideShakingEffect() {
      this.$_resetRestartButton();
    },
    $_resetRestartButton() {
      this.buttonWidth = FOOL_PROOFING_BAR_WIDTH;
      this.buttonRadius = 0;
      this.isShaking = false;
    },
  },
  computed: {
    curProgressBarEdge() {
      if (Number.isNaN(this.$store.state.PlaybackState.Duration)) {
        return 0;
      }
      const progressBarWidth = this.winWidth - FOOL_PROOFING_BAR_WIDTH;
      return (this.$store.state.PlaybackState.AccurateTime
        / this.$store.state.PlaybackState.Duration) * progressBarWidth;
    },
    /**
     * when cursor is not on progress bar, the cursor position
     * should be the current progress bar edge to ensure the
     * progress bar display correctly.
     */
    cursorState() {
      if (this.isOnProgress) {
        return this.cursorPosition;
      }
      return this.curProgressBarEdge;
    },
    readyBarWidth() {
      return this.isCursorLeft ? 0 : Math.abs(this.curProgressBarEdge - this.cursorState);
    },
    backBarWidth() {
      if (this.cursorPosition <= 0) {
        return 0;
      }
      return this.isCursorLeft ? this.cursorPosition : 0;
    },
    progressOpacity() {
      if (this.isOnProgress) {
        return this.isCursorLeft ? 0.3 : 0.9;
      }
      return 0.9;
    },
    heightofScreenshot() {
      return this.widthOfThumbnail / this.videoRatio;
    },
    positionOfScreenshot() {
      const progressBarWidth = this.winWidth - 20;
      const halfWidthOfScreenshot = this.widthOfThumbnail / 2;
      const minWidth = (this.widthOfThumbnail / 2) + 16;
      const maxWidth = progressBarWidth - 16;
      if (this.cursorPosition < minWidth) {
        return 16 - FOOL_PROOFING_BAR_WIDTH;
      } else if (this.cursorPosition + halfWidthOfScreenshot > maxWidth) {
        return maxWidth - this.widthOfThumbnail;
      }
      return this.cursorPosition - halfWidthOfScreenshot;
    },
    screenshotContent() {
      return this.timecodeFromSeconds(this.percentageOfReadyToPlay
        * this.$store.state.PlaybackState.Duration);
    },
<<<<<<< HEAD
    winWidth() {
      return this.$store.getters.winWidth;
=======
  },
  watch: {
    cursorPosition(newVal, oldVal) {
      if (newVal < oldVal && this.isOnProgress && newVal <= 0 && oldVal <= 0) {
        this.buttonWidth = this.cursorPosition <= -6 ? 14 : 20 + this.cursorPosition;
        this.buttonRadius = Math.abs(this.cursorPosition);
        console.log('watch');
        this.isShaking = true;
      } else {
        this.$_resetRestartButton();
      }
    },
    isOnProgress(newVal) {
      if (newVal) {
        if (this.timeoutIdOfBackBarDisapppearDelay !== 0) {
          clearTimeout(this.timeoutIdOfBackBarDisapppearDelay);
        }
      } else {
        // 通过设置延时函数，回避backSlider突变到0产生的视觉问题
        this.timeoutIdOfBackBarDisapppearDelay =
         setTimeout(() => { this.cursorPosition = 0; }, 300);
      }
>>>>>>> 9ccfa9b4
    },
  },
  created() {
    window.addEventListener('resize', () => {
      const widthOfWindow = this.winWidth;
      if (widthOfWindow < 845) {
        this.widthOfThumbnail = 136;
      } else if (widthOfWindow < 1920) {
        this.widthOfThumbnail = 170;
      } else {
        this.widthOfThumbnail = 240;
      }
    });
    this.$bus.$on('progressslider-appear', () => {
      this.showScreenshot = false;
      this.appearProgressSlider();
      this.isOnProgress = false;
      if (this.timeoutIdOfProgressBarDisappearDelay !== 0) {
        clearTimeout(this.timeoutIdOfProgressBarDisappearDelay);
        this.timeoutIdOfProgressBarDisappearDelay
          = setTimeout(this.hideProgressBar, 3000);
      } else {
        this.timeoutIdOfProgressBarDisappearDelay
          = setTimeout(this.hideProgressBar, 3000);
      }
    });
    this.$bus.$on('progressbar-appear', () => {
      this.appearProgressBar();
      if (this.timeoutIdOfProgressBarDisappearDelay !== 0) {
        clearTimeout(this.timeoutIdOfProgressBarDisappearDelay);
        this.timeoutIdOfProgressBarDisappearDelay
          = setTimeout(this.hideProgressBar, 3000);
      } else {
        this.timeoutIdOfProgressBarDisappearDelay
          = setTimeout(this.hideProgressBar, 3000);
      }
    });
    this.$bus.$on('progressbar-hide', () => {
      this.hideProgressBar();
    });
    this.$bus.$on('screenshot-sizeset', (e) => {
      this.videoRatio = e;
    });
  },
};

</script>

<style lang="scss">

.video-controller .progress {
  position: absolute;
  bottom: 0;
  left: 0;
  width: 100%;
  height: 30px;
  -webkit-app-region: no-drag;
  z-index: 700;

  .progress-container:hover {
    cursor: pointer;
  }

  .fool-proof-bar {
    position: absolute;
    left: 0;
    bottom: 0;
    height: 4px;
    width: 20px;
    transition: height 150ms;
    background: rgba(255, 255, 255, 0.38);

    .button {
      position: absolute;
      bottom: 0;
      left: 0;
      height: 100%;
      background: rgba(255, 255, 255, 0.9);
      box-shadow: 0 0 20px 0 rgba(255, 255, 255, 0.5);
      border-bottom-left-radius: 0;
      border-top-left-radius: 0;
    }

    .line {
      position: absolute;
      bottom: 0;
      left: 0;
      height: 100%;
      width: 100%;
      background: rgba(255, 255, 255, 0.9);
      box-shadow: 0 0 20px 0 rgba(255, 255, 255, 0.5);
    }
  }

  .fool-proof-bar:hover {
    cursor: pointer;
  }

  .progress-container {
   position: absolute;
   left: 20px;
   bottom: 0;
   height: 100%;
  }
 /* Progress bar's responsive trigger area. */
  @media screen and (max-width: 854px) {
    height: 20px;
    .progress-container {
      .screenshot-background {
        bottom: 20px;
        .screenshot {
          .time {
            font-size: 20px;
          }
        }
      }
    }
  }
  @media screen and (min-width: 854px) and (max-width: 1920px) {
    height: 20px;
    .progress-container {
      .screenshot-background {
        bottom: 20px;
        .screenshot {
          .time {
            font-size: 24px;
          }
        }
      }
    }
  }
  @media screen and (min-width: 1920px) {
    height: 20px;
    .progress-container {
      .screenshot-background {
        bottom: 20px;
        .screenshot {
          .time {
            font-size: 40px;
          }
        }
      }
    }
  }
}

.video-controller .hidePlayedSlider {
  position: absolute;
  bottom: 0;
  left: 0;
  width: 0;
  height: 4px;
  transition: height 150ms;

  .line {
    position: absolute;
    bottom: 0;
    left: 0;
    width: 100%;
    height: 100%;
    background: rgb(255, 255, 255);
    box-shadow: rgba(255, 255, 255, 0.5);
  }
}

.video-controller .progressPlayed {
  position: absolute;
  bottom: 0;
  left: 0;
  width: 0;
  height: 4px;
  transition: height 150ms, opacity 300ms;

  .line {
    position: absolute;
    bottom: 0;
    left: 0;
    width: 100%;
    height: 100%;
    background: rgb(255, 255, 255);
    box-shadow: rgba(255, 255, 255, 0.5);
  }
}

.video-controller .progress-ready {
  position: absolute;
  bottom: 0;
  left: 0;
  width: 100%;
  height: 0px;
  transition: height 150ms;

  .line {
    position: absolute;
    bottom: 0;
    left: 0;
    height: 100%;
    background: rgba(255, 255, 255, 0.3);
  }
  .background-line {
    position: absolute;
    bottom: 0;
    left: 0;
    width: 100%;
    height: 100%;
    background: rgba(255, 255, 255, 0.1);
  }
}

.video-controller .progress-back {
  position: absolute;
  bottom: 0;
  left: 0;
  transition: height 150ms;

  .line {
    position: absolute;
    bottom: 0;
    left: 0;
    height: 100%;
    width: 100%;
    background: rgba(255, 255, 255, 0.9);
  }
}

.fade-enter-active {
 transition: opacity 100ms;
}

.fade-leave-active {
 transition: opacity 400ms;
}

.fade-enter-to, .fade-leave {
 opacity: 1;
}

.fade-enter, .fade-leave-to {
 opacity: 0;
}

.shake {
  transform-origin: left center;
  animation-name: shake;
  animation-duration: 180ms;
  animation-timing-function: ease-in-out;
  animation-iteration-count: infinite;
}

@keyframes shake {
  25% {
    transform: rotate(4deg);
  }
  75% {
    transform: rotate(-4deg);
  }
  0%, 100% {
    transform: rotate(0deg);
  }

}

</style><|MERGE_RESOLUTION|>--- conflicted
+++ resolved
@@ -294,10 +294,9 @@
       return this.timecodeFromSeconds(this.percentageOfReadyToPlay
         * this.$store.state.PlaybackState.Duration);
     },
-<<<<<<< HEAD
     winWidth() {
       return this.$store.getters.winWidth;
-=======
+    },
   },
   watch: {
     cursorPosition(newVal, oldVal) {
@@ -320,7 +319,6 @@
         this.timeoutIdOfBackBarDisapppearDelay =
          setTimeout(() => { this.cursorPosition = 0; }, 300);
       }
->>>>>>> 9ccfa9b4
     },
   },
   created() {
