<template>
  <div
    v-fade-in="showAllWidgets"
    data-component-name="$options.name"
    class="sub-control"
  >
    <div class="sub-btn-control">
      <transition name="sub-trans-l">
        <div
          v-show="showAttached"
          :style="{
            cursor: 'default',
            transition: showAttached ? '80ms cubic-bezier(0.17, 0.67, 0.17, 0.98)' :
              '150ms cubic-bezier(0.17, 0.67, 0.17, 0.98)',
            height: hiddenText ? `${contHeight + hoverHeight}px` : `${contHeight}px`,
            fontWeight: '900',
          }"
          class="sub-menu-wrapper subtitle-scroll-items"
        >
          <div class="element bottom">
            <div class="element content">
              <div class="topContainer">
                <p>{{ this.$t('msg.subtitle.subtitleSelect') }}</p>
                <div
                  v-show="enabledSecondarySub"
                  @mouseup="subTypeShift"
                  @mouseover="shiftItemHover"
                  @mouseleave="shiftItemLeave"
                  class="subtitleShift"
                >
                  <div
                    :style="{
                      color: isFirstSubtitle || shiftItemHovered ?
                        'rgba(255, 255, 255, 0.5)' : 'rgba(255, 255, 255, 0.2)',
                      background: isFirstSubtitle ? 'rgba(255, 255, 255, 0.13)' : '',
                      boxShadow: isFirstSubtitle ? '1px 0 2px rgba(0, 0, 0, 0.09)' : '',
                      borderRadius: isFirstSubtitle ? '2px' : '',
                    }"
                    class="firstSub"
                  >
                    <span>1</span>
                  </div>
                  <div
                    :style="{
                      color: !isFirstSubtitle || shiftItemHovered ?
                        'rgba(255, 255, 255, 0.5)' : 'rgba(255, 255, 255, 0.2)',
                      background: !isFirstSubtitle ? 'rgba(255, 255, 255, 0.13)' : '',
                      boxShadow: !isFirstSubtitle ? '-1px 0 2px rgba(0, 0, 0, 0.09)' : '',
                      borderRadius: !isFirstSubtitle ? '2px' : '',
                    }"
                    class="secondarySub"
                  >
                    <span>2</span>
                  </div>
                </div>
                <Icon
                  ref="refreshRotate"
                  :class="animClass ? 'icon-rotate-animation' : ''"
                  @mouseup.native="handleRefresh"
                  type="refresh"
                  class="refresh"
                />
              </div>

              <div class="sub-menu">
                <div
                  ref="scroll"
                  :class="refAnimation"
                  :style="{
                    transition: '80ms cubic-bezier(0.17, 0.67, 0.17, 0.98)',
                    height: hiddenText ? `${scopeHeight + hoverHeight}px` : `${scopeHeight}px`,
                    overflowY: isOverFlow,
                  }"
                  @animationend="finishAnimation"
                  class="scrollScope"
                >
                  <div class="itemContainer">
                    <div v-if="!(loadingSubsPlaceholders.length > 0)">
                      <div
                        :style="{
                          color: hoverIndex === -1 || currentSubtitleIndex === -1 ?
                            'rgba(255, 255, 255, 0.9)' : 'rgba(255, 255, 255, 0.6)',
                          height: `${itemHeight}px`,
                          cursor: currentSubtitleIndex === -1 ? 'default' : 'pointer',
                        }"
                        @mouseup="$bus.$emit('off-subtitle')"
                        @mouseover="toggleItemsMouseOver(-1)"
                        @mouseleave="toggleItemsMouseLeave(-1)"
                        class="menu-item-text-wrapper"
                      >
                        <div class="text">
                          {{ noSubtitle }}
                        </div>
                      </div>
                    </div>

                    <div
                      v-for="(item, index) in computedAvailableItems"
                      :key="item.rank"
                    >
                      <div
                        :id="'item'+index"
                        :style="{
                          transition: isOverFlow ? '' : '80ms cubic-bezier(0.17, 0.67, 0.17, 0.98)',
                          color: hoverIndex === index || currentSubtitleIndex === index ?
                            'rgba(255, 255, 255, 0.9)' : 'rgba(255, 255, 255, 0.6)',
                          height: hoverIndex === index && hiddenText ?
                            `${itemHeight + hoverHeight}px` : `${itemHeight}px`,
                          cursor: currentSubtitleIndex === index ? 'default' : 'pointer',
                        }"
                        @mouseup="toggleItemClick($event, index)"
                        @mouseover="toggleItemsMouseOver(index)"
                        @mouseleave="toggleItemsMouseLeave(index)"
                        class="menu-item-text-wrapper"
                      >
                        <div class="textContainer">
                          <div
                            :style="{
                              wordBreak: hoverIndex === index && hiddenText ? 'break-all' : '',
                              whiteSpace: hoverIndex === index && hiddenText ? '' : 'nowrap'
                            }"
                            class="text"
                          >
                            {{ getSubName(item) }}
                          </div>
                        </div>
                        <div class="iconContainer">
                          <transition name="sub-delete">
                            <Icon
                              v-show="item.type === 'local' && hoverIndex === index"
                              @mouseup.native="handleSubDelete($event, item)"
                              type="deleteSub"
                              class="deleteIcon"
                            />
                          </transition>
                        </div>
                      </div>
                    </div>

                    <div
                      v-for="(item, index) in loadingTypes"
                      :key="`${item}-${index}`"
                      class="placeholders-wrapper"
                    >
                      <div class="placeholder-item-text-wrapper">
                        <div class="text">
                          {{ item }}
                        </div>
                      </div>
                    </div>

                    <div
                      v-if="0 <= computedAvailableItems.length"
                      :style="{
                        height: hiddenText && currentSubtitleIndex === hoverIndex ?
                          `${itemHeight + hoverHeight}px` : `${itemHeight}px`,
                        marginTop: hiddenText && currentSubtitleIndex <= hoverIndex ?
                          `${-cardPos - hoverHeight}px` : `${-cardPos}px`,
                        transition: transFlag ?
                          'all 100ms cubic-bezier(0.17, 0.67, 0.17, 0.98)' : '',
                      }"
                      class="card"
                    />
                  </div>
                </div>
              </div>
            </div>
          </div>
        </div>
      </transition>
    </div>
    <div
      ref="sub"
      @mouseup.left="toggleSubMenuDisplay"
      @mousedown.left="handleDown"
      @mouseenter="handleEnter"
      @mouseleave="handleLeave"
    >
      <lottie
        :options="defaultOptions"
        :style="{
          opacity: iconOpacity,
          transition: 'opacity 150ms',
        }"
        @animCreated="handleAnimation"
        lot="subtitle"
      />
    </div>
  </div>
</template>
<script lang="ts">
import { mapActions, mapGetters, mapState } from 'vuex';
import difference from 'lodash/difference';
import debounce from 'lodash/debounce';
import path, { extname } from 'path';
import { AnimationItem } from 'lottie-web';
import { Subtitle as subtitleActions, Input as InputActions } from '@/store/actionTypes';
import { log } from '@/libs/Log';
import lottie from '@/components/lottie.vue';
import animationData from '@/assets/subtitle.json';
// import SubtitleStorage from '@/services/storage/SubtitleStorage';
import { INPUT_COMPONENT_TYPE } from '@/plugins/input';
import Icon from '../BaseIconContainer.vue';
import {
  ONLINE_LOADING,
  SUBTITLE_OFFLINE,
  REQUEST_TIMEOUT,
} from '../../../shared/notificationcodes';

const deleteSubtitles = (subtitles: any[], videoSrc: string) => Promise.resolve([
  subtitles,
  videoSrc,
]);

export default {
  name: 'SubtitleControl',
  // @ts-ignore
  type: INPUT_COMPONENT_TYPE,
  components: {
    lottie,
    Icon,
  },
  props: {
    showAllWidgets: Boolean,
    showAttached: Boolean,
    lastDragging: Boolean,
  },
  data() {
    return {
      loadingSubsPlaceholders: {
        local: '',
        embedded: '',
        online: '',
      },
      clicks: 0,
      defaultOptions: { animationData },
      anim: {},
      validEnter: false,
      hoverIndex: -5,
      hiddenText: false,
      hoverHeight: 0,
      count: 1,
      stopCount: 10,
      animClass: false,
      loadingType: '',
      detailTimer: null,
      breakTimer: null,
      computedAvailableItems: [],
      continueRefresh: false,
      isShowingHovered: false,
      isInitial: true,
      onAnimation: false,
      refAnimation: '',
      refRotate: '',
      // @ts-ignore
      debouncedHandler: debounce(this.handleRefresh, 1000),
      transFlag: true,
      subTypeHoverIndex: 1,
      shiftItemHovered: false,
    };
  },
  computed: {
    ...mapGetters(['winWidth', 'originSrc', 'privacyAgreement', 'currentFirstSubtitleId',
      'currentSecondSubtitleId', 'subtitleList', 'calculatedNoSub', 'winHeight', 'isFirstSubtitle',
      'enabledSecondarySub', 'winRatio']),
    ...mapState({
      loadingTypes: ({ Subtitle }) => {
        const { loadingStates, types } = Subtitle;
        const loadingSubtitles = Object.keys(loadingStates)
          .filter(id => loadingStates[id] === 'loading');
        const result: any[] = [];
        loadingSubtitles.forEach((id) => {
          if (!result.includes(types[id])) result.push(types[id]);
        });
        return result;
      },
      // @ts-ignore
      currentMousedownComponent: ({ Input }) => Input.mousedownComponentName,
      // @ts-ignore
      currentMouseupComponent: ({ Input }) => Input.mouseupComponentName,
    }),
    computedSize() {
      return this.winRatio >= 1 ? this.winHeight : this.winWidth;
    },
    noSubtitle() {
      if (this.animClass) {
        return this.$t('msg.subtitle.menuLoading');
      }
      return this.calculatedNoSub
        ? this.$t('msg.subtitle.noSubtitle') : this.$t('msg.subtitle.notToShowSubtitle');
    },
    iconOpacity() {
      return this.isShowingHovered ? 0.9 : 0.77;
    },
    textHeight() {
      if (this.computedSize >= 289 && this.computedSize <= 480) {
        return 13;
      }
      if (this.computedSize >= 481 && this.computedSize < 1080) {
        return 14;
      }
      return 18;
    },
    itemHeight() {
      if (this.computedSize >= 289 && this.computedSize <= 480) {
        return 27;
      }
      if (this.computedSize >= 481 && this.computedSize < 1080) {
        return 32;
      }
      return 44;
    },
    realItemsNum() {
      return this.computedAvailableItems.length + 1 + this.loadingTypes.length;
    },
    isOverFlow() { // eslint-disable-line complexity
      if (this.computedSize >= 289 && this.computedSize <= 480) {
        return this.realItemsNum > 3
        || (this.scopeHeight + this.hoverHeight > 89 && this.hiddenText) ? 'scroll' : '';
      }
      if (this.computedSize >= 481 && this.computedSize < 1080) {
        return this.realItemsNum > 5
        || (this.scopeHeight + this.hoverHeight > 180 && this.hiddenText) ? 'scroll' : '';
      }
      return this.realItemsNum > 7
      || (this.scopeHeight + this.hoverHeight > 350 && this.hiddenText) ? 'scroll' : '';
    },
    scopeHeight() {
      if (this.computedSize >= 289 && this.computedSize <= 480) {
        return (this.realItemsNum * 31) - 4;
      }
      if (this.computedSize >= 481 && this.computedSize < 1080) {
        return (this.realItemsNum * 37) - 5;
      }
      return (this.realItemsNum * 51) - 7;
    },
    contHeight() {
      if (this.computedSize >= 289 && this.computedSize <= 480) {
        return (this.realItemsNum * 31) + 45;
      }
      if (this.computedSize >= 481 && this.computedSize < 1080) {
        return (this.realItemsNum * 37) + 54;
      }
      return (this.realItemsNum * 51) + 76;
    },
    cardPos() {
      if (this.computedSize >= 289 && this.computedSize <= 480) {
        return this.computedAvailableItems.length > 0
          ? ((this.computedAvailableItems.length + this.loadingTypes.length)
            - this.currentSubtitleIndex) * 31
          : this.scopeHeight + 4;
      }
      if (this.computedSize >= 481 && this.computedSize < 1080) {
        return this.computedAvailableItems.length > 0
          ? ((this.computedAvailableItems.length + this.loadingTypes.length)
            - this.currentSubtitleIndex) * 37
          : this.scopeHeight + 5;
      }
      return this.computedAvailableItems.length > 0
        ? ((this.computedAvailableItems.length + this.loadingTypes.length)
          - this.currentSubtitleIndex) * 51
        : this.scopeHeight + 7;
    },
    currentSubtitleIndex() {
      const { computedAvailableItems } = this;
      return !this.isFirstSubtitle && this.enabledSecondarySub
        ? computedAvailableItems
          .findIndex((subtitle: any) => subtitle.id === this.currentSecondSubtitleId)
        : computedAvailableItems
          .findIndex((subtitle: any) => subtitle.id === this.currentFirstSubtitleId);
    },
    currentScrollTop() {
      const marginFactors = [4, 5, 7];
      return this.currentSubtitleIndex
        * (this.itemHeight + marginFactors[[27, 32, 44].indexOf(this.itemHeight)]);
    },
  },
  watch: {
    count(val: number) {
      if (val === this.stopCount) {
        this.animClass = false;
      }
    },
    animClass(val: boolean) {
      if (!val) {
        this.count = 1;
        this.stopCount = 10;
      }
    },
    originSrc() {
      this.$emit('update:showAttached', false);
      this.computedAvailableItems = [];
    },
    currentSubtitleIndex(val: number) {
      if (val === 0) {
        this.$refs.scroll.scrollTop = 0;
      }
    },
    showAttached(val: boolean) {
      this.$refs.scroll.scrollTop = this.currentScrollTop;
      if (!val) {
        this.anim.playSegments([79, 92], true);
        if (!this.validEnter) {
          this.isShowingHovered = false;
        }
      }
    },
    currentMousedownComponent(val: string) {
      if (val !== 'notification-bubble' && val !== '') {
        if (val !== this.$options.name && this.showAttached) {
          this.anim.playSegments([62, 64], true);
          this.clearMouseup({ componentName: '' });
        }
      }
    },
    currentMouseupComponent(val: string) {
      setTimeout(() => {
        if (this.currentMousedownComponent !== 'notification-bubble' && val !== '') {
          if (this.lastDragging
            || (this.currentMousedownComponent === this.$options.name
              && val === 'the-video-controller')) {
            if (this.showAttached) {
              this.anim.playSegments([79, 85]);
              this.$emit('update:lastDragging', false);
            }
            this.clearMousedown({ componentName: '' });
          } else if (val !== this.$options.name && this.showAttached) {
            this.$emit('update:showAttached', false);
          }
        }
      }, 0);
    },
    subtitleList(val: any, oldval: any) {
      if (val.length > oldval.length) {
        // @ts-ignore
        this.loadingType = difference(val, oldval)[0].type;
      }
      this.computedAvailableItems = val
        .filter(({ name, loading }: { name: string; loading: string}) => name && loading !== 'failed');
    },
    loadingType(val: string) {
      if (val === 'local') {
        this.loadingSubsPlaceholders.local = 'loading';
      } else if (val === 'online') {
        this.loadingSubsPlaceholders.online = 'loading';
      } else if (val === 'embedded') {
        this.loadingSubsPlaceholders.embedded = 'loading';
      }
    },
    enabledSecondarySub(val: boolean) {
      if (!val) this.updateSubtitleType(true);
      this.$refs.scroll.scrollTop = val ? 0 : this.currentScrollTop;
    },
    isFirstSubtitle() {
      this.$refs.scroll.scrollTop = this.currentScrollTop;
    },
    computedAvailableItems(val: any) {
      this.updateNoSubtitle(!val.length);
    },
  },
  created() {
    this.$bus.$on('subtitle-refresh-from-menu', this.debouncedHandleRefresh);
    this.$bus.$on('subtitle-refresh-from-src-change', (e: Event, hasOnlineSubtitles: boolean) => {
      this.isInitial = true;
      if (this.privacyAgreement) {
        this.debouncedHandleRefresh(hasOnlineSubtitles);
      } else {
        this.$bus.$emit('refresh-subtitles', { types: ['local', 'embedded'] });
      }
    });
    this.$bus.$on('refresh-finished', (timeout: boolean) => {
      if (this.showAttached) {
        this.stopCount = this.count + 1;
      } else {
        this.animClass = false;
      }
      this.transFlag = true;
      if (timeout) {
        setTimeout(() => {
          log.error('SubtitleControll.vue', 'Request Timeout .');
          this.$addBubble(REQUEST_TIMEOUT);
        }, 500);
      }
      setTimeout(() => {
        this.$bus.$emit('finished-add-subtitles');
        this.isInitial = false;
        if (this.onAnimation) {
          this.anim.addEventListener('complete', () => {
            this.anim.setSpeed(1.5);
          });
          this.onAnimation = false;
          this.anim.loop = false;
        }
        this.refAnimation = 'refresh-animation';
        if (this.$refs.scroll) this.$refs.scroll.scrollTop = 0;
      }, 1000);
    });
  },
  mounted() {
    this.$refs.refreshRotate.$el.addEventListener('animationiteration', () => {
      this.count += 1;
    });
    this.$bus.$on('subtitle-refresh-continue', () => {
      if (this.continueRefresh) {
        this.continueRefresh = false;
        this.debouncedHandleRefresh();
      }
    });
    this.$bus.$on('online-subtitle-found', () => {
      clearTimeout(this.breakTimer);
    });

    document.addEventListener('mouseup', (e) => {
      if (e.button === 0) {
        if (!this.showAttached) {
          if (this.validEnter) {
            this.anim.playSegments([46, 60], true);
          } else if (this.currentMousedownComponent === this.$options.name) {
            this.anim.playSegments([40, 44], true);
          }
        } else if (this.currentMousedownComponent === this.$options.name
          && this.currentMouseupComponent !== this.$options.name) {
          this.anim.playSegments([79, 85], true);
        }
      }
    });
  },
  destroyed() {
    if (this.breakTimer) {
      clearTimeout(this.breakTimer);
    }
  },
  methods: {
    ...mapActions({
      // @ts-ignore
      addSubtitles: subtitleActions.ADD_SUBTITLES,
      resetSubtitles: subtitleActions.RESET_SUBTITLES,
      offCurrentSubtitle: subtitleActions.OFF_SUBTITLES,
      clearMousedown: InputActions.MOUSEDOWN_UPDATE,
      clearMouseup: InputActions.MOUSEUP_UPDATE,
      removeLocalSub: subtitleActions.REMOVE_LOCAL_SUBTITLE,
      updateSubtitleType: subtitleActions.UPDATE_SUBTITLE_TYPE,
      updateNoSubtitle: subtitleActions.UPDATE_NO_SUBTITLE,
    }),
    shiftItemHover() {
      this.shiftItemHovered = true;
    },
    shiftItemLeave() {
      this.shiftItemHovered = false;
    },
    subTypeShift() {
      this.updateSubtitleType(!this.isFirstSubtitle);
    },
    handleSubDelete(e: MouseEvent, item: any) {
      if ((e.target as HTMLElement).nodeName !== 'DIV') {
        this.transFlag = false;
        this.removeLocalSub(item.id);
        this.hoverHeight = 0;
        if (item.id === this.currentFirstSubtitleId) {
          this.$bus.$emit('off-subtitle');
        }
<<<<<<< HEAD
        deleteSubtitles([item.id], this.originSrc).then((result: any) => {
          this.addLog(
            'info',
            `Subtitle delete { successId:${result.success}, failureId:${result.failure} }`,
          );
=======
        deleteSubtitles([item.id], this.originSrc).then((result) => {
          log.info('SubtitleControl.vuew', `Subtitle delete { successId:${result.success}, failureId:${result.failure} }`);
>>>>>>> b6e4f592
          this.transFlag = true;
        });
      }
    },
    finishAnimation() {
      this.refAnimation = '';
    },
    getSubName(item: any) {
      if (item.path) {
        return path.basename(item);
      }
      if (item.type === 'embedded') {
        return `${this.$t('subtitle.embedded')} ${item.name}`;
      }
      return item.name;
    },
    debouncedHandleRefresh(e: MouseEvent, hasOnlineSubtitles = false) {
      this.debouncedHandler(e, hasOnlineSubtitles);
    },
    handleRefresh(e: MouseEvent, hasOnlineSubtitles = false) {
      if (navigator.onLine) {
        if (!this.privacyAgreement) {
          this.$bus.$emit('privacy-confirm');
          this.continueRefresh = true;
        } else if (this.privacyAgreement && !this.animClass) {
          this.transFlag = false;
          this.animClass = true;
          const types = ['local'];
          if (this.isInitial) types.push('embedded');
          if (!hasOnlineSubtitles
            && (!this.isInitial
              || ['ts', 'avi', 'mkv', 'mp4']
                .includes(extname(this.originSrc).slice(1).toLowerCase()))) {
            types.push('online');
          }
          // three suitations for variable 'types':
          // first open && matched extensions: ['local', 'embedded', 'online']
          // first open && !matched extensions: ['local', 'embedded']
          // !first open: ['local', 'online']
          this.updateSubtitleType(true);
          this.$bus.$emit('refresh-subtitles', { types, isInitial: this.isInitial });
          if (!this.isInitial) {
            log.info('SubtitleControl.vue', 'Online subtitles loading .');
            this.$addBubble(ONLINE_LOADING);
          } else {
            setTimeout(() => {
              if (!this.showAttached) {
                this.onAnimation = true;
                this.anim.loop = true;
                this.anim.setSpeed(0.6);
                this.anim.playSegments([115, 146], true);
              }
            }, 1000);
          }
          clearTimeout(this.breakTimer);
          this.breakTimer = setTimeout(() => {
            if (this.animClass) {
              this.$bus.$emit('refresh-finished', !this.isInitial);
            }
          }, 10000);
        }
      } else {
        log.error('SubtitleConyrol.vue', 'Offline error .');
        this.$addBubble(SUBTITLE_OFFLINE);
      }
    },
    handleAnimation(anim: AnimationItem) {
      this.anim = anim;
    },
    handleDown() {
      if (!this.showAttached) {
        this.anim.playSegments([28, 32], true);
      } else {
        this.clearMouseup({ componentName: '' });
        this.anim.playSegments([62, 64], true);
      }
    },
    handleEnter() {
      if (this.onAnimation) {
        this.anim.addEventListener('complete', () => {
          this.anim.setSpeed(1.5);
        });
        this.anim.loop = false;
      }
      if (!this.showAttached) {
        this.isShowingHovered = true;
      }
      this.validEnter = true;
    },
    handleLeave() {
      if (!this.showAttached) {
        if (this.onAnimation) {
          this.anim.loop = true;
          this.anim.setSpeed(0.6);
          this.anim.playSegments([115, 146], true);
        }
        this.isShowingHovered = false;
      }
      this.validEnter = false;
    },
    toggleSubMenuDisplay() {
      this.clicks = this.showAttached ? 1 : 0;
      this.clicks += 1;
      switch (this.clicks) {
        case 1:
          this.$emit('update:showAttached', true);
          this.$emit('conflict-resolve', this.$options.name);
          break;
        case 2:
          this.$emit('update:showAttached', false);
          this.clicks = 0;
          break;
        default:
          this.clicks = 0;
          break;
      }
    },
    toggleItemsMouseOver(index: number) {
      this.showSubtitleDetails(index);
      this.hoverIndex = index;
    },
    showSubtitleDetails(index: number) {
      if (index >= 0) {
        clearTimeout(this.detailTimer);
        const hoverItem: HTMLElement|null = document.querySelector(`#item${index} .text`);
        if (hoverItem && hoverItem.clientWidth < hoverItem.scrollWidth) {
          this.hoverHeight = this.textHeight
            * (Math.ceil(hoverItem.scrollWidth / hoverItem.clientWidth) - 1);
          this.detailTimer = setTimeout(() => {
            this.hiddenText = true;
          }, 1500);
        }
      }
    },
    toggleItemsMouseLeave() {
      clearTimeout(this.detailTimer);
      this.hoverHeight = 0;
      this.hiddenText = false;
      this.hoverIndex = -5;
    },
    toggleItemClick(event: MouseEvent, index: number) {
      if ((event.target as HTMLElement).nodeName === 'DIV') {
        const { computedAvailableItems } = this;
        this.$bus.$emit('change-subtitle', computedAvailableItems[index].id);
        setTimeout(() => {
          this.showSubtitleDetails(index);
        }, 0);
      }
    },
  },
};
</script>
<style lang="scss" scoped>
::-webkit-scrollbar {
  width: 2px;
}
::-webkit-scrollbar-thumb {
  border-radius: 1.2px;
  border: 0.5px solid rgba(255, 255, 255, 0.2);
  background: rgba(255, 255, 255, 0.15);
}
.sub-control {
  .btn:hover, .sub-item:hover{
    cursor: pointer;
  }
  .sub-trans-l-enter, .sub-trans-l-enter-active {
    transform: translateY(0px);
  }
  .sub-trans-l-enter, .sub-trans-l-leave-active {
    transform: translateY(20px);
  }

  .sub-menu-wrapper {
    transition-property: opacity, transform;
    border-radius: 7px;
    box-shadow: 0 0 0 1px rgba(0, 0, 0, 0.1);
    box-sizing: content-box;
    -webkit-app-region: no-drag;
    .element {
      border-radius: 7px;
      position: absolute;
      box-sizing: inherit;
    }
    .bottom {
      width: 100%;
      height: 100%;
      top: 0;
      background: rgba(0, 0, 0, 0.1);
      backdrop-filter: blur(10px);
    }
    .middle {
      width: 100%;
      height: 100%;
      top: 0;
      background: rgba(255, 255, 255, 0.2);
    }
    .content {
      width: calc(100% - 2px);
      height: calc(100% - 2px);
      top: 1px;
      left: 1px;
      background-color: transparent;
      box-shadow: 0 0 0 1px rgba(255, 255, 255, 0.1);
      p {
        color: rgba(255, 255, 255, 0.6);
      }
    }
  }
  .firstSub, .secondarySub {
    transition: color 90ms linear;
  }
  .refresh {
    cursor: pointer;
  }
  .menu-item-text-wrapper {
    .iconContainer {
      display: flex;
    }
    .deleteIcon {
      transition-delay: 75ms;
    }
    .text {
      transition: color 90ms linear;
      transition-delay: 75ms;
      overflow: hidden; //超出的文本隐藏
      text-overflow: ellipsis;
    }
  }
  .placeholder-item-text-wrapper {
    .text {
      overflow: hidden; //超出的文本隐藏
      white-space: nowrap;
      text-overflow: ellipsis;
      color: grey;
    }
  }
  .placeholders-wrapper {
    cursor: default;
  }
  .card {
    position: relative;
    z-index: -5;
    border-radius: 7px;
    opacity: 0.4;
    border: 0.5px solid rgba(255, 255, 255, 0.20);
    box-sizing: border-box;
    box-shadow: 0 1px 2px rgba(0, 0, 0, .2);
    background-image: radial-gradient(60% 134%,
      rgba(255, 255, 255, 0.09) 44%, rgba(255, 255, 255, 0.05) 100%);
  }
  @media screen and (max-aspect-ratio: 1/1) and (min-width: 180px) and (max-width: 288px),
  screen and (min-aspect-ratio: 1/1) and (min-height: 180px) and (max-height: 288px) {
    .sub-menu-wrapper {
      display: none;
    }
  }
  @media screen and (max-aspect-ratio: 1/1) and (min-width: 289px) and (max-width: 480px),
  screen and (min-aspect-ratio: 1/1) and (min-height: 289px) and (max-height: 480px) {
    .topContainer {
      cursor: default;
      width: 100%;
      height: 39px;
      display: flex;
      flex-direction: row;
      p {
        margin: 15px 0 auto 14px;
        letter-spacing: 0.2px;
        line-height: 15px;
        font-size: 13px;
      }
      .refresh {
        width: 13px;
        height: 13px;
        margin: 14px 15px auto auto;
      }
      .subtitleShift {
        width: 30px;
        height: 13px;
        background: rgba(0, 0, 0, 0.09);
        margin: 15px auto auto 6px;
        border-radius: 2px;
        cursor: pointer;
        display: flex;
        .firstSub, .secondarySub {
          width: 50%;
          height: 100%;
          font-size: 9px;
          display: flex;
          span {
            margin: auto;
          }
        }
      }
    }
    .sub-menu-wrapper {
      position: absolute;
      bottom: 32px;
      left: -102px;
      width: 170px;
      max-height: 138px;
    }
    .scrollScope {
      width: 160px;
      margin: auto auto 10px auto;
      max-height: 89px
    }
    .menu-item-text-wrapper {
      width: 142px;
      display: flex;
      margin: auto auto 4px 9px;
      .textContainer {
        width: 116px;
        display: flex;
      }
      .text {
        font-size: 11px;
        letter-spacing: 0.2px;
        line-height: 13px;
        margin: auto 0 auto 9px;
      }
      .iconContainer {
        width: 26px;
        height: 27px;
        .deleteIcon {
          margin: auto 9px auto auto;
        }
      }
    }
    .placeholder-item-text-wrapper {
      width: 142px;
      height: 27px;
      display: flex;
      margin-left: 9px;
      margin-bottom: 4px;
      .text {
        font-size: 11px;
        letter-spacing: 0.2px;
        line-height: 15px;
        margin: auto 9.43px;
      }
    }
    .card {
      width: 142px;
      margin-left: 9px;
    }
  }
  @media screen and (max-aspect-ratio: 1/1) and (min-width: 481px) and (max-width: 1080px),
  screen and (min-aspect-ratio: 1/1) and (min-height: 481px) and (max-height: 1080px) {
    .topContainer {
      cursor: default;
      width: 100%;
      height: 47px;
      display: flex;
      flex-direction: row;
      p {
        margin: 18px 0 auto 16px;
        letter-spacing: 0.23px;
        line-height: 17px;
        font-size: 15.6px;
      }
      .refresh {
        width: 17px;
        height: 17px;
        margin: 17px 19px auto auto;
      }
      .subtitleShift {
        width: 36px;
        height: 16px;
        background: rgba(0, 0, 0, 0.09);
        margin: 17px auto auto 7.2px;
        border-radius: 2px;
        cursor: pointer;
        display: flex;
        .firstSub, .secondarySub {
          width: 50%;
          height: 100%;
          font-size: 11px;
          display: flex;
          span {
            margin: auto;
          }
        }
      }
    }
    .scrollScope {
      width: 191px;
      margin: auto auto 12px auto;
      max-height: 180px
    }
    .sub-menu-wrapper {
      position: absolute;
      bottom: 44px;
      left: -106px;
      width: 204px;
      max-height: 239px;
    }
    .menu-item-text-wrapper {
      width: 174px;
      display: flex;
      margin: auto auto 5px 9.5px;
      .textContainer {
        width: 141px;
        display: flex;
      }
      .text {
        font-size: 13.2px;
        letter-spacing: 0.2px;
        line-height: 16px;
        margin: auto 0 auto 12.73px;
      }
      .iconContainer {
        width: 33px;
        height: 32px;
        .deleteIcon {
          margin: auto 10.8px auto auto;
        }
      }
    }
    .placeholder-item-text-wrapper {
      width: 174px;
      height: 32px;
      display: flex;
      margin-left: 9.5px;
      margin-bottom: 5px;
      .text {
        font-size: 12px;
        letter-spacing: 0.2px;
        line-height: 16px;
        margin: auto 12.73px;
      }
    }
    .card {
      width: 172px;
      margin-left: 9.5px;
    }
  }
  @media screen and (max-aspect-ratio: 1/1) and (min-width: 1080px),
  screen and (min-aspect-ratio: 1/1) and (min-height: 1080px) {
    .topContainer {
      cursor: default;
      width: 100%;
      height: 64px;
      display: flex;
      flex-direction: row;
      p {
        margin: 24px 0 auto 24px;
        letter-spacing: 0.32px;
        line-height: 23px;
        font-size: 21.84px;
      }
      .refresh {
        width: 21px;
        height: 21px;
        margin: 23px 26px auto auto;
      }
      .subtitleShift {
        width: 50.4px;
        height: 22px;
        background: rgba(0, 0, 0, 0.09);
        margin: 23px auto auto 10.08px;
        border-radius: 2px;
        cursor: pointer;
        display: flex;
        .firstSub, .secondarySub {
          width: 50%;
          height: 100%;
          font-size: 15px;
          display: flex;
          span {
            margin: auto;
          }
        }
      }
    }
    .scrollScope {
      width: 266px;
      margin: auto auto 19px auto;
      max-height: 350px
    }
    .sub-menu-wrapper {
      position: absolute;
      bottom: 70px;
      left: -133px;
      width: 286px;
      max-height: 433px;
    }
    .menu-item-text-wrapper {
      width: 242px;
      display: flex;
      margin: auto auto 7px 12px;
      .textContainer {
        width: 196px;
        display: flex;
      }
      .text {
        font-size: 18.48px;
        letter-spacing: 0.27px;
        line-height: 20px;
        margin: auto 0 auto 17.89px;
      }
      .iconContainer {
        width: 46px;
        height: 44px;
        .deleteIcon {
          margin: auto 15.12px auto auto;
        }
      }
    }
    .placeholder-item-text-wrapper {
      width: 242px;
      height: 44px;
      display: flex;
      margin-left: 12px;
      margin-bottom: 7px;
      .text {
        font-size: 16px;
        letter-spacing: 0.27px;
        line-height: 16px;
        margin: auto 17.89px;
      }
    }
    .card {
      width: 242px;
      margin-left: 12px;
    }
  }
}

.sub-trans-l-enter-active, .sub-trans-l-leave {
  opacity: 1;
}
.sub-trans-l-enter, .sub-trans-l-leave-active {
  opacity: 0;
}
.sub-trans-l-leave-active {
  position: absolute;
}

.sub-delete-enter-active, .sub-delete-leave-active {
  transition: opacity 150ms;
}
.sub-delete-enter, .sub-delete-leave-to {
  opacity: 0;
}

.refresh-animation {
  animation: menu-refresh 300ms linear 1 normal forwards;
}
.icon-rotate-animation {
  animation: icon-rotate 1s linear 1 normal forwards;
  animation-iteration-count: 10;
}
@keyframes menu-refresh {
  0% { opacity: 1 }
  25% { opacity: 0.5 }
  50% { opacity: 0 }
  75% { opacity: 0.5 }
  100% { opacity: 1 }
}
@keyframes icon-rotate {
  0% { transform: rotate(0deg) }
  25% { transform: rotate(90deg) }
  50% { transform: rotate(180deg) }
  75% { transform: rotate(270deg) }
  100% { transform: rotate(360deg) }
}
</style><|MERGE_RESOLUTION|>--- conflicted
+++ resolved
@@ -559,16 +559,8 @@
         if (item.id === this.currentFirstSubtitleId) {
           this.$bus.$emit('off-subtitle');
         }
-<<<<<<< HEAD
         deleteSubtitles([item.id], this.originSrc).then((result: any) => {
-          this.addLog(
-            'info',
-            `Subtitle delete { successId:${result.success}, failureId:${result.failure} }`,
-          );
-=======
-        deleteSubtitles([item.id], this.originSrc).then((result) => {
-          log.info('SubtitleControl.vuew', `Subtitle delete { successId:${result.success}, failureId:${result.failure} }`);
->>>>>>> b6e4f592
+          log.info('SubtitleControl.vue', `Subtitle delete { successId:${result.success}, failureId:${result.failure} }`);
           this.transFlag = true;
         });
       }
