--- conflicted
+++ resolved
@@ -125,11 +125,7 @@
 
   computed: {
     computedAvaliableItems() {
-<<<<<<< HEAD
-      return (this.$store.getters.SubtitleNameArr);
-=======
       return (this.$store.getters.subtitleNameArr.slice(0, 3));
->>>>>>> 6c2b180d
     },
   },
 
