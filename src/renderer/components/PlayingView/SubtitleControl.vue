<template>
  <div
    v-fade-in="showAllWidgets"
    data-component-name="$options.name"
    class="sub-control"
  >
    <div class="sub-btn-control">
      <transition name="sub-trans-l">
        <div
          v-show="showAttached"
          :style="{
            cursor: 'default',
            transition: showAttached ? '80ms cubic-bezier(0.17, 0.67, 0.17, 0.98)' :
              '150ms cubic-bezier(0.17, 0.67, 0.17, 0.98)',
            height: `${contHeight + hoverHeight}px`,
            fontWeight: '900',
          }"
          class="sub-menu-wrapper subtitle-scroll-items"
        >
          <div class="element bottom">
            <div class="element content">
              <div class="topContainer">
                <p>{{ this.$t('msg.subtitle.subtitleSelect') }}</p>
                <div
                  v-show="enabledSecondarySub"
                  @mouseup="subTypeShift"
                  @mouseover="shiftItemHover"
                  @mouseleave="shiftItemLeave"
                  class="subtitleShift"
                >
                  <div
                    :style="{
                      color: isFirstSubtitle || shiftItemHovered ?
                        'rgba(255, 255, 255, 0.5)' : 'rgba(255, 255, 255, 0.2)',
                      background: isFirstSubtitle ? 'rgba(255, 255, 255, 0.13)' : '',
                      boxShadow: isFirstSubtitle ? '1px 0 2px rgba(0, 0, 0, 0.09)' : '',
                      borderRadius: isFirstSubtitle ? '2px' : '',
                    }"
                    class="firstSub"
                  >
                    <span>1</span>
                  </div>
                  <div
                    :style="{
                      color: !isFirstSubtitle || shiftItemHovered ?
                        'rgba(255, 255, 255, 0.5)' : 'rgba(255, 255, 255, 0.2)',
                      background: !isFirstSubtitle ? 'rgba(255, 255, 255, 0.13)' : '',
                      boxShadow: !isFirstSubtitle ? '-1px 0 2px rgba(0, 0, 0, 0.09)' : '',
                      borderRadius: !isFirstSubtitle ? '2px' : '',
                    }"
                    class="secondarySub"
                  >
                    <span>2</span>
                  </div>
                </div>
                <Icon
                  ref="refreshRotate"
                  :class="animClass ? 'icon-rotate-animation' : ''"
                  @mouseup.native="handleRefresh"
                  type="refresh"
                  class="refresh"
                />
              </div>
              <subtitle-list
                :computed-size="computedSize"
                :current-subtitle-index="currentSubtitleIndex"
                :no-subtitle="noSubtitle"
                :real-items-num="realItemsNum"
                :computed-available-items="computedAvailableItems"
                :loading-types="loadingTypes"
                :hover-height.sync="hoverHeight"
                :trans-flag.sync="transFlag"
                :is-first-subtitle="isFirstSubtitle"
                :show-attached="showAttached"
                :ref-animation.sync="refAnimation"
                :enabled-secondary-sub="enabledSecondarySub"
                :change-subtitle="isFirstSubtitle ? changeFirstSubtitle : changeSecondarySubtitle"
                @off-subtitle="offCurrentSubtitle"
                @remove-subtitle="2"
              />
            </div>
          </div>
        </div>
      </transition>
    </div>
    <div
      ref="sub"
      @mouseup.left="toggleSubMenuDisplay"
      @mousedown.left="handleDown"
      @mouseenter="handleEnter"
      @mouseleave="handleLeave"
    >
      <lottie
        :options="defaultOptions"
        :style="{
          opacity: iconOpacity,
          transition: 'opacity 150ms',
        }"
        @animCreated="handleAnimation"
        lot="subtitle"
      />
    </div>
  </div>
</template>
<script lang="ts">
import { mapActions, mapGetters, mapState } from 'vuex';
<<<<<<< HEAD
import difference from 'lodash/difference';
import debounce from 'lodash/debounce';
import path, { extname } from 'path';
import { Subtitle as subtitleActions, Input as InputActions } from '@/store/actionTypes';
import { log } from '@/libs/Log';
=======
import { Input as InputActions, Subtitle as subtitleActions } from '@/store/actionTypes';
import { Subtitle } from '@/interfaces/ISubtitle';
>>>>>>> 48b1508d
import lottie from '@/components/lottie.vue';
import { AnimationItem } from 'lottie-web';
import animationData from '@/assets/subtitle.json';
import { INPUT_COMPONENT_TYPE } from '@/plugins/input';
import SubtitleList from '@/components/PlayingView/SubtitleList.vue';
import Icon from '../BaseIconContainer.vue';

export default {
  name: 'SubtitleControl',
  // @ts-ignore
  type: INPUT_COMPONENT_TYPE,
  components: {
    lottie,
    Icon,
    'subtitle-list': SubtitleList,
  },
  props: {
    showAllWidgets: Boolean,
    showAttached: Boolean,
    lastDragging: Boolean,
  },
  data() {
    return {
      clicks: 0,
      defaultOptions: { animationData },
      anim: {},
      validEnter: false,
      hoverHeight: 0,
      count: 1,
      stopCount: 10,
      animClass: false,
      computedAvailableItems: [],
      isShowingHovered: false,
      isInitial: true,
      onAnimation: false,
      refAnimation: '',
      transFlag: true,
      shiftItemHovered: false,
    };
  },
  computed: {
    ...mapGetters(['winWidth', 'originSrc', 'currentFirstSubtitleId', 'currentSecondSubtitleId',
      'subtitleList', 'calculatedNoSub', 'winHeight', 'isFirstSubtitle', 'enabledSecondarySub',
      'winRatio', 'isRefreshing']),
    ...mapState({
      loadingTypes: ({ Subtitle }) => {
        const { loadingStates, types } = Subtitle;
        const loadingSubtitles = Object.keys(loadingStates)
          .filter(id => loadingStates[id] === 'loading');
        const result: string[] = [];
        loadingSubtitles.forEach((id) => {
          if (!result.includes(types[id])) result.push(types[id]);
        });
        return result;
      },
      // @ts-ignore
      currentMousedownComponent: ({ Input }) => Input.mousedownComponentName,
      // @ts-ignore
      currentMouseupComponent: ({ Input }) => Input.mouseupComponentName,
    }),
    computedSize() {
      return this.winRatio >= 1 ? this.winHeight : this.winWidth;
    },
    iconOpacity() {
      return this.isShowingHovered ? 0.9 : 0.77;
    },
    contHeight() {
      if (this.computedSize >= 289 && this.computedSize <= 480) {
        return (this.realItemsNum * 31) + 45;
      }
      if (this.computedSize >= 481 && this.computedSize < 1080) {
        return (this.realItemsNum * 37) + 54;
      }
      return (this.realItemsNum * 51) + 76;
    },
    realItemsNum() {
      return this.computedAvailableItems.length + 1 + this.loadingTypes.length;
    },
    currentSubtitleIndex() {
      const { computedAvailableItems } = this;
      return !this.isFirstSubtitle && this.enabledSecondarySub
        ? computedAvailableItems
          .findIndex((sub: Subtitle) => sub.id === this.currentSecondSubtitleId)
        : computedAvailableItems
          .findIndex((sub: Subtitle) => sub.id === this.currentFirstSubtitleId);
    },
    noSubtitle() {
      if (this.animClass) {
        return this.$t('msg.subtitle.menuLoading');
      }
      return this.calculatedNoSub
        ? this.$t('msg.subtitle.noSubtitle') : this.$t('msg.subtitle.notToShowSubtitle');
    },
  },
  watch: {
    enabledSecondarySub(val: boolean) {
      if (!val) this.updateSubtitleType(true);
    },
    computedAvailableItems(val: Subtitle[]) {
      this.updateNoSubtitle(!val.length);
    },
    subtitleList(val: Subtitle[]) {
      this.computedAvailableItems = val
        .filter(({ name, loading }: { name: string; loading: string}) => name && loading !== 'failed');
    },
    isRefreshing(val: boolean) {
      if (!val) {
        if (this.showAttached) {
          this.stopCount = this.count + 1;
        } else {
          this.animClass = false;
        }
        this.transFlag = true;
        setTimeout(() => {
          this.isInitial = false;
          if (this.onAnimation) {
            this.anim.addEventListener('complete', () => {
              this.anim.setSpeed(1.5);
            });
            this.onAnimation = false;
            this.anim.loop = false;
          }
          this.refAnimation = 'refresh-animation';
          if (this.$refs.scroll) this.$refs.scroll.scrollTop = 0;
        }, 1000);
      } else {
        this.transFlag = false;
        this.animClass = true;
        if (this.isInitial) {
          setTimeout(() => {
            if (!this.showAttached) {
              this.onAnimation = true;
              this.anim.loop = true;
              this.anim.setSpeed(0.6);
              this.anim.playSegments([115, 146], true);
            }
          }, 1000);
        }
      }
    },
    count(val: number) {
      if (val === this.stopCount) {
        this.animClass = false;
      }
    },
    animClass(val: boolean) {
      if (!val) {
        this.count = 1;
        this.stopCount = 10;
      }
    },
    originSrc() {
      this.$emit('update:showAttached', false);
      this.computedAvailableItems = [];
    },
    showAttached(val: boolean) {
      if (!val) {
        this.anim.playSegments([79, 92], true);
        if (!this.validEnter) {
          this.isShowingHovered = false;
        }
      }
    },
    currentMousedownComponent(val: string) {
      if (val !== 'notification-bubble' && val !== '') {
        if (val !== this.$options.name && this.showAttached) {
          this.anim.playSegments([62, 64], true);
          this.clearMouseup({ componentName: '' });
        }
      }
    },
    currentMouseupComponent(val: string) {
      setTimeout(() => {
        if (this.currentMousedownComponent !== 'notification-bubble' && val !== '') {
          if (this.lastDragging
            || (this.currentMousedownComponent === this.$options.name
              && val === 'the-video-controller')) {
            if (this.showAttached) {
              this.anim.playSegments([79, 85]);
              this.$emit('update:lastDragging', false);
            }
            this.clearMousedown({ componentName: '' });
          } else if (val !== this.$options.name && this.showAttached) {
            this.$emit('update:showAttached', false);
          }
        }
      }, 0);
    },
<<<<<<< HEAD
    subtitleList(val: any, oldval: any) {
      if (val.length > oldval.length) {
        // @ts-ignore
        this.loadingType = difference(val, oldval)[0].type;
      }
      this.computedAvailableItems = val
        .filter(({ name, loading }: { name: string; loading: string}) => name && loading !== 'failed');
    },
    loadingType(val: string) {
      if (val === 'local') {
        this.loadingSubsPlaceholders.local = 'loading';
      } else if (val === 'online') {
        this.loadingSubsPlaceholders.online = 'loading';
      } else if (val === 'embedded') {
        this.loadingSubsPlaceholders.embedded = 'loading';
      }
    },
    enabledSecondarySub(val: boolean) {
      if (!val) this.updateSubtitleType(true);
      this.$refs.scroll.scrollTop = val ? 0 : this.currentScrollTop;
    },
    isFirstSubtitle() {
      this.$refs.scroll.scrollTop = this.currentScrollTop;
    },
    computedAvailableItems(val: any) {
      this.updateNoSubtitle(!val.length);
    },
  },
  created() {
    this.$bus.$on('subtitle-refresh-from-menu', this.debouncedHandleRefresh);
    this.$bus.$on('subtitle-refresh-from-src-change', (e: Event, hasOnlineSubtitles: boolean) => {
      this.isInitial = true;
      if (this.privacyAgreement) {
        this.debouncedHandleRefresh(hasOnlineSubtitles);
      } else {
        this.$bus.$emit('refresh-subtitles', { types: ['local', 'embedded'] });
      }
    });
    this.$bus.$on('refresh-finished', (timeout: boolean) => {
      if (this.showAttached) {
        this.stopCount = this.count + 1;
      } else {
        this.animClass = false;
      }
      this.transFlag = true;
      if (timeout) {
        setTimeout(() => {
          log.error('SubtitleControll.vue', 'Request Timeout .');
          this.$addBubble(REQUEST_TIMEOUT);
        }, 500);
      }
      setTimeout(() => {
        this.$bus.$emit('finished-add-subtitles');
        this.isInitial = false;
        if (this.onAnimation) {
          this.anim.addEventListener('complete', () => {
            this.anim.setSpeed(1.5);
          });
          this.onAnimation = false;
          this.anim.loop = false;
        }
        this.refAnimation = 'refresh-animation';
        if (this.$refs.scroll) this.$refs.scroll.scrollTop = 0;
      }, 1000);
    });
=======
>>>>>>> 48b1508d
  },
  mounted() {
    this.$refs.refreshRotate.$el.addEventListener('animationiteration', () => {
      this.count += 1;
    });
    document.addEventListener('mouseup', (e: MouseEvent) => {
      if (e.button === 0) {
        if (!this.showAttached) {
          if (this.validEnter) {
            this.anim.playSegments([46, 60], true);
          } else if (this.currentMousedownComponent === this.$options.name) {
            this.anim.playSegments([40, 44], true);
          }
        } else if (this.currentMousedownComponent === this.$options.name
          && this.currentMouseupComponent !== this.$options.name) {
          this.anim.playSegments([79, 85], true);
        }
      }
    });
  },
  methods: {
    ...mapActions({
      // @ts-ignore
      clearMousedown: InputActions.MOUSEDOWN_UPDATE,
      clearMouseup: InputActions.MOUSEUP_UPDATE,
      offCurrentSubtitle: subtitleActions.OFF_SUBTITLES,
      changeFirstSubtitle: subtitleActions.CHANGE_CURRENT_FIRST_SUBTITLE,
      changeSecondarySubtitle: subtitleActions.CHANGE_CURRENT_SECOND_SUBTITLE,
      updateNoSubtitle: subtitleActions.UPDATE_NO_SUBTITLE,
      updateSubtitleType: subtitleActions.UPDATE_SUBTITLE_TYPE,
    }),
    shiftItemHover() {
      this.shiftItemHovered = true;
    },
    shiftItemLeave() {
      this.shiftItemHovered = false;
    },
    subTypeShift() {
      this.updateSubtitleType(!this.isFirstSubtitle);
    },
<<<<<<< HEAD
    handleSubDelete(e: MouseEvent, item: any) {
      if ((e.target as HTMLElement).nodeName !== 'DIV') {
        this.transFlag = false;
        this.removeLocalSub(item.id);
        this.hoverHeight = 0;
        if (item.id === this.currentFirstSubtitleId) {
          this.$bus.$emit('off-subtitle');
        }
        deleteSubtitles([item.id], this.originSrc).then((result) => {
          log.info('SubtitleControl.vuew', `Subtitle delete { successId:${result.success}, failureId:${result.failure} }`);
          this.transFlag = true;
        });
      }
    },
    finishAnimation() {
      this.refAnimation = '';
    },
    getSubName(item: any) {
      if (item.path) {
        return path.basename(item);
      }
      if (item.type === 'embedded') {
        return `${this.$t('subtitle.embedded')} ${item.name}`;
      }
      return item.name;
    },
    debouncedHandleRefresh(e: MouseEvent, hasOnlineSubtitles = false) {
      this.debouncedHandler(e, hasOnlineSubtitles);
    },
    handleRefresh(e: MouseEvent, hasOnlineSubtitles = false) {
      if (navigator.onLine) {
        if (!this.privacyAgreement) {
          this.$bus.$emit('privacy-confirm');
          this.continueRefresh = true;
        } else if (this.privacyAgreement && !this.animClass) {
          this.transFlag = false;
          this.animClass = true;
          const types = ['local'];
          if (this.isInitial) types.push('embedded');
          if (!hasOnlineSubtitles
            && (!this.isInitial
              || ['ts', 'avi', 'mkv', 'mp4']
                .includes(extname(this.originSrc).slice(1).toLowerCase()))) {
            types.push('online');
          }
          // three suitations for variable 'types':
          // first open && matched extensions: ['local', 'embedded', 'online']
          // first open && !matched extensions: ['local', 'embedded']
          // !first open: ['local', 'online']
          this.updateSubtitleType(true);
          this.$bus.$emit('refresh-subtitles', { types, isInitial: this.isInitial });
          if (!this.isInitial) {
            log.info('SubtitleControl.vue', 'Online subtitles loading .');
            this.$addBubble(ONLINE_LOADING);
          } else {
            setTimeout(() => {
              if (!this.showAttached) {
                this.onAnimation = true;
                this.anim.loop = true;
                this.anim.setSpeed(0.6);
                this.anim.playSegments([115, 146], true);
              }
            }, 1000);
          }
          clearTimeout(this.breakTimer);
          this.breakTimer = setTimeout(() => {
            if (this.animClass) {
              this.$bus.$emit('refresh-finished', !this.isInitial);
            }
          }, 10000);
        }
      } else {
        log.error('SubtitleConyrol.vue', 'Offline error .');
        this.$addBubble(SUBTITLE_OFFLINE);
=======
    handleRefresh() {
      if (!this.isRefreshing) {
        // this.$emit('handle-refresh');
>>>>>>> 48b1508d
      }
    },
    handleAnimation(anim: AnimationItem) {
      this.anim = anim;
    },
    handleDown() {
      if (!this.showAttached) {
        this.anim.playSegments([28, 32], true);
      } else {
        this.clearMouseup({ componentName: '' });
        this.anim.playSegments([62, 64], true);
      }
    },
    handleEnter() {
      if (this.onAnimation) {
        this.anim.addEventListener('complete', () => {
          this.anim.setSpeed(1.5);
        });
        this.anim.loop = false;
      }
      if (!this.showAttached) {
        this.isShowingHovered = true;
      }
      this.validEnter = true;
    },
    handleLeave() {
      if (!this.showAttached) {
        if (this.onAnimation) {
          this.anim.loop = true;
          this.anim.setSpeed(0.6);
          this.anim.playSegments([115, 146], true);
        }
        this.isShowingHovered = false;
      }
      this.validEnter = false;
    },
    toggleSubMenuDisplay() {
      this.clicks = this.showAttached ? 1 : 0;
      this.clicks += 1;
      switch (this.clicks) {
        case 1:
          this.$emit('update:showAttached', true);
          this.$emit('conflict-resolve', this.$options.name);
          break;
        case 2:
          this.$emit('update:showAttached', false);
          this.clicks = 0;
          break;
        default:
          this.clicks = 0;
          break;
      }
    },
  },
};
</script>
<style lang="scss" scoped>
.sub-control {
  .btn:hover, .sub-item:hover {
    cursor: pointer;
  }
  .sub-trans-l-enter, .sub-trans-l-enter-active {
    transform: translateY(0px);
  }
  .sub-trans-l-enter, .sub-trans-l-leave-active {
    transform: translateY(20px);
  }

  .sub-menu-wrapper {
    transition-property: opacity, transform;
    border-radius: 7px;
    box-shadow: 0 0 0 1px rgba(0, 0, 0, 0.1);
    box-sizing: content-box;
    -webkit-app-region: no-drag;
    .element {
      border-radius: 7px;
      position: absolute;
      box-sizing: inherit;
    }
    .bottom {
      width: 100%;
      height: 100%;
      top: 0;
      background: rgba(0, 0, 0, 0.1);
      backdrop-filter: blur(10px);
      clip-path: inset(0 round 7px);
    }
    .middle {
      width: 100%;
      height: 100%;
      top: 0;
      background: rgba(255, 255, 255, 0.2);
    }
    .content {
      width: calc(100% - 2px);
      height: calc(100% - 2px);
      top: 1px;
      left: 1px;
      background-color: transparent;
      box-shadow: 0 0 0 1px rgba(255, 255, 255, 0.1);
      p {
        color: rgba(255, 255, 255, 0.6);
      }
    }
  }
  .firstSub, .secondarySub {
    transition: color 90ms linear;
  }
  .refresh {
    cursor: pointer;
  }
  @media screen and (max-aspect-ratio: 1/1) and (min-width: 180px) and (max-width: 288px),
  screen and (min-aspect-ratio: 1/1) and (min-height: 180px) and (max-height: 288px) {
    .sub-menu-wrapper {
      display: none;
    }
  }
  @media screen and (max-aspect-ratio: 1/1) and (min-width: 289px) and (max-width: 480px),
  screen and (min-aspect-ratio: 1/1) and (min-height: 289px) and (max-height: 480px) {
    .sub-menu-wrapper {
      height: auto;
      max-height: 138px;
    }
    .topContainer {
      cursor: default;
      width: 100%;
      height: 39px;
      display: flex;
      flex-direction: row;
      p {
        margin: 15px 0 auto 14px;
        letter-spacing: 0.2px;
        line-height: 15px;
        font-size: 13px;
      }
      .refresh {
        width: 13px;
        height: 13px;
        margin: 14px 15px auto auto;
      }
      .subtitleShift {
        width: 30px;
        height: 13px;
        background: rgba(0, 0, 0, 0.09);
        margin: 15px auto auto 6px;
        border-radius: 2px;
        cursor: pointer;
        display: flex;
        .firstSub, .secondarySub {
          width: 50%;
          height: 100%;
          font-size: 9px;
          display: flex;
          span {
            margin: auto;
          }
        }
      }
    }
    .sub-menu-wrapper {
      position: absolute;
      bottom: 32px;
      left: -102px;
      width: 170px;
      max-height: 138px;
    }
  }
  @media screen and (max-aspect-ratio: 1/1) and (min-width: 481px) and (max-width: 1080px),
  screen and (min-aspect-ratio: 1/1) and (min-height: 481px) and (max-height: 1080px) {
    .sub-menu-wrapper {
      height: auto;
      max-height: 239px;
    }
    .topContainer {
      cursor: default;
      width: 100%;
      height: 47px;
      display: flex;
      flex-direction: row;
      p {
        margin: 18px 0 auto 16px;
        letter-spacing: 0.23px;
        line-height: 17px;
        font-size: 15.6px;
      }
      .refresh {
        width: 17px;
        height: 17px;
        margin: 17px 19px auto auto;
      }
      .subtitleShift {
        width: 36px;
        height: 16px;
        background: rgba(0, 0, 0, 0.09);
        margin: 17px auto auto 7.2px;
        border-radius: 2px;
        cursor: pointer;
        display: flex;
        .firstSub, .secondarySub {
          width: 50%;
          height: 100%;
          font-size: 11px;
          display: flex;
          span {
            margin: auto;
          }
        }
      }
    }
    .sub-menu-wrapper {
      position: absolute;
      bottom: 44px;
      left: -106px;
      width: 204px;
      max-height: 239px;
    }
  }
  @media screen and (max-aspect-ratio: 1/1) and (min-width: 1080px),
  screen and (min-aspect-ratio: 1/1) and (min-height: 1080px) {
    .sub-menu-wrapper {
      height: auto;
      max-height: 433px;
    }
    .topContainer {
      cursor: default;
      width: 100%;
      height: 64px;
      display: flex;
      flex-direction: row;
      p {
        margin: 24px 0 auto 24px;
        letter-spacing: 0.32px;
        line-height: 23px;
        font-size: 21.84px;
      }
      .refresh {
        width: 21px;
        height: 21px;
        margin: 23px 26px auto auto;
      }
      .subtitleShift {
        width: 50.4px;
        height: 22px;
        background: rgba(0, 0, 0, 0.09);
        margin: 23px auto auto 10.08px;
        border-radius: 2px;
        cursor: pointer;
        display: flex;
        .firstSub, .secondarySub {
          width: 50%;
          height: 100%;
          font-size: 15px;
          display: flex;
          span {
            margin: auto;
          }
        }
      }
    }
    .sub-menu-wrapper {
      position: absolute;
      bottom: 70px;
      left: -133px;
      width: 286px;
      max-height: 433px;
    }
  }
}

.sub-trans-l-enter-active, .sub-trans-l-leave {
  opacity: 1;
}
.sub-trans-l-enter, .sub-trans-l-leave-active {
  opacity: 0;
}
.sub-trans-l-leave-active {
  position: absolute;
}

.sub-delete-enter-active, .sub-delete-leave-active {
  transition: opacity 150ms;
}
.sub-delete-enter, .sub-delete-leave-to {
  opacity: 0;
}

.refresh-animation {
  animation: menu-refresh 300ms linear 1 normal forwards;
}
.icon-rotate-animation {
  animation: icon-rotate 1s linear 1 normal forwards;
  animation-iteration-count: 10;
}
@keyframes menu-refresh {
  0% { opacity: 1 }
  25% { opacity: 0.5 }
  50% { opacity: 0 }
  75% { opacity: 0.5 }
  100% { opacity: 1 }
}
@keyframes icon-rotate {
  0% { transform: rotate(0deg) }
  25% { transform: rotate(90deg) }
  50% { transform: rotate(180deg) }
  75% { transform: rotate(270deg) }
  100% { transform: rotate(360deg) }
}
</style><|MERGE_RESOLUTION|>--- conflicted
+++ resolved
@@ -104,16 +104,8 @@
 </template>
 <script lang="ts">
 import { mapActions, mapGetters, mapState } from 'vuex';
-<<<<<<< HEAD
-import difference from 'lodash/difference';
-import debounce from 'lodash/debounce';
-import path, { extname } from 'path';
-import { Subtitle as subtitleActions, Input as InputActions } from '@/store/actionTypes';
-import { log } from '@/libs/Log';
-=======
 import { Input as InputActions, Subtitle as subtitleActions } from '@/store/actionTypes';
 import { Subtitle } from '@/interfaces/ISubtitle';
->>>>>>> 48b1508d
 import lottie from '@/components/lottie.vue';
 import { AnimationItem } from 'lottie-web';
 import animationData from '@/assets/subtitle.json';
@@ -302,74 +294,6 @@
         }
       }, 0);
     },
-<<<<<<< HEAD
-    subtitleList(val: any, oldval: any) {
-      if (val.length > oldval.length) {
-        // @ts-ignore
-        this.loadingType = difference(val, oldval)[0].type;
-      }
-      this.computedAvailableItems = val
-        .filter(({ name, loading }: { name: string; loading: string}) => name && loading !== 'failed');
-    },
-    loadingType(val: string) {
-      if (val === 'local') {
-        this.loadingSubsPlaceholders.local = 'loading';
-      } else if (val === 'online') {
-        this.loadingSubsPlaceholders.online = 'loading';
-      } else if (val === 'embedded') {
-        this.loadingSubsPlaceholders.embedded = 'loading';
-      }
-    },
-    enabledSecondarySub(val: boolean) {
-      if (!val) this.updateSubtitleType(true);
-      this.$refs.scroll.scrollTop = val ? 0 : this.currentScrollTop;
-    },
-    isFirstSubtitle() {
-      this.$refs.scroll.scrollTop = this.currentScrollTop;
-    },
-    computedAvailableItems(val: any) {
-      this.updateNoSubtitle(!val.length);
-    },
-  },
-  created() {
-    this.$bus.$on('subtitle-refresh-from-menu', this.debouncedHandleRefresh);
-    this.$bus.$on('subtitle-refresh-from-src-change', (e: Event, hasOnlineSubtitles: boolean) => {
-      this.isInitial = true;
-      if (this.privacyAgreement) {
-        this.debouncedHandleRefresh(hasOnlineSubtitles);
-      } else {
-        this.$bus.$emit('refresh-subtitles', { types: ['local', 'embedded'] });
-      }
-    });
-    this.$bus.$on('refresh-finished', (timeout: boolean) => {
-      if (this.showAttached) {
-        this.stopCount = this.count + 1;
-      } else {
-        this.animClass = false;
-      }
-      this.transFlag = true;
-      if (timeout) {
-        setTimeout(() => {
-          log.error('SubtitleControll.vue', 'Request Timeout .');
-          this.$addBubble(REQUEST_TIMEOUT);
-        }, 500);
-      }
-      setTimeout(() => {
-        this.$bus.$emit('finished-add-subtitles');
-        this.isInitial = false;
-        if (this.onAnimation) {
-          this.anim.addEventListener('complete', () => {
-            this.anim.setSpeed(1.5);
-          });
-          this.onAnimation = false;
-          this.anim.loop = false;
-        }
-        this.refAnimation = 'refresh-animation';
-        if (this.$refs.scroll) this.$refs.scroll.scrollTop = 0;
-      }, 1000);
-    });
-=======
->>>>>>> 48b1508d
   },
   mounted() {
     this.$refs.refreshRotate.$el.addEventListener('animationiteration', () => {
@@ -410,86 +334,9 @@
     subTypeShift() {
       this.updateSubtitleType(!this.isFirstSubtitle);
     },
-<<<<<<< HEAD
-    handleSubDelete(e: MouseEvent, item: any) {
-      if ((e.target as HTMLElement).nodeName !== 'DIV') {
-        this.transFlag = false;
-        this.removeLocalSub(item.id);
-        this.hoverHeight = 0;
-        if (item.id === this.currentFirstSubtitleId) {
-          this.$bus.$emit('off-subtitle');
-        }
-        deleteSubtitles([item.id], this.originSrc).then((result) => {
-          log.info('SubtitleControl.vuew', `Subtitle delete { successId:${result.success}, failureId:${result.failure} }`);
-          this.transFlag = true;
-        });
-      }
-    },
-    finishAnimation() {
-      this.refAnimation = '';
-    },
-    getSubName(item: any) {
-      if (item.path) {
-        return path.basename(item);
-      }
-      if (item.type === 'embedded') {
-        return `${this.$t('subtitle.embedded')} ${item.name}`;
-      }
-      return item.name;
-    },
-    debouncedHandleRefresh(e: MouseEvent, hasOnlineSubtitles = false) {
-      this.debouncedHandler(e, hasOnlineSubtitles);
-    },
-    handleRefresh(e: MouseEvent, hasOnlineSubtitles = false) {
-      if (navigator.onLine) {
-        if (!this.privacyAgreement) {
-          this.$bus.$emit('privacy-confirm');
-          this.continueRefresh = true;
-        } else if (this.privacyAgreement && !this.animClass) {
-          this.transFlag = false;
-          this.animClass = true;
-          const types = ['local'];
-          if (this.isInitial) types.push('embedded');
-          if (!hasOnlineSubtitles
-            && (!this.isInitial
-              || ['ts', 'avi', 'mkv', 'mp4']
-                .includes(extname(this.originSrc).slice(1).toLowerCase()))) {
-            types.push('online');
-          }
-          // three suitations for variable 'types':
-          // first open && matched extensions: ['local', 'embedded', 'online']
-          // first open && !matched extensions: ['local', 'embedded']
-          // !first open: ['local', 'online']
-          this.updateSubtitleType(true);
-          this.$bus.$emit('refresh-subtitles', { types, isInitial: this.isInitial });
-          if (!this.isInitial) {
-            log.info('SubtitleControl.vue', 'Online subtitles loading .');
-            this.$addBubble(ONLINE_LOADING);
-          } else {
-            setTimeout(() => {
-              if (!this.showAttached) {
-                this.onAnimation = true;
-                this.anim.loop = true;
-                this.anim.setSpeed(0.6);
-                this.anim.playSegments([115, 146], true);
-              }
-            }, 1000);
-          }
-          clearTimeout(this.breakTimer);
-          this.breakTimer = setTimeout(() => {
-            if (this.animClass) {
-              this.$bus.$emit('refresh-finished', !this.isInitial);
-            }
-          }, 10000);
-        }
-      } else {
-        log.error('SubtitleConyrol.vue', 'Offline error .');
-        this.$addBubble(SUBTITLE_OFFLINE);
-=======
     handleRefresh() {
       if (!this.isRefreshing) {
         // this.$emit('handle-refresh');
->>>>>>> 48b1508d
       }
     },
     handleAnimation(anim: AnimationItem) {
