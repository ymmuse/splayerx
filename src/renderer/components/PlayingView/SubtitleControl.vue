--- conflicted
+++ resolved
@@ -46,7 +46,6 @@
                       </div>
                     </div>
 
-<<<<<<< HEAD
                     <div v-if="foundSubtitles"
                       v-for="(item, index) in computedAvaliableItems">
                       <div class="menu-item-text-wrapper"
@@ -64,25 +63,6 @@
                           :style="{ wordWrap: hoverIndex === index && hiddenText ? 'break-word' : '',
                             whiteSpace: hoverIndex === index && hiddenText ? '' : 'nowrap'
                           }">{{ item.path ? getSubName(item.path) : item.name }}</div>
-=======
-                  <div v-if="foundSubtitles"
-                    v-for="(item, index) in computedAvaliableItems">
-                    <div class="menu-item-text-wrapper"
-                      @mouseup="toggleItemClick(index)"
-                      @mouseover="toggleItemsMouseOver(index)"
-                      @mouseleave="toggleItemsMouseLeave(index)"
-                      :id="'item'+index"
-                      :style="{
-                        transition: isOverFlow ? '' : '80ms cubic-bezier(0.17, 0.67, 0.17, 0.98)',
-                        color: hoverIndex === index || currentSubIden === index ? 'rgba(255, 255, 255, 0.9)' : 'rgba(255, 255, 255, 0.6)',
-                        height: hoverIndex === index && hiddenText ? `${itemHeight + hoverHeight}px` : `${itemHeight}px`,
-                        cursor: currentSubIden === index ? 'default' : 'pointer',
-                      }">
-                      <div class="text"
-                        :style="{ wordBreak: hoverIndex === index && hiddenText ? 'break-all' : '',
-                          whiteSpace: hoverIndex === index && hiddenText ? '' : 'nowrap'
-                        }">{{ item.path ? getSubName(item.path) : item.name }}</div>
->>>>>>> 39baf716
                       </div>
                     </div>
 
