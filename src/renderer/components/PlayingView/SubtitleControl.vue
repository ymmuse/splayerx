--- conflicted
+++ resolved
@@ -75,12 +75,7 @@
   </div>
 </template>
 <script>
-<<<<<<< HEAD
-import _ from 'lodash';
 import Icon from '../BaseIconContainer';
-=======
-import Icon from '../IconContainer';
->>>>>>> 64cdc0f2
 export default {
   name: 'subtitle-control',
   props: {
