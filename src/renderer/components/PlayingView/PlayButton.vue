<template>
<<<<<<< HEAD
  <div
    :data-component-name="$options.name">
  <img type="image/svg+xml"  :src="src" class="icon"
        :class="ani_mode"
        @animationend="animationEnd"
        v-if="iconAppear">
=======
  <div>
    <Icon :type="src" class="icon" :class="ani_mode"
          v-if="iconAppear"
          @animationend.native="animationEnd">
    </Icon>
>>>>>>> 2e3f5a8c
  </div>
</template>

<script>
import Icon from '../IconContainer';
export default {
  name: 'play-button',
  data() {
    return {
      iconAppear: false, // control whether the icon show up or not
      ani_mode: '', // change the CSS
      src: '',
    };
  },
  components: {
    Icon,
  },
  methods: {
    animationEnd() {
      this.iconAppear = false; // after the animation ends, icon disappears
    },
  },
  mounted() {
    this.$bus.$on('twinkle-pause-icon', () => {
      this.src = 'pause';
      this.iconAppear = true;
      this.ani_mode = 'icon-ani-pause';// css for pause button animation
    });
    this.$bus.$on('twinkle-play-icon', () => {
      this.src = 'play';
      this.iconAppear = true;
      this.ani_mode = 'icon-ani-play';
    });
  },
};
</script>


<style>
.icon {
  /* display: none; */
  position: absolute;
  margin: auto;
  top: 0;
  left: 0;
  right: 0;
  bottom: 0;
  -webkit-user-select: none;
}

.icon-ani-pause {
  animation: ytp-bezel-fadeout1 500ms linear 1 normal forwards;
}
.icon-ani-play {
  animation: ytp-bezel-fadeout2 500ms linear 1 normal forwards;
  left: 14px;
}
@keyframes ytp-bezel-fadeout1 {
  0% {opacity: 1; transform: scale(0.25)};
  50% {opacity: 0.5; transform: scale(0.5)}
  100% {opacity: 0; transform: scale(1)};
}
@keyframes ytp-bezel-fadeout2 {
  0% {opacity: 1; transform: scale(0.25)};
  50% {opacity: 0.5; transform: scale(0.5)}
  100% {opacity: 0; transform: scale(1)};
}

@media screen and (max-width: 512px) {
  .icon {
    width: 49px;
    height: 49px;
  }
}
@media screen and (min-width: 513px) and (max-width: 854px) {
  .icon {
    width: 59px;
    height: 59px;
  }
}
@media screen and (min-width: 855px) and (max-width: 1920px) {
  .icon {
    width: 79px;
    height: 79px;
  }
}
@media screen and (min-width: 1921px) {
  .icon {
    width: 109px;
    height: 108px;
  }
}
</style><|MERGE_RESOLUTION|>--- conflicted
+++ resolved
@@ -1,18 +1,10 @@
 <template>
-<<<<<<< HEAD
   <div
     :data-component-name="$options.name">
-  <img type="image/svg+xml"  :src="src" class="icon"
-        :class="ani_mode"
-        @animationend="animationEnd"
-        v-if="iconAppear">
-=======
-  <div>
-    <Icon :type="src" class="icon" :class="ani_mode"
+  <Icon :type="src" class="icon" :class="ani_mode"
           v-if="iconAppear"
           @animationend.native="animationEnd">
     </Icon>
->>>>>>> 2e3f5a8c
   </div>
 </template>
 
