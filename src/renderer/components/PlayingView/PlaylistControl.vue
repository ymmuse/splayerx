--- conflicted
+++ resolved
@@ -1,13 +1,6 @@
 <template>
-<<<<<<< HEAD
-  <div>
-    <div @mouseup.left="togglePlaylistDisplay">
-      <Icon type="listicon"></Icon>
-    </div>
-=======
   <div @mousedown.left="handleDown" @mouseenter="handleEnter" @mouseleave="handleLeave">
     <lottie v-on:animCreated="handleAnimation" :options="defaultOptions" lot="playlist"></lottie>
->>>>>>> c15c1c5b
   </div>
 </template>
 <script>
@@ -15,14 +8,6 @@
 import * as animationData from '@/assets/playlist.json';
 export default {
   name: 'playlist-control',
-  props: {
-    showAttached: Boolean,
-  },
-  data() {
-    return {
-      clicks: 0,
-    };
-  },
   components: {
     lottie,
   },
@@ -37,6 +22,7 @@
       animationSpeed: 1,
       anim: {},
       validEnter: false,
+      clicks: 0,
     };
   },
   methods: {
@@ -54,6 +40,20 @@
         }
         this.mouseDown = false;
       };
+      this.clicks = this.showAttached ? 1 : 0;
+      this.clicks += 1;
+      switch (this.clicks) {
+        case 1:
+          this.$emit('update:showAttached', true);
+          break;
+        case 2:
+          this.$emit('update:showAttached', false);
+          this.clicks = 0;
+          break;
+        default:
+          this.clicks = 0;
+          break;
+      }
     },
     handleEnter() {
       if (this.animFlag) {
@@ -76,24 +76,6 @@
       this.validEnter = false;
     },
   },
-  methods: {
-    togglePlaylistDisplay() {
-      this.clicks = this.showAttached ? 1 : 0;
-      this.clicks += 1;
-      switch (this.clicks) {
-        case 1:
-          this.$emit('update:showAttached', true);
-          break;
-        case 2:
-          this.$emit('update:showAttached', false);
-          this.clicks = 0;
-          break;
-        default:
-          this.clicks = 0;
-          break;
-      }
-    },
-  },
 };
 </script>
 <style lang="scss" scoped>
