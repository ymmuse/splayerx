<template>
  <div class="the-preview-thumbnail"
    :style="{width: thumbnailWidth +'px', height: thumbnailHeight + 'px', left: positionOfThumbnail + 'px'}">
    <thumbnail-video-player
      :quickHash="quickHash"
      :currentTime="videoCurrentTime"
      :thumbnailWidth="thumbnailWidth"
      :thumbnailHeight="thumbnailHeight"
      :outerThumbnailInfo="outerThumbnailInfo"
      @update-thumbnail-info="updateThumbnailInfo"
      v-if="mountVideo"
      v-show="displayVideo">
      <span class="time">{{ videoTime }}</span>
    </thumbnail-video-player>
    <thumbnail-display-canvas
      :quickHash="quickHash"
      :currentTime="canvasCurrentTime"
      :thumbnailWidth="thumbnailWidth"
      :thumbnailHeight="thumbnailHeight"
      :outerThumbnailInfo="outerThumbnailInfo"
      :lastGenerationIndex="lastGenerationIndex"
<<<<<<< HEAD
      :maxThumbnailCount="maxThumbnailCount"
=======
      :maxThumbnailCount="maxGenerationCount"
      v-if="!mountVideo"
>>>>>>> 10d53c82
      v-show="!displayVideo" />
  </div>
</template>

<script>
import idb from 'idb';
import {
  THUMBNAIL_DB_NAME,
  INFO_DATABASE_NAME,
} from '@/constants';
import ThumbnailVideoPlayer from './ThumbnailVideoPlayer';
import ThumbnailDisplayCanvas from './ThumbnailDisplayCanvas';
export default {
  components: {
    'thumbnail-video-player': ThumbnailVideoPlayer,
    'thumbnail-display-canvas': ThumbnailDisplayCanvas,
  },
  props: {
    src: String,
    currentTime: Number,
    maxThumbnailWidth: Number,
    videoRatio: Number,
    thumbnailWidth: Number,
    thumbnailHeight: Number,
    positionOfThumbnail: Number,
    videoTime: String,
  },
  data() {
    return {
      outerThumbnailInfo: {
        newVideo: true,
        videoSrc: this.src,
        videoDuration: -1,
        generationInterval: -1,
        screenWidth: 1920,
        maxThumbnailWidth: 240,
        videoRatio: this.videoRatio,
        lastGenerationIndex: 0,
      },
      quickHash: null,
      displayVideo: true,
      videoCurrentTime: 0,
      canvasCurrentTime: 0,
      autoGenerationIndex: 0,
      generationInterval: 3,
      mountVideo: false,
      maxThumbnailCount: 0,
      lastGenerationIndex: 0,
    };
  },
  watch: {
    src(newValue) {
      if (this.mountVideo) {
        this.mountVideo = false;
      }
      this.updateMediaQuickHash(newValue);
<<<<<<< HEAD
      this.retrieveThumbnailInfo(this.quickHash).then(this.updateThumbnailData);
=======
      console.log(newValue, this.quickHash);
      this.retrieveThumbnailInfo(this.quickHash).then((result) => {
        console.log(result);
        if (result) {
          const thumnailInfo = result;
          this.outerThumbnailInfo = Object.assign(
            {},
            this.outerThumbnailInfo,
            thumnailInfo,
            { videoSrc: this.src },
          );
          this.lastGenerationIndex = result.lastGenerationIndex || 0;
          this.maxGenerationCount = result.maxGenerationCount || 0;
          this.mountVideo = !result.lastGenerationIndex ||
            result.lastGenerationIndex < result.maxGenerationCount;
        }
      });
>>>>>>> 10d53c82
    },
    currentTime(newValue) {
      const index = Math.abs(Math.floor(newValue / this.generationInterval));
      if (index <= this.autoGenerationIndex) {
        this.displayVideo = false;
        this.canvasCurrentTime = newValue;
      } else {
        this.displayVideo = true;
        this.videoCurrentTime = newValue;
      }
    },
    autoGenerationIndex(newValue) {
      const index = Math.abs(Math.floor(this.currentTime / this.generationInterval));
      this.displayVideo = index <= newValue;
    },
  },
  methods: {
    updateMediaQuickHash(src) {
      const regexes = {
        file: new RegExp('^file:///?'),
        http: new RegExp('^(http|https)://'),
      };

      let filePath = src;
      Object.keys(regexes).forEach((fileType) => {
        if (regexes[fileType].test(src)) {
          filePath = src.replace(regexes[fileType], '');
        }
      });
      this.quickHash = this.mediaQuickHash(filePath);
    },
    updateThumbnailInfo(event) {
<<<<<<< HEAD
=======
      console.log(event);
>>>>>>> 10d53c82
      this.displayVideo = event.index < event.count;
      this.autoGenerationIndex = event.index;
      this.generationInterval = event.interval;
      idb.open(INFO_DATABASE_NAME).then((db) => {
        const tx = db.transaction('the-preview-thumbnail', 'readwrite');
        const store = tx.objectStore('the-preview-thumbnail');
        store.put({
          quickHash: this.quickHash,
          lastGenerationIndex: event.index,
          generationInterval: event.interval,
          maxThumbnailCount: event.count,
        });
      });
    },
    retrieveThumbnailInfo(quickHash) {
      return new Promise((resolve, reject) => {
        idb.open(INFO_DATABASE_NAME).then((db) => {
          const tx = db.transaction('the-preview-thumbnail', 'readonly');
          const store = tx.objectStore('the-preview-thumbnail');
          store.get(quickHash).then((result) => {
            if (result) {
              const { lastGenerationIndex, maxThumbnailCount, generationInterval } = result;
              this.autoGenerationIndex = lastGenerationIndex;
              this.generationInterval = generationInterval;
              resolve({
                lastGenerationIndex,
                maxThumbnailCount,
                generationInterval,
                newVideo: false,
              });
            }
            resolve({
              newVideo: true,
            });
          });
        }).catch((err) => {
          reject(err);
        });
      });
    },
    updateThumbnailData(dataResult) {
      const result = dataResult;
      if (result) {
        const thumnailInfo = result;
        // Update Generation Parameters
        this.lastGenerationIndex = result.lastGenerationIndex || 0;
        this.maxThumbnailCount = result.maxThumbnailCount || 0;
        this.videoCurrentTime = result.generationInterval * result.lastGenerationIndex || 0;
        // Update outerThumbnailInfo
        this.outerThumbnailInfo = Object.assign(
          {},
          this.outerThumbnailInfo,
          thumnailInfo,
          { videoSrc: this.src },
          { lastGenerationIndex: this.lastGenerationIndex },
          { maxThumbnailCount: this.maxThumbnailCount },
        );
        console.log('[gen]', this.outerThumbnailInfo);
        // Update mountVideo
        this.mountVideo = !result.lastGenerationIndex ||
          result.lastGenerationIndex < result.maxThumbnailCount;
      }
    },
  },
  created() {
    idb.open(THUMBNAIL_DB_NAME).then((db) => {
      const obejctStoreName = `thumbnail-width-${this.maxThumbnailWidth}`;
      db.close();
      if (!db.objectStoreNames.contains(obejctStoreName)) {
        return idb.open(THUMBNAIL_DB_NAME, db.version + 1, (upgradeDB) => {
          console.log('[IndexedDB]: Initial previewThumbnail objectStore.');
          const store = upgradeDB.createObjectStore(
            `thumbnail-width-${this.maxThumbnailWidth}`,
            { keyPath: 'id', autoIncrement: false, unique: true },
          );
          store.createIndex('quickHash', 'quickHash', { unique: false });
          store.createIndex('index', 'index', { unique: false });
        });
      }
      return idb.open(INFO_DATABASE_NAME);
      /* eslint-disable newline-per-chained-call */
    }).then((db) => {
      this.updateMediaQuickHash(this.src);
      const obejctStoreName = 'the-preview-thumbnail';
      if (!db.objectStoreNames.contains(obejctStoreName)) {
        console.log('[IndexedDB]: Initial preview thumbnail info objectStore.');
        return idb.open(INFO_DATABASE_NAME, db.version + 1, (upgradeDB) => {
          upgradeDB.createObjectStore(obejctStoreName, { keyPath: 'quickHash' }, { unique: true });
        });
      }
      return idb.open(INFO_DATABASE_NAME);
<<<<<<< HEAD
    })
      .then(() => this.retrieveThumbnailInfo(this.quickHash))
      .then(this.updateThumbnailData).catch((err) => {
        console.log(err);
      });
=======
    }).then(() => this.retrieveThumbnailInfo(this.quickHash)).then((result) => {
      if (result) {
        console.log(result);
        const thumnailInfo = result;
        this.outerThumbnailInfo = Object.assign(
          {},
          this.outerThumbnailInfo,
          thumnailInfo,
          { videoSrc: this.src },
        );
        this.lastGenerationIndex = result.lastGenerationIndex || 0;
        this.maxGenerationCount = result.maxGenerationCount || 0;
        this.mountVideo = !result.lastGenerationIndex ||
          result.lastGenerationIndex < result.maxGenerationCount;
      }
      this.videoCurrentTime = result.generationInterval * result.lastGenerationIndex || 0;
    }).catch((err) => {
      console.log(err);
    });
>>>>>>> 10d53c82
  },
};
</script>
<style lang="scss" scoped>
.the-preview-thumbnail {
  position: absolute;
  bottom: 20px;
  -webkit-app-region: no-drag;
  border: 1px solid;
  border-image: linear-gradient(-165deg, rgba(231, 231, 231, 0.5), rgba(84, 84, 84, 0.5)) 10;
  border-radius: 1px;
  box-sizing: content-box;
  background-image: linear-gradient(-165deg, rgba(231, 231, 231, 0.5), rgba(84, 84, 84, 0.5));
}
.time {
  position: absolute;
  left: 50%;
  top: 50%;
  transform: translate(-50%, -50%);
  color: rgba(255, 255, 255, 0.7);
  letter-spacing: 0.2px;
  @media screen and (max-width: 854px) {
    font-size: 20px;
  }
  @media screen and (min-width: 854px) and (max-width: 1920px) {
    font-size: 24px;
  }
  @media screen and (min-width: 1920px) {
    font-size: 40px;
  }
}
</style><|MERGE_RESOLUTION|>--- conflicted
+++ resolved
@@ -19,12 +19,7 @@
       :thumbnailHeight="thumbnailHeight"
       :outerThumbnailInfo="outerThumbnailInfo"
       :lastGenerationIndex="lastGenerationIndex"
-<<<<<<< HEAD
       :maxThumbnailCount="maxThumbnailCount"
-=======
-      :maxThumbnailCount="maxGenerationCount"
-      v-if="!mountVideo"
->>>>>>> 10d53c82
       v-show="!displayVideo" />
   </div>
 </template>
@@ -81,27 +76,7 @@
         this.mountVideo = false;
       }
       this.updateMediaQuickHash(newValue);
-<<<<<<< HEAD
       this.retrieveThumbnailInfo(this.quickHash).then(this.updateThumbnailData);
-=======
-      console.log(newValue, this.quickHash);
-      this.retrieveThumbnailInfo(this.quickHash).then((result) => {
-        console.log(result);
-        if (result) {
-          const thumnailInfo = result;
-          this.outerThumbnailInfo = Object.assign(
-            {},
-            this.outerThumbnailInfo,
-            thumnailInfo,
-            { videoSrc: this.src },
-          );
-          this.lastGenerationIndex = result.lastGenerationIndex || 0;
-          this.maxGenerationCount = result.maxGenerationCount || 0;
-          this.mountVideo = !result.lastGenerationIndex ||
-            result.lastGenerationIndex < result.maxGenerationCount;
-        }
-      });
->>>>>>> 10d53c82
     },
     currentTime(newValue) {
       const index = Math.abs(Math.floor(newValue / this.generationInterval));
@@ -134,10 +109,6 @@
       this.quickHash = this.mediaQuickHash(filePath);
     },
     updateThumbnailInfo(event) {
-<<<<<<< HEAD
-=======
-      console.log(event);
->>>>>>> 10d53c82
       this.displayVideo = event.index < event.count;
       this.autoGenerationIndex = event.index;
       this.generationInterval = event.interval;
@@ -195,7 +166,6 @@
           { lastGenerationIndex: this.lastGenerationIndex },
           { maxThumbnailCount: this.maxThumbnailCount },
         );
-        console.log('[gen]', this.outerThumbnailInfo);
         // Update mountVideo
         this.mountVideo = !result.lastGenerationIndex ||
           result.lastGenerationIndex < result.maxThumbnailCount;
@@ -229,33 +199,11 @@
         });
       }
       return idb.open(INFO_DATABASE_NAME);
-<<<<<<< HEAD
     })
       .then(() => this.retrieveThumbnailInfo(this.quickHash))
       .then(this.updateThumbnailData).catch((err) => {
         console.log(err);
       });
-=======
-    }).then(() => this.retrieveThumbnailInfo(this.quickHash)).then((result) => {
-      if (result) {
-        console.log(result);
-        const thumnailInfo = result;
-        this.outerThumbnailInfo = Object.assign(
-          {},
-          this.outerThumbnailInfo,
-          thumnailInfo,
-          { videoSrc: this.src },
-        );
-        this.lastGenerationIndex = result.lastGenerationIndex || 0;
-        this.maxGenerationCount = result.maxGenerationCount || 0;
-        this.mountVideo = !result.lastGenerationIndex ||
-          result.lastGenerationIndex < result.maxGenerationCount;
-      }
-      this.videoCurrentTime = result.generationInterval * result.lastGenerationIndex || 0;
-    }).catch((err) => {
-      console.log(err);
-    });
->>>>>>> 10d53c82
   },
 };
 </script>
