--- conflicted
+++ resolved
@@ -85,12 +85,7 @@
     updatePlayingTime(time) {
       if (time < this.nextVideoPreviewTime) {
         this.$emit('close-next-video');
-<<<<<<< HEAD
       } else if (time >= this.duration && this.nextVideo) {
-        this.openFile(this.nextVideo);
-=======
-      } else if (val >= this.duration && this.nextVideo) {
->>>>>>> 7c4cedf0
         this.$emit('close-next-video');
       } else {
         const fractionProgress = (time - this.nextVideoPreviewTime)
