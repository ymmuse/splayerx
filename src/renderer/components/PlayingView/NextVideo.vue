<template>
<div
  :data-component-name="$options.name"
  class="next-video">
  <div class="plane-background"></div>
  <div class="plane">
    <div class="progress">
      <div class="progress-color"
        :style="{ width: progress + '%' }">
        <div class="progress-gradient"></div>
        <div class="progress-border-light"></div>
      </div>
    </div>
    <div class="content">
      <div class="info">
        <div class="top">
          <div class="duration">{{ timecode }}</div>
          <div class="title">&nbsp;· {{ title }}</div>
        </div>
        <div class="vid-name">{{ videoName }}</div>
      </div>
    </div>
    <div class="close"
      @mouseup.stop="handleCloseMouseup">
      <Icon type="close"/>
    </div>
  </div>
  <div class="thumbnail-shadow"></div>
  <div class="thumbnail"
    @mouseup="handleMouseup"
    @mouseover="mouseoverVideo"
    @mouseout="mouseoutVideo">
    <video ref="videoThumbnail"
      :src="convertedSrcOfNextVideo"
      :class="{ blur: isBlur }"
      @loadedmetadata="onMetaLoaded"
      @seeked="onSeeked"></video>
    <Icon class="notificationPlay" :type="notificationPlayIcon"/>
  </div>
</div>
</template>
<script>
import { mapGetters } from 'vuex';
import path from 'path';
import Icon from '../BaseIconContainer';
export default {
  name: 'next-video',
  components: {
    Icon,
  },
  data() {
    return {
      progress: 0,
      animation: '',
      notificationPlayIcon: 'notificationPlay',
      isBlur: true,
    };
  },
  methods: {
    handleCloseMouseup() {
      this.$emit('manualclose-next-video');
    },
    handleMouseup() {
      if (this.nextVideo) {
        this.$bus.$emit('seek', this.duration);
      }
    },
    mouseoverVideo() {
      this.$refs.videoThumbnail.play();
      this.notificationPlayIcon = 'notificationPlayHover';
      this.isBlur = false;
    },
    mouseoutVideo() {
      this.$refs.videoThumbnail.pause();
      this.notificationPlayIcon = 'notificationPlay';
      this.isBlur = true;
    },
    onMetaLoaded(event) {
      event.target.muted = true;
      event.target.currentTime = 100;
    },
    onSeeked() {
      this.$emit('ready-to-show');
    },
    updatePlayingTime(time) {
      if (time < this.nextVideoPreviewTime) {
        this.$emit('close-next-video');
<<<<<<< HEAD
      } else if (val >= this.duration) {
=======
      } else if (time >= this.duration && this.nextVideo) {
>>>>>>> 35ba65bc
        this.$emit('close-next-video');
      } else {
        const fractionProgress = (time - this.nextVideoPreviewTime)
          / (this.duration - this.nextVideoPreviewTime);
        this.progress = fractionProgress * 100;
      }
    },
  },
  computed: {
    ...mapGetters(['nextVideo', 'isFolderList', 'nextVideoPreviewTime', 'duration']),
    videoName() {
      return path.basename(this.nextVideo, path.extname(this.nextVideo));
    },
    title() {
      return this.isFolderList ? this.$t('nextVideo.nextInFolder') : this.$t('nextVideo.nextInPlaylist');
    },
    convertedSrcOfNextVideo() {
      if (this.nextVideo) {
        const originPath = this.nextVideo;
        const convertedPath = encodeURIComponent(originPath).replace(/%3A/g, ':').replace(/(%5C)|(%2F)/g, '/');

        return process.platform === 'win32' ? convertedPath : `file://${convertedPath}`;
      }
      return '';
    },
    timecode() {
      return this.timecodeFromSeconds(this.duration);
    },
  },
};
</script>
<style lang="scss" scoped>
.notification-enter-active {
 transition: opacity 100ms;
}
.notification-leave-active {
 transition: opacity 200ms;
}
.notification-enter-to, .notification-leave {
 opacity: 1;
}
.notification-enter, .notification-leave-to {
 opacity: 0;
}
.next-video {
  .thumbnail-shadow {
    position: absolute;
    top: 0px;
    filter: blur(11.55px);
    background-color: rgba(0,0,0,0.20);
    border-radius: 21.6px;
    @media screen and (min-width: 513px) and (max-width: 854px) {
      height: 70px;
      width: 116px;
      left: 7px;
    }
    @media screen and (min-width: 855px) and (max-width: 1920px) {
      height: 84px;
      width: 140px;
      left: 8.5px;
    }
    @media screen and (min-width: 1921px) {
      height: 118px;
      width: 195px;
      left: 12px;
    }
  }
  .thumbnail {
    cursor: pointer;
    position: absolute;
    box-sizing: border-box;
    top: 0;
    transform: translate(0px, 0px);
    overflow: hidden;
    display: flex;
    justify-content: center;
    align-item: center;

    border: 1px solid rgba(0,0,0,0.2);

    @media screen and (min-width: 513px) and (max-width: 854px) {
      border-radius: 2px;
      height: 70px;
      width: 123px;
    }
    @media screen and (min-width: 855px) and (max-width: 1920px) {
      border-radius:4px;
      height: 84px;
      width: 148px;
    }
    @media screen and (min-width: 1921px) {
      border-radius: 3.36px;
      height: 118px;
      width: 207px;
    }
    video {
      height: 100%;
      background-color: black;
    }
    .blur {
      filter: blur(1px);
    }
    .notificationPlay {
      position: absolute;
      @media screen and (min-width: 513px) and (max-width: 854px) {
        top: 20.1875px;
        left: 47.8125px;
      }
      @media screen and (min-width: 855px) and (max-width: 1920px) {
        top: 24.4375px;
        left: 57.375px;
      }
      @media screen and (min-width: 1921px) {
        top: 35.0625px;
        left: 80.75px;
      }
    }
  }
  .plane-background {
    position: absolute;

    background-color: rgba(0,0,0,0.20);
    backdrop-filter: blur(9.6px);

    border-radius: 3.36px 7px 7px 3.36px;
    clip-path: inset(0px round 7px);
    @media screen and (min-width: 513px) and (max-width: 854px) {
      height: 70px;
      width: 340px;
      border-radius: 3.36px 7px 7px 3.36px;
      clip-path: inset(0px round 7px);
    }
    @media screen and (min-width: 855px) and (max-width: 1920px) {
      height: 84px;
      width: 408px;
      border-radius: 3.36px 9px 9px 3.36px;
      clip-path: inset(0px round 9px);
    }
    @media screen and (min-width: 1921px) {
      height: 118px;
      width: 571px;
      border-radius: 3.36px 11px 11px 3.36px;
      clip-path: inset(0px round 11px);
    }
  }
  .plane {
    border-style: solid;
    border-width: 1px;
    border-color: rgba(255,255,255,0.1);

    clip-path: inset(0px round 3.36px);

    background-color: rgba(255,255,255,0.20);
    border-radius: 3.36px 7px 7px 3.36px;

    @media screen and (min-width: 513px) and (max-width: 854px) {
      height: 70px;
      width: 340px;
      border-radius: 3.36px 7px 7px 3.36px;
    }
    @media screen and (min-width: 855px) and (max-width: 1920px) {
      height: 84px;
      width: 408px;
      border-radius: 3.36px 9px 9px 3.36px;
    }
    @media screen and (min-width: 1921px) {
      height: 118px;
      width: 571px;
      border-radius: 3.36px 11px 11px 3.36px;
    }
    .progress{
      position: absolute;
      border-radius: 11px;
      @media screen and (min-width: 513px) and (max-width: 854px) {
        top: 1.5px;
        height: 68px;
        left: 121px;
        width: 217px;
      }
      @media screen and (min-width: 855px) and (max-width: 1920px) {
        top: 1.5px;
        height: 82px;
        left: 144px;
        width: 260px;
      }
      @media screen and (min-width: 1921px) {
        top: 1.5px;
        height: 116px;
        left: 205px;
        width: 364px;
      }
      .progress-color {
        position: absolute;
        transform: translateY(-1px);
        opacity: 0.5;
        background-image: linear-gradient(-90deg, rgba(255,255,255,0.26) 0%, rgba(255,255,255,0.27) 100%);
        height: 100%;
        .progress-gradient {
          position: absolute;
          right: 0;
          height: 100%;
          background-image: linear-gradient(-90deg, rgba(238,238,238,0.29) 0%, rgba(255,255,255,0.00) 100%);
          @media screen and (min-width: 513px) and (max-width: 854px) {
            width: 34px;
          }
          @media screen and (min-width: 855px) and (max-width: 1920px) {
            width: 42px;
          }
          @media screen and (min-width: 1921px) {
            width: 57.5px;
          }
        }
        .progress-border-light {
          position: absolute;
          right: 0;
          opacity: 0.69;
          background-image: linear-gradient(-180deg, rgba(255,255,255,0.00) 13%, rgba(255,255,255,0.84) 26%, rgba(255,255,255,0.17) 56%, rgba(255,255,255,0.00) 100%);
          height: 100%;
          width: 1px;
        }
      }
    }
    .content {
      display: flex;
      @media screen and (min-width: 513px) and (max-width: 854px) {
        padding-left: 136px;
        padding-top: 13px;
      }
      @media screen and (min-width: 855px) and (max-width: 1920px) {
        padding-left: 164px;
        padding-top: 15px;
      }
      @media screen and (min-width: 1921px) {
        padding-left: 230px;
        padding-top: 23px;
      }
      .info {
        display: flex;
        flex-direction: column;
        width: 100%;
        .top {
          display: flex;
          .duration {
            opacity: 0.7;
            font-family: Avenir-Light;
            color: #FFFFFF;
            @media screen and (min-width: 513px) and (max-width: 854px) {
              font-size: 8px;
              letter-spacing: 0.48px;
              line-height: 10px;
            }
            @media screen and (min-width: 855px) and (max-width: 1920px) {
              font-size: 10px;
              letter-spacing: 0.6px;
              line-height: 12px;
            }
            @media screen and (min-width: 1921px) {
              font-size: 14px;
              letter-spacing: 0.8px;
              line-height: 14px;
            }
          }
          .title {
            opacity: 0.7;
            font-family: PingFangSC-Light;
            color: #FFFFFF;
            @media screen and (min-width: 513px) and (max-width: 854px) {
              font-size: 8px;
              letter-spacing: 0.42px;
              line-height: 10px;
              transform: translateY(-0.5px);
            }
            @media screen and (min-width: 855px) and (max-width: 1920px) {
              font-size: 10px;
              letter-spacing: 0.52px;
              line-height: 12px;
              transform: translateY(-1px);
            }
            @media screen and (min-width: 1921px) {
              font-size: 14px;
              letter-spacing: 0.73px;
              line-height: 14px;
            }
          }
        }
        .vid-name {
          font-family: PingFangSC-Semibold;
          color: #FFFFFF;

          opacity: 0.9;
          font-weight: 700;

          word-break: break-all;
          overflow: hidden;
          display: -webkit-box;
          -webkit-box-orient: vertical;
          -webkit-line-clamp: 2;
          text-overflow: ellipsis;
          @media screen and (min-width: 513px) and (max-width: 854px) {
            padding-top: 4px;
            width: 150px;
            font-size: 10px;
            letter-spacing: 0.3px;
            line-height: 16px;
          }
          @media screen and (min-width: 855px) and (max-width: 1920px) {
            padding-top: 5px;
            width: 178px;
            font-size: 12px;
            letter-spacing: 0.36px;
            line-height: 19.2px;
          }
          @media screen and (min-width: 1921px) {
            padding-top: 8px;
            width: 249px;
            font-size: 17px;
            letter-spacing: 0.5px;
            line-height: 28px;
          }
        }
      }
    }
    .close {
      position: absolute;
      @media screen and (min-width: 513px) and (max-width: 854px) {
        top: 24px;
        right: 16px;
      }
      @media screen and (min-width: 855px) and (max-width: 1920px) {
        top: 29px;
        right: 20px;
      }
      @media screen and (min-width: 1921px) {
        top: 41px;
        right: 28px;
      }
    }
  }
}
</style><|MERGE_RESOLUTION|>--- conflicted
+++ resolved
@@ -85,11 +85,7 @@
     updatePlayingTime(time) {
       if (time < this.nextVideoPreviewTime) {
         this.$emit('close-next-video');
-<<<<<<< HEAD
-      } else if (val >= this.duration) {
-=======
       } else if (time >= this.duration && this.nextVideo) {
->>>>>>> 35ba65bc
         this.$emit('close-next-video');
       } else {
         const fractionProgress = (time - this.nextVideoPreviewTime)
