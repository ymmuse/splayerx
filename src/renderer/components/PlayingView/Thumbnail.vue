--- conflicted
+++ resolved
@@ -183,17 +183,12 @@
     resumeAutoGeneration() {
       this.setImage(this.$refs.thumbnailVideo.currentTime());
       this.autoGeneration = true;
-<<<<<<< HEAD
       console.log('[Thumbnail]: Thumbnail generation resumed!');
       console.log(`[Thumbnail]: Current index is ${this.videoInfo.currentIndex}.`);
       console.log(`[Thumbnail]: Set current time to ${this.videoInfo.currentTime}.`);
       this.$refs.thumbnailVideo
         .currentTime(this.videoInfo.currentIndex * this.thumbnailInfo.generationInterval);
       console.log(`[Thumbnail]: Actual video current time is ${this.$refs.thumbnailVideo.currentTime()}.`);
-=======
-      this.thumbnailInfo.video.currentTime
-      = this.videoInfo.currentIndex * this.thumbnailInfo.generationInterval;
->>>>>>> d06b6104
     },
     // Manage thumbnail generation
     thumbnailGeneration() {
@@ -210,7 +205,6 @@
         destTime = manualGenerationIndex * pace;
         currentIndex = manualGenerationIndex;
       }
-<<<<<<< HEAD
       if (destTime !== null && currentIndex !== null && actualTime === destTime) {
         if (!this.imageMap.get(currentIndex)) {
           setTimeout(() => {
@@ -231,31 +225,16 @@
           this.videoInfo.currentTime
            = this.videoInfo.currentIndex * this.thumbnailInfo.generationInterval;
           this.$refs.thumbnailVideo.currentTime(this.videoInfo.currentTime);
-=======
-      if (destTime !== null && currentIndex !== null) {
-        if (actualTime === destTime && !this.imageMap.get(currentIndex)) {
-          this.thumbnailInfo.canvas.getContext('2d').drawImage(
-            this.thumbnailInfo.video,
-            0, 0, videoWidth, videoHeight,
-            0, 0, this.widthOfThumbnail, this.heightOfThumbnail,
-          );
-          this.imageMap.set(currentIndex, this.thumbnailInfo.canvas.toDataURL('image/webp', this.IMAGE_QUALITY));
->>>>>>> d06b6104
         }
         if (this.videoInfo.currentIndex === 0) {
           console.log(`[Thumbnail]: Generation started at ${Date.now()}.`);
         }
         if (this.videoInfo.currentIndex === this.thumbnailInfo.count) {
-<<<<<<< HEAD
           this.$emit('thumbnail-generation-finished');
           console.log(`[Thumbnail]: Generation finished at ${Date.now()}.`);
           console.log(`[Thumbnail]: A total of ${this.thumbnailInfo.count} webp thumbnails generated.`);
           console.log('[Thumbnail]:', this.videoInfo, this.imageMap);
           this.thumbnailWorker.removeEventListener('message', this.setImageOrNot);
-=======
-          this.$bus.$emit('thumbnail-generation-finished');
-          this.thumbnailInfo.video.removeEventListener('seeked', this.thumbnailGeneration);
->>>>>>> d06b6104
         }
       }
     },
@@ -279,7 +258,6 @@
         }
         this.videoInfo.lastIndex = currentIndex;
       }
-<<<<<<< HEAD
     },
     setImageOrNot(event) {
       if (event.data.type === 'thumbnail-set') {
@@ -294,17 +272,6 @@
           this.$refs.thumbnailVideo.currentTime(this.videoInfo.currentTime);
         }
         console.log(`[Thumbnail]: No.${currentIndex} image generated!`);
-=======
-      if (this.imageMap.get(currentIndex)) {
-        this.imageURL = this.imageMap.get(currentIndex);
-      } else if (!this.thumbnailInfo.finished) {
-        this.autoGeneration = false;
-        this.$bus.$emit('thumbnail-generation-paused');
-        this.thumbnailInfo.video.currentTime = currentTime;
-        this.manualGenerationIndex = currentIndex;
-      } else if (currentIndex >= this.imageMap.length) {
-        currentIndex = this.imageMap.length - 1;
->>>>>>> d06b6104
       }
     },
   },
