--- conflicted
+++ resolved
@@ -34,12 +34,9 @@
 </template>
 
 <script lang="ts">
-<<<<<<< HEAD
-=======
 //  @ts-ignore
 import { mapActions, mapGetters, mapState } from 'vuex';
 import { AnimationItem } from 'lottie-web';
->>>>>>> 3feed2cb
 import lottie from '@/components/lottie.vue';
 import animationData from '@/assets/advance.json';
 import { Input as InputActions } from '@/store/actionTypes';
@@ -48,6 +45,7 @@
 
 export default {
   name: 'AdvanceControl',
+  //  @ts-ignore
   type: INPUT_COMPONENT_TYPE,
   components: {
     lottie,
