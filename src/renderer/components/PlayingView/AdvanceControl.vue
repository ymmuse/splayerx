<template>
  <div>
    <div class="advanceControl">
      <transition name="advance-trans-l">
        <div
          v-show="showAttached"
          :style="{
            transition: showAttached ? '80ms cubic-bezier(0.17, 0.67, 0.17, 0.98)' :
              '150ms cubic-bezier(0.17, 0.67, 0.17, 0.98)'
          }"
          class="advanced"
        >
<<<<<<< HEAD
          <transition name="setUp">
            <advance-main-menu
              :clear-state="showAttached"
              class="mainMenu"
            />
          </transition>
=======
          <advance-main-menu
            class="mainMenu"
            :clear-state="showAttached"
          />
>>>>>>> e2997782
        </div>
      </transition>
      <div
        ref="adv"
        @mouseup.left="toggleAdvMenuDisplay"
        @mousedown.left="handleDown"
        @mouseenter="handleEnter"
        @mouseleave="handleLeave"
      >
        <lottie
          :options="defaultOptions"
          @animCreated="handleAnimation"
          lot="advance"
        />
      </div>
    </div>
  </div>
</template>

<script lang="ts">
//  @ts-ignore
import lottie from '@/components/lottie.vue';
import animationData from '@/assets/advance.json';
import { mapActions, mapGetters, mapState } from 'vuex';
import { Input as InputActions } from '@/store/actionTypes';
import { INPUT_COMPONENT_TYPE } from '@/plugins/input';
import AdvanceMainMenu from '@/containers/AdvanceMainMenu.vue';

export default {
  name: 'AdvanceControl',
  type: INPUT_COMPONENT_TYPE,
  components: {
    lottie,
    'advance-main-menu': AdvanceMainMenu,
  },
  props: {
    showAttached: Boolean,
    lastDragging: Boolean,
  },
  data() {
    return {
      isAcitve: false,
      defaultOptions: { animationData },
      animationSpeed: 1,
      anim: {},
      animFlag: true,
      mouseDown: false,
      validEnter: false,
      clicks: 0,
      showFlag: false,
      mainShow: true,
      subShow: false,
      audioShow: false,
    };
  },
  computed: {
    ...mapGetters(['originSrc']),
    ...mapState({
      currentMousedownComponent: ({ Input }) => Input.mousedownComponentName,
      currentMouseupComponent: ({ Input }) => Input.mouseupComponentName,
    }),
  },
  watch: {
    originSrc() {
      this.$emit('update:showAttached', false);
    },
    showAttached(val: boolean) {
      if (!val) {
        this.animFlag = true;
        if (!this.validEnter) {
          this.anim.playSegments([68, 89], true);
        } else {
          this.showFlag = true;
          this.anim.playSegments([68, 83], true);
          setTimeout(() => { this.showFlag = false; }, 250);
        }
      }
    },
    currentMousedownComponent(val: string) {
      if (val !== 'notification-bubble' && val !== '') {
        if (val !== this.$options.name && this.showAttached) {
          this.anim.playSegments([37, 41], true);
          this.clearMouseup({ componentName: '' });
        }
      }
    },
    currentMouseupComponent(val: string) {
      setTimeout(() => {
        if (this.currentMousedownComponent !== 'notification-bubble' && val !== '') {
          if (this.lastDragging || (this.currentMousedownComponent === this.$options.name
              && val === 'the-video-controller')) {
            if (this.showAttached) {
              this.anim.playSegments([68, 73], true);
              this.$emit('update:lastDragging', false);
            }
            this.clearMousedown({ componentName: '' });
          } else if (val !== this.$options.name && this.showAttached) {
            this.$emit('update:showAttached', false);
          }
        }
      }, 0);
    },
  },
  methods: {
    ...mapActions({
      clearMousedown: InputActions.MOUSEDOWN_UPDATE,
      clearMouseup: InputActions.MOUSEUP_UPDATE,
    }),
    handleAnimation(anim: any) {
      this.anim = anim;
    },
    handleDown() {
      this.mouseDown = true;
      if (!this.showAttached) {
        this.anim.playSegments([17, 21], true);
      } else {
        this.clearMouseup({ componentName: '' });
        this.anim.playSegments([37, 41], true);
      }
      document.addEventListener('mouseup', (e) => {
        if (e.button === 0) {
          if (!this.showAttached) {
            if (this.validEnter) {
              this.anim.playSegments([23, 36], true);
            } else if (this.currentMousedownComponent === this.$options.name) {
              this.anim.playSegments([105, 109], true);
            }
          } else if (this.currentMousedownComponent === this.$options.name
            && this.currentMouseupComponent !== this.$options.name) {
            this.anim.playSegments([68, 73], true);
          }
          this.mouseDown = false;
        }
      });
    },
    handleEnter() {
      if (this.animFlag && !this.showAttached) {
        if (!this.mouseDown) {
          this.anim.playSegments([3, 7], true);
        } else {
          this.anim.playSegments([95, 99], true);
        }
      }
      this.showFlag = false;
      this.validEnter = true;
      this.animFlag = false;
    },
    handleLeave() {
      if (!this.showAttached) {
        if (this.mouseDown) {
          this.anim.playSegments([90, 94], true);
        } else if (this.showFlag) {
          this.anim.addEventListener('complete', () => {
            this.anim.playSegments([10, 14], true);
            this.showFlag = false;
            this.anim.removeEventListener('complete');
          });
        } else {
          this.anim.playSegments([10, 14], true);
        }
        this.animFlag = true;
      }
      this.validEnter = false;
    },
    toggleAdvMenuDisplay() {
      this.clicks = this.showAttached ? 1 : 0;
      this.clicks += 1;
      switch (this.clicks) {
        case 1:
          this.$emit('update:showAttached', true);
          this.$emit('conflict-resolve', this.$options.name);
          break;
        case 2:
          this.$emit('update:showAttached', false);
          this.clicks = 0;
          break;
        default:
          this.clicks = 0;
          break;
      }
    },
  },
};
</script>

<style lang="scss" scoped>
.advanced {
  position: absolute;
  z-index: 100;
  transition-property: opacity, transform;
  @media screen and (max-aspect-ratio: 1/1) and (min-width: 180px) and (max-width: 288px),
  screen and (min-aspect-ratio: 1/1) and (min-height: 180px) and (max-height: 288px) {
    display: none;
  }
  @media screen and (max-aspect-ratio: 1/1) and (min-width: 289px) and (max-width: 480px),
  screen and (min-aspect-ratio: 1/1) and (min-height: 289px) and (max-height: 480px) {
    bottom: 32px;
    right: 3px;
  }
  @media screen and (max-aspect-ratio: 1/1) and (min-width: 481px) and (max-width: 1080px),
  screen and (min-aspect-ratio: 1/1) and (min-height: 481px) and (max-height: 1080px) {
    bottom: 44px;
    right: 3px;
  }
  @media screen and (max-aspect-ratio: 1/1) and (min-width: 1080px),
  screen and (min-aspect-ratio: 1/1) and (min-height: 1080px) {
    bottom: 70px;
    right: 7px;
  }
  .mainMenu, .subtitleSetup, .audioItems {
    position: absolute;
    right: 0;
    bottom: 0;
  }
}
.advance-trans-l-enter, .advance-trans-l-leave-active {
  transform: translateY(20px);
}
.advance-trans-l-enter-active, .advance-trans-l-leave {
  opacity: 1;
}
.advance-trans-l-enter, .advance-trans-l-leave-active {
  opacity: 0;
}
.advance-trans-l-leave-active {
  position: absolute;
}
</style><|MERGE_RESOLUTION|>--- conflicted
+++ resolved
@@ -10,19 +10,10 @@
           }"
           class="advanced"
         >
-<<<<<<< HEAD
-          <transition name="setUp">
-            <advance-main-menu
-              :clear-state="showAttached"
-              class="mainMenu"
-            />
-          </transition>
-=======
           <advance-main-menu
+            :clear-state="showAttached"
             class="mainMenu"
-            :clear-state="showAttached"
           />
->>>>>>> e2997782
         </div>
       </transition>
       <div
