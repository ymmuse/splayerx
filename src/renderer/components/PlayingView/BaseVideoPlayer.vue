--- conflicted
+++ resolved
@@ -94,15 +94,9 @@
       type: Array,
       required: true,
       default: () => ['loadedmetadata'],
-<<<<<<< HEAD
       validator: (value: string[]) => (
         value.length === 0 ||
         value.every(element => DEFAULT_VIDEO_EVENTS.includes(element))),
-=======
-      validator: value => (
-        value.length === 0
-        || value.every(element => DEFAULT_VIDEO_EVENTS.includes(element))),
->>>>>>> ffbb4b59
     },
     // video style
     styles: {
