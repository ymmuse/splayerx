--- conflicted
+++ resolved
@@ -693,13 +693,10 @@
     },
   },
   computed: {
-<<<<<<< HEAD
     curStyle() {
       return this.$store.getters.curStyle;
     },
-=======
     ...mapGetters(['duration', 'originSrc', 'currentTime']),
->>>>>>> fc8b73f9
     firstSubState() { // lazy computed and lazy watched
       return this.$store.getters.firstSubtitleIndex !== -1;
     },
