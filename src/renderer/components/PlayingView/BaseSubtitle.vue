--- conflicted
+++ resolved
@@ -45,7 +45,7 @@
     };
   },
   methods: {
-<<<<<<< HEAD
+
     async $_serverSubsExist() {
       const res = await this.Sagi.mediaTranslate(this.mediaHash);
       if (!(res.array[0][1] && res.array[0][1] !== 'OK')) {
@@ -61,10 +61,10 @@
     },
     async subtitleInitialize() {
       const vid = this.$parent.$refs.videoCanvas;
-=======
+    },
+
     subtitleInitialize() {
       const vid = this.$parent.$refs.videoCanvas.videoElement();
->>>>>>> ca385ebc
       this.mediaHash = this.mediaQuickHash(decodeURI(vid.src.replace('file://', '')));
       this.Sagi = this.sagi();
 
@@ -84,7 +84,6 @@
       if (re.test(path.extname(decodeURI(vid.src)))) {
         embeddedSubsStatus = await this.ifEmbedded(decodeURI(vid.src));
       } else {
-<<<<<<< HEAD
         embeddedSubsStatus = {
           found: false,
           size: 0,
@@ -130,7 +129,8 @@
             type: 'Server',
             size: serverSubsStatus.size,
           });
-          this.loadServerTextTracks(() => {
+          this.loadServerTextTracks((err) => {
+            if (err) throw err;
             this.$_toggleSutitleShow();
             this.$bus.$emit('subtitles-finished-loading', 'Server');
           });
@@ -139,13 +139,6 @@
         this.$_clearSubtitle();
         // then emit an event to tell subtitleControl to toggle the small menu
         this.$bus.$emit('toggle-no-subtitle-menu');
-=======
-        this.loadServerTextTracks((err) => {
-          if (err) throw err;
-          this.subStyleChange();
-          this.subtitleShow(0);
-        });
->>>>>>> ca385ebc
       }
     },
     /**
@@ -312,7 +305,6 @@
         const realPath = filePath.substring(7);
         fs.createReadStream(realPath).pipe(subs);
       });
-<<<<<<< HEAD
       ectractFn(filePath).then((tracks, error) => {
         if (error) {
           return;
@@ -320,12 +312,6 @@
         // transfer string into VTT
         const vid = this.$parent.$refs.videoCanvas;
         const embededSubNames = [];
-=======
-      ectractFn(filePath).then((realTracks) => {
-        // now transfer string into VTT
-        console.log(realTracks);
-        const vid = this.$parent.$refs.videoCanvas.videoElement();
->>>>>>> ca385ebc
 
         const parser = new WebVTT.Parser(window, WebVTT.StringDecoder());
         for (let i = 0; i < tracks.length; i += 1) {
@@ -660,14 +646,10 @@
     });
 
     this.$bus.$on('load-server-transcripts', () => {
-<<<<<<< HEAD
-      this.loadServerTextTracks(() => {
+      this.loadServerTextTracks((err) => {
+        if (err) throw err;
         // handles when users want to load server subs after initializing stage;
         this.$bus.$emit('finished-loading-server-subs');
-=======
-      this.loadServerTextTracks((err) => {
-        if (err) throw err;
->>>>>>> ca385ebc
         this.$_clearSubtitle();
         this.subtitleShow(0);
       });
