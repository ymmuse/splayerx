--- conflicted
+++ resolved
@@ -109,13 +109,11 @@
       this.filePathNeedToDelete = '';
     });
     this.hoverIndex = this.playingIndex;
-<<<<<<< HEAD
     this.eventTarget.onItemMouseover = this.onItemMouseover;
     this.eventTarget.onItemMouseout = this.onItemMouseout;
     this.eventTarget.onItemMouseup = this.onItemMouseup;
-=======
+
     this.filename = path.basename(this.originSrc, path.extname(this.originSrc));
->>>>>>> 39baf716
   },
   methods: {
     afterLeave() {
