<template>
  <div class="recent-playlist"
    v-show="showAttached"
    @mousedown="handleMousedown">
    <div class="info"
      @mousedown.stop="">
      <div class="top">{{lastPlayedTime}} / 
      <span>{{timecodeFromSeconds(duration)}}</span>&nbsp&nbsp·&nbsp&nbsp{{inWhichSource}} {{indexInPlaylist}} / {{numberOfPlaylistItem}}</div>
      <div class="file-name">{{filename}}</div>
    </div>
    <div class="playlist-items"
      @mousedown.stop=""
      :style="{
        right: `${distance}px`,
      }">
      <RecentPlaylistItem v-for="(item, index) in playingList" class="item"
        :index="index"
        :path="item"
        :isInRange="index >= firstIndex && index <= lastIndex"
        :isPlaying="index === playingIndex"
        :winWidth="winWidth"
        :isShifting="shifting"
        :DBInfo="itemInfos[index]"
        :DBloaded="DBloaded"
        :snapShoted="snapShoted"
        :showVideo="showAttached"
        :thumbnailWidth="thumbnailWidth"
        @mouseupItem="itemMouseup"
        @mouseoverItem="itemMouseover"/>
    </div>
  </div>
</template>
<script>
import { mapGetters } from 'vuex';
import RecentPlaylistItem from '@/components/PlayingView/RecentPlaylistItem.vue';
export default {
  name: 'recent-playlist',
  components: {
    RecentPlaylistItem,
  },
  props: {
    showAttached: Boolean,
    mousedownOnOther: Boolean,
    mouseupOnOther: Boolean,
  },
  data() {
    return {
      itemInfos: [],
      filename: '',
      firstIndex: 0, // first index of current page
      chosenIndex: 0,
      shifting: false,
      snapShoted: false,
      DBloaded: false,
    };
  },
  mounted() {
    this.searchInfoDB();
    this.snapshot();
  },
  methods: {
    snapshot() {
      this.$electron.ipcRenderer.send('snapShot', this.playingList);
      this.$electron.ipcRenderer.once('snapShot-reply', () => {
        this.snapShoted = true;
      });
    },
    handleMousedown() {
      console.log('you click me!');
    },
    itemMouseleave() {
    },
    itemMouseover(payload) {
      this.chosenIndex = payload.index;
      this.filename = payload.filename;
    },
    itemMouseup(index) {
      // last page
      if (index === this.firstIndex - 1) {
        this.lastIndex = index;
        this.shifting = true;
        setTimeout(() => {
          this.shifting = false;
        }, 400);
      } else if (index === this.lastIndex + 1) { // next page
        this.firstIndex = index;
        this.shifting = true;
        setTimeout(() => {
          this.shifting = false;
        }, 400);
      } else if (index !== this.playingIndex) {
        this.openFile(this.playingList[index]);
      }
    },
    async searchInfoDB() {
      const waitArray = [];
      for (let i = 0; i < this.playingList.length; i += 1) {
        const res = this.infoDB().get('recent-played', 'path', this.playingList[i]);
        waitArray.push(res);
      }
      const resArray = await Promise.all(waitArray);
      this.itemInfos = resArray;
      this.DBloaded = true;
    },
  },
  watch: {
    firstIndex() {
      if (this.lastIndex > this.maxIndex) {
        this.lastIndex = this.maxIndex;
      }
    },
<<<<<<< HEAD
    showAttached(val) {
      console.log('showAttached', val);
    },
    mousedownOnOther(val) {
      console.log('mousedownOnOther', val);
    },
    mouseupOnOther(val) {
      console.log('mouseupOnOther', val);
=======
    playingIndex(val) {
      if (val > this.lastIndex) {
        this.firstIndex = val;
      } else if (val < this.firstIndex) {
        this.lastIndex = val;
      }
>>>>>>> 547bf88a
    },
  },
  computed: {
    ...mapGetters(['playingList', 'isFolderList', 'winWidth', 'playingIndex']),
    inWhichSource() {
      if (this.isFolderList) {
        return '文件夹';
      }
      return '播放列表';
    },
    lastPlayedTime() {
      if (this.itemInfos[this.chosenIndex]) {
        if (this.itemInfos[this.chosenIndex].lastPlayedTime) {
          return this.timecodeFromSeconds(this.itemInfos[this.chosenIndex].lastPlayedTime);
        }
      }
      return '00:00';
    },
    duration() {
      if (this.itemInfos[this.chosenIndex]) {
        if (this.itemInfos[this.chosenIndex].duration) {
          return this.itemInfos[this.chosenIndex].duration;
        }
      }
      return 0;
    },
    indexInPlaylist() {
      return this.chosenIndex + 1;
    },
    numberOfPlaylistItem() {
      return this.playingList.length;
    },
    // last index of current page
    lastIndex: {
      get() {
        return (this.firstIndex + this.thumbnailNumber) - 1;
      },
      set(val) {
        if ((val - this.thumbnailNumber) + 1 < 0) {
          this.firstIndex = 0;
        } else {
          this.firstIndex = (val - this.thumbnailNumber) + 1;
        }
      },
    },
    currentSrc() {
      return this.$store.getters.originSrc;
    },
    distance() {
      return this.firstIndex * (this.thumbnailWidth + 15);
    },
    maxIndex() {
      return this.playingList.length - 1;
    },
    maxDistance() {
      return (this.maxIndex - (this.thumbnailNumber - 1)) * this.thumbnailWidth;
    },
    // if you wanna know the meanings of wABC, please look up the product doc
    thumbnailNumber() {
      let number = 0;
      const w = 112;
      const B = 15;
      if (this.winWidth >= 512 && this.winWidth < 720) {
        number = Math.floor(3 + ((this.winWidth - 512) / (w + B)));
      } else if (this.winWidth === 720) {
        number = 5;
      } else if (this.winWidth > 720 && this.winWidth <= 1355) {
        number = Math.floor(((this.winWidth - 720) / (w + B)) + 5);
      } else if (this.winWidth > 1355) {
        number = 10;
      }
      return number;
    },
    thumbnailWidth() {
      let width = 0;
      const A = 35;
      const B = 15;
      const C = 65;
      if (this.winWidth > 512 && this.winWidth <= 1355) {
        width = ((((this.winWidth - A) - C) + B) / this.thumbnailNumber) - B;
      } else if (this.winWidth > 1355) {
        width = (((this.winWidth - A) - C) - (B * 9)) / 10;
      }
      return Math.floor(width);
    },
  },
};
</script>
<style lang="scss" scoped>
.recent-playlist {
  width: 100%;
  background-image: linear-gradient(-180deg, rgba(0,0,0,0.00) 0%, #000000 86%);
  @media screen and (max-width: 512px) {
    display: none;
  }
  .info {
    margin: 53px 41px 0px 0px;
    padding-left: 40px;
    height: 44px;
    width: 90%;
    .top {
      margin-top: 1px;
      opacity: 0.4;
      font-family: Avenir-Heavy;
      font-size: 14px;
      color: #FFFFFF;
      letter-spacing: 0.64px;
      line-height: 13px;
      width: max-content;
    }
    .file-name {
      overflow: hidden;
      text-overflow: ellipsis;
      white-space: nowrap;

      margin-top: 9px;
      font-family: Avenir-Heavy;
      font-size: 18px;
      color: rgba(255,255,255,0.70);
      letter-spacing: 1px;
      line-height: 20px;
      width: 100%;
    }
  }
  .playlist-items {
    position: relative;
    transition: right 400ms ease-in;
    display: flex;
    padding-top: 20px;
    padding-bottom: 40px;
    padding-left: 40px;
  }
}
</style><|MERGE_RESOLUTION|>--- conflicted
+++ resolved
@@ -109,7 +109,6 @@
         this.lastIndex = this.maxIndex;
       }
     },
-<<<<<<< HEAD
     showAttached(val) {
       console.log('showAttached', val);
     },
@@ -118,14 +117,13 @@
     },
     mouseupOnOther(val) {
       console.log('mouseupOnOther', val);
-=======
+    },
     playingIndex(val) {
       if (val > this.lastIndex) {
         this.firstIndex = val;
       } else if (val < this.firstIndex) {
         this.lastIndex = val;
       }
->>>>>>> 547bf88a
     },
   },
   computed: {
