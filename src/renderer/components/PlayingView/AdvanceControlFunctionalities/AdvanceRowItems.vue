<template>
  <div
    :style="{
      height: heightSize,
      backgroundImage: !isChosen ? '' :
        'linear-gradient(90deg, rgba(255,255,255,0.03) ' +
        '0%, rgba(255,255,255,0.07) 24%, rgba(255,255,255,0.03) 100%)',
      marginTop: rowType === rowTypeEnum.RATE ? '8px' : ''
    }"
<<<<<<< HEAD
    class="itemContainer"
=======
    @mouseenter="handleMouseEnter"
    @mouseleave="handleMouseLeave"
>>>>>>> e2997782
  >
    <div
      :style="{
        backgroundImage: !isChosen && hoveredText ?
          'linear-gradient(90deg, rgba(255,255,255,0.00) 0%, rgba(255,255,255,0.045) 20%, ' +
          'rgba(255,255,255,0.00) 78%, rgba(255,255,255,0.00) 100%)' : '',
        transition: 'opacity 200ms',
      }"
      class="detail"
    >
      <div
        :style="{
          cursor: isChosen ? 'default' : 'pointer',
          color: !isChosen && hoveredText ?
            'rgba(255, 255, 255, 0.9)' : 'rgba(255, 255, 255, 0.6)',
          transition: 'color 300ms',
        }"
        class="textContainer"
      >
        <p>{{ rowType === rowTypeEnum.RATE ? $t('advance.rateTitle') : $t('advance.fontSize') }}</p>
        <div
<<<<<<< HEAD
          :style="{
            color: color,
            transition: 'color 300ms',
          }"
          class="textItem advanceNormalTitle"
        >
          {{ item }}
        </div>
        <div
          v-show="!isChosen || isRateMenu"
          class="rightItem advanceNormalItem"
=======
          v-show="!isChosen || rowType === rowTypeEnum.RATE"
          class="rightItem"
>>>>>>> e2997782
        >
          {{ showDetail }}
        </div>
      </div>
      <transition name="detail">
        <div
          v-show="isChosen"
          class="listContainer"
        >
          <div class="rowContainer">
            <div
              v-for="(list, index) in lists"
              :id="'list'+index"
              :key="list"
              class="rowNumDetail"
              :style="{
                width: index === difIndex[0] || index === difIndex[1] ?
                  `${difWidth[0]}%` : `${difWidth[1]}%`,
                cursor: selectedIndex === index ? 'default' : 'pointer',
              }"
              @mouseover="handleOver(index)"
              @mouseout="handleOut(index)"
              @click="handleClick(index)"
            >
              <p
                :style="{
                  color: selectedIndex === index || index === hoverIndex ?
                    'rgba(255, 255, 255, 0.9)' : 'rgba(255, 255, 255, 0.6)',
                  margin: 'auto',
                  transition: 'color 300ms',
                }"
                class="text"
              >
                {{ list }}
              </p>
            </div>
            <div
              v-show="rowType !== rowTypeEnum.RATE || lists.includes(rate)"
              class="selected-back"
              :class="cardType"
              :style="{
                left: `${moveLength}px`,
                transition: 'left 200ms cubic-bezier(0.17, 0.67, 0.17, 0.98), width 200ms',
                boxSizing: 'border-box'
              }"
            />
          </div>
        </div>
      </transition>
    </div>
  </div>
</template>

<script lang="ts">

export default {
  name: 'AdvanceRowItems',
  props: {
    lists: {
      type: Array,
      require: true,
      default: () => [],
    },
    rate: {
      type: Number,
      default: 1,
    },
    chosenSize: {
      type: Number,
      default: 1,
    },
    cardWidth: {
      type: Number,
      required: true,
    },
    isChosen: {
      type: Boolean,
    },
    size: {
      type: Number,
      required: true,
    },
    rowType: {
      type: String,
      required: true,
    },
    chosenSizeContent: {
      type: String,
      default: 'Normal',
    },
    handleRowClick: {
      type: Function,
      required: true,
    },
  },
  data() {
    return {
      hoverIndex: -1,
      hoveredText: false,
      rowTypeEnum: {
        RATE: 'rate',
        FONTSIZE: 'fontSize',
      },
    };
  },
  computed: {
    showDetail() {
<<<<<<< HEAD
      if (this.isRateMenu) {
        return `${this.rate} x`;
      } if (!this.isRateMenu) {
        return `${this.chosenSizeContent}`;
      }
      return null;
=======
      return this.rowType === this.rowTypeEnum.RATE ? `${this.rate} x` : this.chosenSizeContent;
>>>>>>> e2997782
    },
    cardType() {
      if (this.selectedIndex === this.difIndex[0] || this.selectedIndex === this.difIndex[1]) {
        return this.rowType === this.rowTypeEnum.RATE ? 'smallSpeedCard' : 'smallFontCard';
      }
      return this.rowType === this.rowTypeEnum.RATE ? 'bigSpeedCard' : 'bigFontCard';
    },
    heightSize() {
      if (this.size >= 289 && this.size <= 480) {
        return this.isChosen ? '74px' : '37px';
      } if (this.size >= 481 && this.size < 1080) {
        return this.isChosen ? `${74 * 1.2}px` : `${37 * 1.2}px`;
      }
      return this.isChosen ? `${74 * 1.2 * 1.4}px` : `${37 * 1.2 * 1.4}px`;
    },
    difIndex() {
      return this.rowType !== this.rowTypeEnum.RATE ? [0, 2] : [1, 4];
    },
    difWidth() {
      if (this.size >= 289 && this.size <= 480) {
<<<<<<< HEAD
        return !this.isRateMenu ? [23, 27] : [18.5, 23];
      } if (this.size >= 481 && this.size < 1080) {
        return !this.isRateMenu ? [23 * 1.2, 27 * 1.2] : [18.5 * 1.2, 23 * 1.2];
      }
      return !this.isRateMenu ? [23 * 1.2 * 1.4, 27 * 1.2 * 1.4]
        : [18.5 * 1.2 * 1.4, 23 * 1.2 * 1.4];
=======
        return this.rowType !== this.rowTypeEnum.RATE ? [23, 27] : [18.5, 23];
      } else if (this.size >= 481 && this.size < 1080) {
        return this.rowType !== this.rowTypeEnum.RATE ?
          [23 * 1.2, 27 * 1.2] : [18.5 * 1.2, 23 * 1.2];
      }
      return this.rowType !== this.rowTypeEnum.RATE ? [23 * 1.2 * 1.4, 27 * 1.2 * 1.4] :
        [18.5 * 1.2 * 1.4, 23 * 1.2 * 1.4];
>>>>>>> e2997782
    },
    moveLength() {
      const rateFactors = [17, 46, 71, 100, 129];
      const fontFactors = [17, 49, 86, 117];
      return this.rowType === this.rowTypeEnum.RATE ?
        (rateFactors[this.selectedIndex] / 170) * this.cardWidth :
        (fontFactors[this.selectedIndex] / 170) * this.cardWidth;
    },
    selectedIndex() {
      return this.rowType === this.rowTypeEnum.RATE ?
        this.lists.indexOf(this.rate) : this.chosenSize;
    },
  },
  methods: {
    handleMouseEnter() {
      this.hoveredText = true;
    },
    handleMouseLeave() {
      this.hoveredText = false;
    },
    handleOver(index: number) {
      this.hoverIndex = index;
    },
    handleOut() {
      this.hoverIndex = -1;
    },
<<<<<<< HEAD
    handleClick(index) {
      this.selectedIndex = index;
      if (this.isRateMenu) {
        this.calculateSpeedLength(index);
      } else {
        this.calculateFontLength(index);
      }
      if (this.isRateMenu) {
        this.changeRate(this.lists[index]);
      } else {
        this.changeFontSize(index);
      }
    },
    calculateSpeedLength(index) {
      switch (index) {
        case 0:
          this.moveLength = (17 / 170) * this.cardWidth;
          break;
        case 1:
          this.moveLength = (46 / 170) * this.cardWidth;
          break;
        case 2:
          this.moveLength = (71 / 170) * this.cardWidth;
          break;
        case 3:
          this.moveLength = (100 / 170) * this.cardWidth;
          break;
        case 4:
          this.moveLength = (129 / 170) * this.cardWidth;
          break;
        default:
          break;
      }
    },
    calculateFontLength(index) {
      switch (index) {
        case 0:
          this.moveLength = (17 / 170) * this.cardWidth;
          break;
        case 1:
          this.moveLength = (49 / 170) * this.cardWidth;
          break;
        case 2:
          this.moveLength = (86 / 170) * this.cardWidth;
          break;
        case 3:
          this.moveLength = (117 / 170) * this.cardWidth;
          break;
        default:
          break;
      }
    },
    // update video scale that width is larger than height
    updatePCVideoScaleByFactors(index) {
      const firstFactors = [21, 29, 37, 45];
      const secondFactors = [24, 26, 28, 30];
      this.updateSubScale(`${(((firstFactors[index] / 900) * this.computedSize)
        + (secondFactors[index] / 5)) / 9}`);
    },
    // update video scale that height is larger than width
    updateMobileVideoScaleByFactors(index) {
      const firstFactors = [21, 29, 37, 45];
      const secondFactors = [12, -92, -196, -300];
      this.updateSubScale(`${(((firstFactors[index] / 760) * this.computedSize)
        + (secondFactors[index] / 76)) / 9}`);
    },
    // update video scale when width or height is larger than 1080
    updateVideoScaleByFactors(val) {
      const factors = [30, 40, 50, 60];
      this.updateSubScale(`${((val / 1080) * factors[this.chosenSize]) / 9}`);
    },
    changeFontSize(index) {
      this.updateSubSize(index);
      if (this.winRatio >= 1) {
        this.updatePCVideoScaleByFactors(index);
      } else if (this.winRatio < 1) {
        this.updateMobileVideoScaleByFactors(index);
      }
=======
    handleClick(index: number) {
      this.handleRowClick(this.rowType === this.rowTypeEnum.RATE ? this.lists[index] : index);
>>>>>>> e2997782
    },
  },
};
</script>

<style lang="scss" scoped>
@media screen and (max-aspect-ratio: 1/1) and (min-width: 289px) and (max-width: 480px),
screen and (min-aspect-ratio: 1/1) and (min-height: 289px) and (max-height: 480px) {
  .itemContainer {
    width: 100%;
    .textContainer {
      width: auto;
      height: 37px;
      margin: auto 17px auto 17px;
      p {
        font-size: 13px;
      }
      .rightItem {
        font-size: 11px;
      }
    }
    .listContainer {
      height: 37px;
      .rowContainer {
        width: 80%;
        height: 27px;
        .text {
          font-size: 10px;
        }
        .selected-back {
          height: 27px;
        }
        .smallSpeedCard {
          width: 14.8%;
        }
        .smallFontCard {
          width: 18.4%;
        }
        .bigSpeedCard {
          width: 16.8%;
        }
        .bigFontCard {
          width: 21.6%;
        }
      }
    }
  }
  .detail-enter-active {
    animation: showP1 100ms;
  }
  .detail-enter, .detail-leave-to {
    opacity: 0;
  }
  .detail-leave-active {
    animation: hideP1 100ms;
  }
}
@media screen and (max-aspect-ratio: 1/1) and (min-width: 481px) and (max-width: 1080px),
screen and (min-aspect-ratio: 1/1) and (min-height: 481px) and (max-height: 1080px) {
  .itemContainer {
    width: 100%;
    .textContainer {
      width: auto;
      height: 44.4px;
      margin: auto 20.4px auto 20.4px;
      p {
        font-size: 15.6px;
      }
      .rightItem {
        font-size: 13.2px;
      }
    }
    .listContainer {
      height: 44.4px;
      .rowContainer {
        width: 80%;
        height: 32.4px;
        .text {
          font-size: 12px;
        }
        .selected-back {
          height: 32.4px;
        }
        .smallSpeedCard {
          width: 14.8%;
        }
        .smallFontCard {
          width: 18.4%;
        }
        .bigSpeedCard {
          width: 16.8%;
        }
        .bigFontCard {
          width: 21.6%;
        }
      }
    }
  }
  .detail-enter-active {
    animation: showP2 100ms;
  }
  .detail-enter, .detail-leave-to {
    opacity: 0;
  }
  .detail-leave-active {
    animation: hideP2 100ms;
  }
}
@media screen and (max-aspect-ratio: 1/1) and (min-width: 1080px),
screen and (min-aspect-ratio: 1/1) and (min-height: 1080px) {
  .itemContainer {
    width: 100%;
    .textContainer {
      width: 228.48px;
      height: 62.16px;
      margin: auto auto auto 28.56px;
      p {
        font-size: 21.84px;
      }
      .rightItem {
        font-size: 18.48px;
      }
    }
    .listContainer {
      height: 62.16px;
      .rowContainer {
        width: 80%;
        height: 45.36px;
        .text {
          font-size: 16.8px;
        }
        .selected-back {
          height: 45.36px;
        }
        .smallSpeedCard {
          width: 14.8%;
        }
        .smallFontCard {
          width: 18.4%;
        }
        .bigSpeedCard {
          width: 16.8%;
        }
        .bigFontCard {
          width: 21.6%;
        }
      }
    }
  }
  .detail-enter-active {
    animation: showP3 100ms;
  }
  .detail-enter, .detail-leave-to {
    opacity: 0;
  }
  .detail-leave-active {
    animation: hideP3 100ms;
  }
}
.itemContainer {
  display: flex;
  border-radius: 7px;
  z-index: 10;
  clip-path: inset(0 round 8px);
  transition: height 100ms linear, background-color 100ms linear, opacity 300ms;
  .detail {
    width: 100%;
  }
  .textContainer {
    display: flex;
    flex: 1;
    color: rgba(255, 255, 255, 0.6);
    p {
      letter-spacing: 0.2px;
      margin: auto auto auto 0;
    }
    .rightItem {
      margin: auto 0 auto auto;
    }
  }
  .listContainer {
    flex: 1;
    display: flex;
    cursor: default;
    .rowContainer {
      display: flex;
      justify-content: space-around;
      margin: -2px auto;
      .text {
        text-shadow: 0px 1px 1px rgba(0, 0, 0, .1);
      }
      .rowNumDetail {
        position: relative;
        display: flex;
      }
      .selected-back {
        position: absolute;
        z-index: -1;
        border-radius: 7px;
        opacity: 0.4;
        border: 0.5px solid rgba(255, 255, 255, 0.20);
        background-image: radial-gradient(
          60% 134%, rgba(255, 255, 255, 0.09) 44%, rgba(255, 255, 255, 0.05) 100%);
        box-shadow: 0px 1px 2px rgba(0, 0, 0, .2);
      }
    }
  }
}

@keyframes showP1 {
  0% {
    opacity: 0;
    height: 0;
  }
  100% {
    opacity: 1;
    height: 37px;
  }
}
@keyframes hideP1 {
  0% {
    opacity: 1;
    height: 37px;
  }
  100% {
    opacity: 0;
    height: 0;
  }
}
@keyframes showP2 {
  0% {
    opacity: 0;
    height: 0;
  }
  100% {
    opacity: 1;
    height: 44.4px;
  }
}
@keyframes hideP2 {
  0% {
    opacity: 1;
    height: 44.4px;
  }
  100% {
    opacity: 0;
    height: 0;
  }
}
@keyframes showP3 {
  0% {
    opacity: 0;
    height: 0;
  }
  100% {
    opacity: 1;
    height: 62.16px;
  }
}
@keyframes hideP3 {
  0% {
    opacity: 1;
    height: 62.16px;
  }
  100% {
    opacity: 0;
    height: 0;
  }
}
</style><|MERGE_RESOLUTION|>--- conflicted
+++ resolved
@@ -7,12 +7,8 @@
         '0%, rgba(255,255,255,0.07) 24%, rgba(255,255,255,0.03) 100%)',
       marginTop: rowType === rowTypeEnum.RATE ? '8px' : ''
     }"
-<<<<<<< HEAD
-    class="itemContainer"
-=======
     @mouseenter="handleMouseEnter"
     @mouseleave="handleMouseLeave"
->>>>>>> e2997782
   >
     <div
       :style="{
@@ -34,22 +30,8 @@
       >
         <p>{{ rowType === rowTypeEnum.RATE ? $t('advance.rateTitle') : $t('advance.fontSize') }}</p>
         <div
-<<<<<<< HEAD
-          :style="{
-            color: color,
-            transition: 'color 300ms',
-          }"
-          class="textItem advanceNormalTitle"
-        >
-          {{ item }}
-        </div>
-        <div
-          v-show="!isChosen || isRateMenu"
-          class="rightItem advanceNormalItem"
-=======
           v-show="!isChosen || rowType === rowTypeEnum.RATE"
           class="rightItem"
->>>>>>> e2997782
         >
           {{ showDetail }}
         </div>
@@ -64,7 +46,6 @@
               v-for="(list, index) in lists"
               :id="'list'+index"
               :key="list"
-              class="rowNumDetail"
               :style="{
                 width: index === difIndex[0] || index === difIndex[1] ?
                   `${difWidth[0]}%` : `${difWidth[1]}%`,
@@ -73,6 +54,7 @@
               @mouseover="handleOver(index)"
               @mouseout="handleOut(index)"
               @click="handleClick(index)"
+              class="rowNumDetail"
             >
               <p
                 :style="{
@@ -88,13 +70,13 @@
             </div>
             <div
               v-show="rowType !== rowTypeEnum.RATE || lists.includes(rate)"
-              class="selected-back"
               :class="cardType"
               :style="{
                 left: `${moveLength}px`,
                 transition: 'left 200ms cubic-bezier(0.17, 0.67, 0.17, 0.98), width 200ms',
                 boxSizing: 'border-box'
               }"
+              class="selected-back"
             />
           </div>
         </div>
@@ -157,16 +139,7 @@
   },
   computed: {
     showDetail() {
-<<<<<<< HEAD
-      if (this.isRateMenu) {
-        return `${this.rate} x`;
-      } if (!this.isRateMenu) {
-        return `${this.chosenSizeContent}`;
-      }
-      return null;
-=======
       return this.rowType === this.rowTypeEnum.RATE ? `${this.rate} x` : this.chosenSizeContent;
->>>>>>> e2997782
     },
     cardType() {
       if (this.selectedIndex === this.difIndex[0] || this.selectedIndex === this.difIndex[1]) {
@@ -187,33 +160,24 @@
     },
     difWidth() {
       if (this.size >= 289 && this.size <= 480) {
-<<<<<<< HEAD
-        return !this.isRateMenu ? [23, 27] : [18.5, 23];
+        return this.rowType !== this.rowTypeEnum.RATE ? [23, 27] : [18.5, 23];
       } if (this.size >= 481 && this.size < 1080) {
-        return !this.isRateMenu ? [23 * 1.2, 27 * 1.2] : [18.5 * 1.2, 23 * 1.2];
-      }
-      return !this.isRateMenu ? [23 * 1.2 * 1.4, 27 * 1.2 * 1.4]
+        return this.rowType !== this.rowTypeEnum.RATE
+          ? [23 * 1.2, 27 * 1.2] : [18.5 * 1.2, 23 * 1.2];
+      }
+      return this.rowType !== this.rowTypeEnum.RATE ? [23 * 1.2 * 1.4, 27 * 1.2 * 1.4]
         : [18.5 * 1.2 * 1.4, 23 * 1.2 * 1.4];
-=======
-        return this.rowType !== this.rowTypeEnum.RATE ? [23, 27] : [18.5, 23];
-      } else if (this.size >= 481 && this.size < 1080) {
-        return this.rowType !== this.rowTypeEnum.RATE ?
-          [23 * 1.2, 27 * 1.2] : [18.5 * 1.2, 23 * 1.2];
-      }
-      return this.rowType !== this.rowTypeEnum.RATE ? [23 * 1.2 * 1.4, 27 * 1.2 * 1.4] :
-        [18.5 * 1.2 * 1.4, 23 * 1.2 * 1.4];
->>>>>>> e2997782
     },
     moveLength() {
       const rateFactors = [17, 46, 71, 100, 129];
       const fontFactors = [17, 49, 86, 117];
-      return this.rowType === this.rowTypeEnum.RATE ?
-        (rateFactors[this.selectedIndex] / 170) * this.cardWidth :
-        (fontFactors[this.selectedIndex] / 170) * this.cardWidth;
+      return this.rowType === this.rowTypeEnum.RATE
+        ? (rateFactors[this.selectedIndex] / 170) * this.cardWidth
+        : (fontFactors[this.selectedIndex] / 170) * this.cardWidth;
     },
     selectedIndex() {
-      return this.rowType === this.rowTypeEnum.RATE ?
-        this.lists.indexOf(this.rate) : this.chosenSize;
+      return this.rowType === this.rowTypeEnum.RATE
+        ? this.lists.indexOf(this.rate) : this.chosenSize;
     },
   },
   methods: {
@@ -229,89 +193,8 @@
     handleOut() {
       this.hoverIndex = -1;
     },
-<<<<<<< HEAD
-    handleClick(index) {
-      this.selectedIndex = index;
-      if (this.isRateMenu) {
-        this.calculateSpeedLength(index);
-      } else {
-        this.calculateFontLength(index);
-      }
-      if (this.isRateMenu) {
-        this.changeRate(this.lists[index]);
-      } else {
-        this.changeFontSize(index);
-      }
-    },
-    calculateSpeedLength(index) {
-      switch (index) {
-        case 0:
-          this.moveLength = (17 / 170) * this.cardWidth;
-          break;
-        case 1:
-          this.moveLength = (46 / 170) * this.cardWidth;
-          break;
-        case 2:
-          this.moveLength = (71 / 170) * this.cardWidth;
-          break;
-        case 3:
-          this.moveLength = (100 / 170) * this.cardWidth;
-          break;
-        case 4:
-          this.moveLength = (129 / 170) * this.cardWidth;
-          break;
-        default:
-          break;
-      }
-    },
-    calculateFontLength(index) {
-      switch (index) {
-        case 0:
-          this.moveLength = (17 / 170) * this.cardWidth;
-          break;
-        case 1:
-          this.moveLength = (49 / 170) * this.cardWidth;
-          break;
-        case 2:
-          this.moveLength = (86 / 170) * this.cardWidth;
-          break;
-        case 3:
-          this.moveLength = (117 / 170) * this.cardWidth;
-          break;
-        default:
-          break;
-      }
-    },
-    // update video scale that width is larger than height
-    updatePCVideoScaleByFactors(index) {
-      const firstFactors = [21, 29, 37, 45];
-      const secondFactors = [24, 26, 28, 30];
-      this.updateSubScale(`${(((firstFactors[index] / 900) * this.computedSize)
-        + (secondFactors[index] / 5)) / 9}`);
-    },
-    // update video scale that height is larger than width
-    updateMobileVideoScaleByFactors(index) {
-      const firstFactors = [21, 29, 37, 45];
-      const secondFactors = [12, -92, -196, -300];
-      this.updateSubScale(`${(((firstFactors[index] / 760) * this.computedSize)
-        + (secondFactors[index] / 76)) / 9}`);
-    },
-    // update video scale when width or height is larger than 1080
-    updateVideoScaleByFactors(val) {
-      const factors = [30, 40, 50, 60];
-      this.updateSubScale(`${((val / 1080) * factors[this.chosenSize]) / 9}`);
-    },
-    changeFontSize(index) {
-      this.updateSubSize(index);
-      if (this.winRatio >= 1) {
-        this.updatePCVideoScaleByFactors(index);
-      } else if (this.winRatio < 1) {
-        this.updateMobileVideoScaleByFactors(index);
-      }
-=======
     handleClick(index: number) {
       this.handleRowClick(this.rowType === this.rowTypeEnum.RATE ? this.lists[index] : index);
->>>>>>> e2997782
     },
   },
 };
