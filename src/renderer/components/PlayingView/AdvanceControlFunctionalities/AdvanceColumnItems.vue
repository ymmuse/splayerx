--- conflicted
+++ resolved
@@ -1,13 +1,8 @@
 <template>
-<<<<<<< HEAD
-  <div class="itemContainer">
+  <div class="itemContainer advance-column-items">
     <div class="textContainer" :style="{
       cursor: isChosen ? 'default' : 'pointer',
     }">
-=======
-  <div class="itemContainer advance-column-items">
-    <div class="textContainer">
->>>>>>> 7d6e757c
       <div class="textItem">{{ item }}</div>
     </div>
     <div class="listContainer"
