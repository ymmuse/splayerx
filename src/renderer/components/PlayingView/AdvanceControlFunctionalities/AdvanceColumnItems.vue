--- conflicted
+++ resolved
@@ -1,6 +1,5 @@
 <template>
   <div
-    class="itemContainer advance-column-items"
     :style="{
       backgroundImage: !isChosen ? '' :
         'linear-gradient(90deg, rgba(255,255,255,0.03) ' +
@@ -8,28 +7,25 @@
     }"
     @mouseenter="handleAudioMouseenter"
     @mouseleave="handleAudioMouseleave"
+    class="itemContainer advance-column-items"
   >
     <div
-<<<<<<< HEAD
-=======
-      class="detail"
->>>>>>> e2997782
       :style="{
         backgroundImage: !isChosen && hoveredText ?
           'linear-gradient(90deg, rgba(255,255,255,0.00) 0%, rgba(255,255,255,0.045) 20%, ' +
           'rgba(255,255,255,0.00) 78%, rgba(255,255,255,0.00) 100%)' : '',
         transition: 'opacity 200ms',
       }"
-      class="textContainer advanceNormalTitle"
+      class="detail textContainer advanceNormalTitle"
     >
       <div
-        class="textContainer"
         :style="{
           cursor: isChosen ? 'default' : 'pointer',
           color: !isChosen && hoveredText ?
             'rgba(255, 255, 255, 0.9)' : 'rgba(255, 255, 255, 0.6)',
           transition: 'color 300ms',
         }"
+        class="textContainer"
       >
         <p>{{ $t('advance.changeTrack') }}</p>
         <div
@@ -39,61 +35,29 @@
           {{ currentTrackName }}
         </div>
       </div>
-<<<<<<< HEAD
-    </div>
-    <div
-      :style="{
-        height: heightSize,
-      }"
-      class="listContainer"
-    >
-      <div
-=======
       <div
         v-show="isChosen"
-        class="listContainer"
->>>>>>> e2997782
         :style="{
           height: heightSize,
         }"
-        class="scrollScope"
+        class="listContainer scrollScope"
       >
-<<<<<<< HEAD
-        <div class="columnContainer">
-          <div
-            v-for="(track, index) in tracks"
-            :key="track.id"
-            :style="{ cursor: track.enabled ? 'default' : 'pointer' }"
-            @mouseover="handleOver(index)"
-            @mouseout="handleOut(index)"
-            @click="handleClick(index)"
-            class="columnNumDetail"
-          >
-            <div
-              :style="{
-                color: index === hoverIndex || track.enabled ?
-                  'rgba(255, 255, 255, 0.9)' : 'rgba(255, 255, 255, 0.6)',
-                transition: 'color 300ms',
-              }"
-              class="text advanceNormalItem"
-=======
         <div
-          class="scrollScope"
           :style="{
             overflowY: tracks.length > 2 ? 'scroll' : '',
             height: scopeHeight,
           }"
+          class="scrollScope"
         >
           <div class="columnContainer">
             <div
               v-for="(track, index) in tracks"
               :key="track.id"
-              class="columnNumDetail"
               :style="{ cursor: track.enabled ? 'default' : 'pointer' }"
               @mouseover="handleOver(index)"
               @mouseout="handleOut(index)"
               @click="handleClick(index)"
->>>>>>> e2997782
+              class="columnNumDetail"
             >
               <p
                 :style="{
@@ -109,23 +73,13 @@
               </p>
             </div>
             <div
-              class="card"
               :style="{
                 marginTop: cardPos,
                 transition: 'all 200ms cubic-bezier(0.17, 0.67, 0.17, 0.98)'
               }"
+              class="card"
             />
           </div>
-<<<<<<< HEAD
-          <div
-            :style="{
-              marginTop: cardPos,
-              transition: 'all 200ms cubic-bezier(0.17, 0.67, 0.17, 0.98)'
-            }"
-            class="card"
-          />
-=======
->>>>>>> e2997782
         </div>
       </div>
     </div>
@@ -181,7 +135,7 @@
     },
   },
   watch: {
-    tracks(val: Array<any>) {
+    tracks(val: any[]) {
       val.forEach((item: any, index: number) => {
         if (Number(item.id) === this.currentTrackId) {
           this.moveLength = index * 32;
