--- conflicted
+++ resolved
@@ -6,12 +6,8 @@
         'linear-gradient(90deg, rgba(255,255,255,0.03) ' +
         '0%, rgba(255,255,255,0.07) 24%, rgba(255,255,255,0.03) 100%)',
     }"
-<<<<<<< HEAD
-    class="itemContainer"
-=======
     @mouseenter="handleSubMouseEnter"
     @mouseleave="handleSubMouseLeave"
->>>>>>> e2997782
   >
     <div
       :style="{
@@ -51,21 +47,12 @@
               class="imgContainer"
             >
               <img
-<<<<<<< HEAD
-                :src="img === chosenStyle || index === hoverIndex ? imgsSelected[index] : img"
-                :style="{ cursor: img === chosenStyle ? 'default' : 'pointer'}"
-                @mouseover="handleOver(index)"
-                @mouseout="handleOut"
-                @click.left="handleClick($event, index)"
-                class="imgType"
-=======
                 :src="img === chosenStyle || index === hoverImgIndex ? imgsSelected[index] : img"
-                class="imgType"
                 :style="{ cursor: img === chosenStyle ? 'default' : 'pointer'}"
                 @mouseover="handleOver(index)"
                 @mouseout="handleOut"
                 @click.left="handleClick(index)"
->>>>>>> e2997782
+                class="imgType"
               >
             </div>
           </div>
