--- conflicted
+++ resolved
@@ -8,13 +8,8 @@
       :style="{
         height: heightSize,
       }">
-<<<<<<< HEAD
-    <div class="textContainer" :style="{
+    <div class="textContainer" :class="$i18n.locale === 'ja' ? 'advanceJaTitle' : 'advanceNormalTitle'" :style="{
       cursor: isChosen || !isSubDelay || !isSubtitleAvaliable ? 'default' : 'pointer',
-=======
-    <div class="textContainer" :class="$i18n.locale === 'ja' ? 'advanceJaTitle' : 'advanceNormalTitle'" :style="{
-      cursor: isChosen || !isSubDelay ? 'default' : 'pointer',
->>>>>>> 575c1031
     }">
       <div class="textItem"
         :style="{
