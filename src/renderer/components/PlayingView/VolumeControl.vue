--- conflicted
+++ resolved
@@ -1,18 +1,10 @@
 <template>
-<<<<<<< HEAD
   <div
     :data-component-name="$options.name">
   <transition name="fade" appear>
   <div
     @mouseover="appearVolumeSlider"
     @mouseout="hideVolumeSlider">
-=======
-  <transition name="fade" appear>
-  <div class="volume"
-    @mouseover.stop="appearVolumeSlider"
-    @mouseout.stop="hideVolumeSlider"
-    @mousemove="clearAllWidgetsTimeout">
->>>>>>> 6f4d1976
     <transition name="fade">
       <div class="container"
         @mousedown.stop.left="onVolumeSliderClick"
@@ -164,11 +156,6 @@
           = setTimeout(this.hideVolumeController, 3000);
       }
     });
-<<<<<<< HEAD
-=======
-    this.$bus.$on('volumecontroller-appear', this.appearVolumeController);
-    this.$bus.$on('volumecontroller-hide', this.hideVolumeController);
->>>>>>> 6f4d1976
   },
 };
 </script>
