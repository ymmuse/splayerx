<template>
  <transition name="fade" appear>
  <div class="volume"
    @mouseover.stop="appearVolumeSlider"
    @mouseout.stop="hideVolumeSlider"
    @mousemove="throttledCall">
    <transition name="fade">
      <div class="container"
        @mousedown.stop.left="onVolumeSliderClick"
        v-show="showVolumeSlider">
        <div class="background" ref="sliderContainer">
          <div class="slider" ref="slider"
            :style="{ height: volume + '%' }">
          </div>
        </div>
      </div>
    </transition>
<<<<<<< HEAD
      <div class="img-wrapper"
=======
      <button
>>>>>>> eec95f25
        @mousedown.stop.left="onVolumeButtonClick">
        <img type="image/svg+xml" wmode="transparent" v-show="showVolumeController"
          :src="srcOfVolumeButtonImage">
      </button>
    </div>
  </transition>
</template>;

<script>
import _ from 'lodash';
export default {
  data() {
    return {
      showVolumeSlider: false,
      showVolumeController: true,
      onVolumeSliderMousedown: false,
      currentVolume: 0,
      timeoutIdOfVolumeControllerDisappearDelay: 0,
      throttledCall: null,
      volumeMaskAppear: false,
    };
  },
  methods: {
    onVolumeButtonClick() {
      console.log('onVolumeButtonClick');
      this.$_clearTimeoutDelay();
      if (this.volume !== 0) {
        this.currentVolume = this.volume;
        this.$bus.$emit('volume', 0);
      } else {
        this.$bus.$emit('volume', this.currentVolume / 100);
      }
    },
    onVolumeSliderClick(e) {
      console.log('onVolumeSliderClick');
      this.onVolumeSliderMousedown = true;
      const sliderOffsetBottom = this.$refs.sliderContainer.getBoundingClientRect().bottom;
      let volumeHeight = sliderOffsetBottom - e.clientY;
      if (volumeHeight < 0) {
        volumeHeight = 0;
      } else if (volumeHeight > this.$refs.sliderContainer.clientHeight) {
        volumeHeight = this.$refs.sliderContainer.clientHeight;
      }
      console.log(volumeHeight);
      this.$bus.$emit('volume', volumeHeight / this.$refs.sliderContainer.clientHeight);
      this.$_documentVoluemeDragClear();
      this.$_documentVolumeSliderDragEvent();
    },
    clearAllWidgetsTimeout() {
      this.$bus.$emit('clear-all-widget-disappear-delay');
    },
    appearVolumeSlider() {
      this.$_clearTimeoutDelay();
      this.showVolumeSlider = true;
    },
    hideVolumeSlider() {
      if (!this.onVolumeSliderMousedown) {
        this.showVolumeSlider = false;
      }
    },
    appearVolumeController() {
      this.showVolumeController = true;
    },
    hideVolumeController() {
      if (!this.onVolumeSliderMousedown) {
        this.showVolumeController = false;
        if (this.showVolumeSlider) {
          this.showVolumeSlider = false;
        }
      }
    },
    $_clearTimeoutDelay() {
      if (this.timeoutIdOfVolumeControllerDisappearDelay !== 0) {
        clearTimeout(this.timeoutIdOfVolumeControllerDisappearDelay);
      }
    },
    /**
     * @param e mousemove event
     */
    $_effectVolumeSliderDrag(e) {
      const sliderOffsetBottom = this.$refs.sliderContainer.getBoundingClientRect().bottom;
      if (sliderOffsetBottom - e.clientY > 1) {
        const volume = (sliderOffsetBottom - e.clientY) / this.$refs.sliderContainer.clientHeight;
        if (volume >= 1) {
          this.$bus.$emit('volume', 1);
        } else {
          this.$bus.$emit('volume', volume);
        }
      } else {
        this.$bus.$emit('volume', 0);
      }
    },
    /**
     * $_documentVolumeSliderDragEvent fuction help to set a
     * mouse move event to change the volume when the
     * cursor is at mouse down event and is moved in
     * the screen.
     */
    $_documentVolumeSliderDragEvent() {
      document.onmousemove = (e) => {
        this.$_effectVolumeSliderDrag(e);
      };
    },
    /**
     * documentVolumeMoveClear function is an event to
     * clear the document mouse move event and clear
     * mouse down status
     */
    $_documentVoluemeDragClear() {
      document.onmouseup = () => {
        this.onVolumeSliderMousedown = false;
        document.onmousemove = null;
      };
    },
  },
  computed: {
    volume() {
      return 100 * this.$store.state.PlaybackState.Volume;
    },
    srcOfVolumeButtonImage() {
      let srcOfVolumeButtonImage;
      if (this.volume === 0) {
        srcOfVolumeButtonImage = require('../../assets/icon-volume-mute.svg');
      } else if (this.volume > 0 && this.volume <= 25) {
        srcOfVolumeButtonImage = require('../../assets/icon-volume-1.svg');
      } else if (this.volume > 25 && this.volume <= 50) {
        srcOfVolumeButtonImage = require('../../assets/icon-volume-2.svg');
      } else if (this.volume > 50 && this.volume <= 75) {
        srcOfVolumeButtonImage = require('../../assets/icon-volume-3.svg');
      } else if (this.volume > 75 && this.volume <= 100) {
        srcOfVolumeButtonImage = require('../../assets/icon-volume-4.svg');
      }
      return srcOfVolumeButtonImage;
    },
  },
  created() {
    this.$bus.$on('volumecontroller-appear-delay', () => {
      this.appearVolumeController();
      if (this.timeoutIdOfVolumeControllerDisappearDelay !== 0) {
        clearTimeout(this.timeoutIdOfVolumeControllerDisappearDelay);
        this.timeoutIdOfVolumeControllerDisappearDelay
          = setTimeout(this.hideVolumeController, 3000);
      } else {
        this.timeoutIdOfVolumeControllerDisappearDelay
          = setTimeout(this.hideVolumeController, 3000);
      }
    });
    this.$bus.$on('volumeslider-appear', () => {
      this.appearVolumeSlider();
      if (this.timeoutIdOfVolumeControllerDisappearDelay !== 0) {
        clearTimeout(this.timeoutIdOfVolumeControllerDisappearDelay);
        this.timeoutIdOfVolumeControllerDisappearDelay
          = setTimeout(this.hideVolumeController, 3000);
      } else {
        this.timeoutIdOfVolumeControllerDisappearDelay
          = setTimeout(this.hideVolumeController, 3000);
      }
    });
    this.$bus.$on('volumecontroller-appear', this.appearVolumeController);
    this.$bus.$on('volumecontroller-hide', this.hideVolumeController);
  },
  beforeMount() {
    this.throttledCall = _.throttle(this.clearAllWidgetsTimeout, 500);
  },
};
</script>

<style lang="scss" scoped>
.container {
<<<<<<< HEAD
  clip-path: inset(0px round 10px);
  backdrop-filter: blur(18px);
  display: flex;
  justify-content: space-around;
  align-items: center;
  -webkit-app-region: no-drag; 
=======
  -webkit-app-region: no-drag;
>>>>>>> eec95f25
  position: absolute;
  background-color: rgba(0, 0, 0, 0.2);
  &:hover {
    cursor: pointer;
  }

  .background{
    width: 4px;
    height: 134px;
    position: absolute;
    border-radius: 10px;
    background-color: rgba(255, 255, 255, 0.2);
  }
  .slider {
    width: 100%;
    position: absolute;
    bottom: 0;
    background: rgba(255,255,255,0.7);
    border-radius: 1px;
  }
  @media screen and (min-width: 513px) and (max-width: 854px) {
    bottom: 18+10px;
    width: 10px;
    height: 86px;
  }
  @media screen and (min-width: 855px) and (max-width: 1920px) {
    bottom: 24+10px;
    width: 34px;
    height: 164px;
  }
  @media screen and (min-width: 1921px) {
    bottom: 36+10px;
    width: 20px;
    height: 172px;
  }
}
<<<<<<< HEAD
.img-wrapper {
  position: absolute;
  bottom: 0;
  width: 100%;
  img {
    position: absolute;
    bottom: 0;
  }
  @media screen and (min-width: 513px) and (max-width: 854px) {
    height: 30px;
  }
  @media screen and (min-width: 855px) and (max-width: 1920px) {
    height: 40px;
  }
  @media screen and (min-width: 1921px) {
    height: 66px;
  }
=======
button {
  border: none;
}
button:focus {
  outline: none;
}
button:hover {
  cursor: pointer;
>>>>>>> eec95f25
}
.fade-enter-active {
 transition: opacity 100ms;
}

.fade-leave-active {
 transition: opacity 200ms;
}

.fade-enter-to, .fade-leave {
 opacity: 1;
}

.fade-enter, .fade-leave-to {
 opacity: 0;
}
</style><|MERGE_RESOLUTION|>--- conflicted
+++ resolved
@@ -15,11 +15,7 @@
         </div>
       </div>
     </transition>
-<<<<<<< HEAD
-      <div class="img-wrapper"
-=======
-      <button
->>>>>>> eec95f25
+      <button class="img-wrapper"
         @mousedown.stop.left="onVolumeButtonClick">
         <img type="image/svg+xml" wmode="transparent" v-show="showVolumeController"
           :src="srcOfVolumeButtonImage">
@@ -189,16 +185,12 @@
 
 <style lang="scss" scoped>
 .container {
-<<<<<<< HEAD
   clip-path: inset(0px round 10px);
   backdrop-filter: blur(18px);
   display: flex;
   justify-content: space-around;
   align-items: center;
   -webkit-app-region: no-drag; 
-=======
-  -webkit-app-region: no-drag;
->>>>>>> eec95f25
   position: absolute;
   background-color: rgba(0, 0, 0, 0.2);
   &:hover {
@@ -235,7 +227,6 @@
     height: 172px;
   }
 }
-<<<<<<< HEAD
 .img-wrapper {
   position: absolute;
   bottom: 0;
@@ -253,7 +244,7 @@
   @media screen and (min-width: 1921px) {
     height: 66px;
   }
-=======
+}
 button {
   border: none;
 }
@@ -262,7 +253,6 @@
 }
 button:hover {
   cursor: pointer;
->>>>>>> eec95f25
 }
 .fade-enter-active {
  transition: opacity 100ms;
