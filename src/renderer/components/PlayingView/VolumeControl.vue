<template>
  <div :data-component-name="$options.name">
  <div
    @mouseover="appearVolumeSlider"
    @mouseout="hideVolumeSlider">
    <transition name="fade">
      <div class="container"
        @mousedown.left="onVolumeSliderClick"
        v-show="showVolumeSlider">
        <div class="background" ref="sliderContainer">
          <div class="slider" ref="slider"
            :style="{ height: volume + '%' }">
          </div>
        </div>
      </div>
    </transition>
<<<<<<< HEAD
      <div
        @mousedown.left="onVolumeButtonClick">
        <img type="image/svg+xml" wmode="transparent"
          :src="srcOfVolumeButtonImage">
      </div>
=======
      <button
        @mousedown.stop.left="onVolumeButtonClick">
        <Icon class="volume-icon" v-show="showVolumeController" type="volume" :effect="srcOfVolumeButtonImage"></Icon>
      </button>
>>>>>>> 2e3f5a8c
    </div>
  </div>
</template>;

<script>
import Icon from '../IconContainer';
export default {
  name: 'volume-control',
  data() {
    return {
      showVolumeSlider: false,
      onVolumeSliderMousedown: false,
      currentVolume: 0,
      timeoutIdOfVolumeControllerDisappearDelay: 0,
      volumeMaskAppear: false,
    };
  },
  components: {
    Icon,
  },
  methods: {
    onVolumeButtonClick() {
      if (this.volume !== 0) {
        this.currentVolume = this.volume;
        this.$bus.$emit('volume', 0);
      } else {
        this.$bus.$emit('volume', this.currentVolume / 100);
      }
    },
    onVolumeSliderClick(e) {
      this.onVolumeSliderMousedown = true;
      const sliderOffsetBottom = this.$refs.sliderContainer.getBoundingClientRect().bottom;
      let volumeHeight = sliderOffsetBottom - e.clientY;
      if (volumeHeight < 0) {
        volumeHeight = 0;
      } else if (volumeHeight > this.$refs.sliderContainer.clientHeight) {
        volumeHeight = this.$refs.sliderContainer.clientHeight;
      }
      this.$bus.$emit('volume', volumeHeight / this.$refs.sliderContainer.clientHeight);
      this.$_documentVoluemeDragClear();
      this.$_documentVolumeSliderDragEvent();
    },
    appearVolumeSlider() {
      this.showVolumeSlider = true;
    },
    hideVolumeSlider() {
      if (!this.onVolumeSliderMousedown) {
        this.showVolumeSlider = false;
      }
    },
    hideVolumeController() {
      if (!this.onVolumeSliderMousedown) {
        if (this.showVolumeSlider) {
          this.showVolumeSlider = false;
        }
      }
    },
    /**
     * @param e mousemove event
     */
    $_effectVolumeSliderDrag(e) {
      const sliderOffsetBottom = this.$refs.sliderContainer.getBoundingClientRect().bottom;
      if (sliderOffsetBottom - e.clientY > 1) {
        const volume = (sliderOffsetBottom - e.clientY) / this.$refs.sliderContainer.clientHeight;
        if (volume >= 1) {
          this.$bus.$emit('volume', 1);
        } else {
          this.$bus.$emit('volume', volume);
        }
      } else {
        this.$bus.$emit('volume', 0);
      }
    },
    /**
     * $_documentVolumeSliderDragEvent fuction help to set a
     * mouse move event to change the volume when the
     * cursor is at mouse down event and is moved in
     * the screen.
     */
    $_documentVolumeSliderDragEvent() {
      document.onmousemove = (e) => {
        this.$_effectVolumeSliderDrag(e);
      };
    },
    /**
     * documentVolumeMoveClear function is an event to
     * clear the document mouse move event and clear
     * mouse down status
     */
    $_documentVoluemeDragClear() {
      document.onmouseup = () => {
        this.onVolumeSliderMousedown = false;
        document.onmousemove = null;
      };
    },
  },
  computed: {
    volume() {
      return 100 * this.$store.state.PlaybackState.Volume;
    },
    srcOfVolumeButtonImage() {
      let srcOfVolumeButtonImage;
      if (this.volume === 0) {
        srcOfVolumeButtonImage = 'mute';
      } else if (this.volume > 0 && this.volume <= 25) {
        srcOfVolumeButtonImage = 'level1';
      } else if (this.volume > 25 && this.volume <= 50) {
        srcOfVolumeButtonImage = 'level2';
      } else if (this.volume > 50 && this.volume <= 75) {
        srcOfVolumeButtonImage = 'level3';
      } else if (this.volume > 75 && this.volume <= 100) {
        srcOfVolumeButtonImage = 'level4';
      }
      return srcOfVolumeButtonImage;
    },
  },
  created() {
    this.$bus.$on('volumeslider-appear', () => {
      this.appearVolumeSlider();
      if (this.timeoutIdOfVolumeControllerDisappearDelay !== 0) {
        clearTimeout(this.timeoutIdOfVolumeControllerDisappearDelay);
        this.timeoutIdOfVolumeControllerDisappearDelay
          = setTimeout(this.hideVolumeController, 3000);
      } else {
        this.timeoutIdOfVolumeControllerDisappearDelay
          = setTimeout(this.hideVolumeController, 3000);
      }
    });
  },
};
</script>

<style lang="scss" scoped>
.container {
  clip-path: inset(0px round 10px);
  backdrop-filter: blur(18px);
  display: flex;
  justify-content: space-around;
  align-items: center;
  -webkit-app-region: no-drag;
  position: absolute;
  background-color: rgba(0, 0, 0, 0.2);
  &:hover {
    cursor: pointer;
  }

  .background{
    position: absolute;
    border-radius: 10px;
    background-color: rgba(255, 255, 255, 0.2);
  }
  .slider {
    width: 100%;
    position: absolute;
    bottom: 0;
    background: rgba(255,255,255,0.7);
    border-radius: 1px;
  }
  @media screen and (min-width: 513px) and (max-width: 854px) {
    bottom: 30px;
    width: 30px;
    height: 126px;
    .background {
      width: 4px;
      height: 100px;
    }
  }
  @media screen and (min-width: 855px) and (max-width: 1920px) {
    bottom: 40px;
    width: 34px;
    height: 164px;
    .background {
      width: 4px;
      height: 134px;
    }
  }
  @media screen and (min-width: 1921px) {
    bottom: 66px;
    width: 51px;
    height: 260px;
    .background {
      width: 4px;
      height: 214px;
    }
  }
}
button {
  .volume-icon {
    position: absolute;
    left: 0;
    bottom: 0;
  }
  @media screen and (min-width: 513px) and (max-width: 854px) {
    height: 30px;
  }
  @media screen and (min-width: 855px) and (max-width: 1920px) {
    height: 40px;
  }
  @media screen and (min-width: 1921px) {
    height: 66px;
  }
}
.fade-enter-active {
 transition: opacity 100ms;
}

.fade-leave-active {
 transition: opacity 200ms;
}

.fade-enter-to, .fade-leave {
 opacity: 1;
}

.fade-enter, .fade-leave-to {
 opacity: 0;
}
</style><|MERGE_RESOLUTION|>--- conflicted
+++ resolved
@@ -14,18 +14,9 @@
         </div>
       </div>
     </transition>
-<<<<<<< HEAD
-      <div
-        @mousedown.left="onVolumeButtonClick">
-        <img type="image/svg+xml" wmode="transparent"
-          :src="srcOfVolumeButtonImage">
+      <div @mousedown.left="onVolumeButtonClick">
+        <Icon class="volume-icon" type="volume" :effect="srcOfVolumeButtonImage"></Icon>
       </div>
-=======
-      <button
-        @mousedown.stop.left="onVolumeButtonClick">
-        <Icon class="volume-icon" v-show="showVolumeController" type="volume" :effect="srcOfVolumeButtonImage"></Icon>
-      </button>
->>>>>>> 2e3f5a8c
     </div>
   </div>
 </template>;
