--- conflicted
+++ resolved
@@ -15,18 +15,11 @@
     <titlebar currentView="Playingview" :showAllWidgets="showAllWidgets"></titlebar>
     <notification-bubble ref="nextVideoUI"/>
     <recent-playlist class="recent-playlist" ref="recentPlaylist"
-<<<<<<< HEAD
     :displayState="displayState['recent-playlist']"
-=======
-    :displayState.sync="tempRecentPlaylistDisplayState"
->>>>>>> 86a99074
     :mousemovePosition="mousemovePosition"
     :isDragging="isDragging"
     :lastDragging="lastDragging"
-<<<<<<< HEAD
     v-bind.sync="widgetsStatus['recent-playlist']"
-=======
->>>>>>> 86a99074
     @conflict-resolve="conflictResolve"
     @update:playlistcontrol-showattached="updatePlaylistShowAttached"/>
     <div class="masking" v-fade-in="showAllWidgets"/>
