<template>
  <div ref="controller"
    :data-component-name="$options.name"
    class="the-video-controller"
    :style="{ cursor: cursorStyle }"
    @mousemove="handleMousemove"
    @mouseenter="handleMouseenter"
    @mouseleave="handleMouseleave"
    @mousedown.right="handleMousedownRight"
    @mousedown.left="handleMousedownLeft"
    @mouseup.left="handleMouseupLeft"
    @dblclick="handleDblclick">
    <titlebar currentView="Playingview" v-hidden="displayState['titlebar']" ></titlebar>
    <notification-bubble/>
    <div class="masking" v-hidden="showAllWidgets"></div>
    <play-button />
    <base-invisible-background v-show="!mute" />
    <volume-indicator v-hidden="displayState['volume-indicator']"/>
    <div class="control-buttons">
      <subtitle-control class="button subtitle" v-hidden="displayState['subtitle-control']" v-bind.sync="widgetsStatus['subtitle-control']" />
      <playlist-control class="button playlist" v-hidden="displayState['playlist-control']" v-bind.sync="widgetsStatus['playlist-control']"/>
      <advance-control class="button advance" v-hidden="displayState['advance-control']" />
    </div>
    <the-time-codes v-hidden="displayState['the-time-progress-bar']" />
    <the-time-progress-bar v-hidden="displayState['the-time-progress-bar']" :src="src" />
  </div>
</template>
<script>
import _ from 'lodash';
import { mapGetters } from 'vuex';
import TimerManager from '@/helpers/timerManager.js';
import Titlebar from '../Titlebar.vue';
import PlayButton from './PlayButton.vue';
<<<<<<< HEAD
=======
import VolumeIndicator from './VolumeIndicator.vue';
>>>>>>> cffb1a30
import AdvanceControl from './AdvanceControl.vue';
import SubtitleControl from './SubtitleControl.vue';
import PlaylistControl from './PlaylistControl.vue';
import TheTimeCodes from './TheTimeCodes.vue';
import TimeProgressBar from './TimeProgressBar.vue';
import BaseInvisibleBackground from './BaseInvisibleBackground.vue';
import NotificationBubble from '../NotificationBubble.vue';
export default {
  name: 'the-video-controller',
  components: {
    titlebar: Titlebar,
    'play-button': PlayButton,
    'volume-indicator': VolumeIndicator,
    'subtitle-control': SubtitleControl,
    'advance-control': AdvanceControl,
    'playlist-control': PlaylistControl,
    'the-time-codes': TheTimeCodes,
    'the-time-progress-bar': TimeProgressBar,
    'base-invisible-background': BaseInvisibleBackground,
    'notification-bubble': NotificationBubble,
  },
  directives: {
    hidden: {
      update(el, binding) {
        const { oldValue, value } = binding;
        if (oldValue !== value) {
          if (value) {
            el.classList.add('fade-in');
            el.classList.remove('fade-out');
          } else {
            el.classList.add('fade-out');
            el.classList.remove('fade-in');
          }
        }
      },
    },
  },
  props: {
    src: String,
  },
  data() {
    return {
      start: null,
      UIElements: [],
      currentWidget: this.$options.name,
      mouseStopMoving: false,
      mousestopDelay: 3000,
      mouseLeftWindow: false,
      mouseleftDelay: 1000,
      hideVolume: false,
      muteDelay: 3000,
      hideVolumeDelay: 1000,
      hideProgressBar: false,
      popupShow: false,
      clicksTimer: 0,
      clicksDelay: 200,
      dragDelay: 200,
      displayState: {},
      widgetsStatus: {},
      currentSelectedWidget: 'the-video-controller',
      preventSingleClick: false,
      lastAttachedShowing: false,
      isDragging: false,
      focusedTimestamp: 0,
      focusDelay: 500,
    };
  },
  computed: {
    ...mapGetters(['mute']),
    showAllWidgets() {
      return (!this.mouseStopMoving && !this.mouseLeftWindow) ||
        (!this.mouseLeftWindow && this.onOtherWidget);
    },
    onOtherWidget() {
      return this.currentWidget !== this.$options.name && this.currentWidget !== 'base-invisible-background';
    },
    cursorStyle() {
      return this.showAllWidgets || !this.isFocused ? 'default' : 'none';
    },
    isFocused() {
      return this.$store.state.WindowState.isFocused;
    },
  },
  watch: {
    isFocused(newValue) {
      if (newValue) {
        this.focusedTimestamp = Date.now();
      }
    },
  },
  created() {
    this.eventInfo = new Map([
      ['mousemove', {}],
      ['mousedown', {}],
      ['mouseenter', {}],
      ['wheel', {}],
      ['keydown', {
        ArrowUp: false,
        ArrowDown: false,
        ArrowLeft: false,
        ArrowRight: false,
        Space: false,
        KeyM: false,
      }],
    ]);
    // Use Object due to vue's lack support of reactive Map
    this.timerState = {};
    // Use Map constructor to shallow-copy eventInfo
    this.lastEventInfo = new Map(this.eventInfo);
    this.timerManager = new TimerManager();
    this.timerManager.addTimer('mouseStopMoving', this.mousestopDelay);
    this.timerManager.addTimer('sleepingVolumeButton', this.mousestopDelay);
    this.timerManager.addTimer('sleepingProgressBar', this.mousestopDelay);
  },
  mounted() {
    this.UIElements = this.getAllUIComponents(this.$refs.controller);
    this.UIElements.forEach((value) => {
      this.timerState[value.name] = true;
      this.displayState[value.name] = true;
      this.widgetsStatus[value.name] = { selected: false, showAttached: false };
    });

    document.addEventListener('keydown', this.handleKeydown);
    document.addEventListener('keyup', this.handleKeyup);
    document.addEventListener('wheel', this.handleWheel);
    requestAnimationFrame(this.UIManager);
  },
  methods: {
    // UIManagers
    UIManager(timestamp) {
      if (!this.start) {
        this.start = timestamp;
      }

      // Use Map constructor to shallow-copy eventInfo
      const lastEventInfo = new Map(this.inputProcess(this.eventInfo, this.lastEventInfo));
      this.UITimerManager(timestamp - this.start);
      // this.UILayerManager();
      this.UIDisplayManager();
      this.UIStateManager();
      this.lastEventInfo = lastEventInfo;

      this.start = timestamp;
      requestAnimationFrame(this.UIManager);
    },
    inputProcess(currentEventInfo, lastEventInfo) {
      // mousemove timer
      this.currentWidget = this.getComponentName(currentEventInfo.get('mousemove').target);
      this.mouseStopMoving = _.isEqual(currentEventInfo.get('mousemove').position, lastEventInfo.get('mousemove').position);
      if (!this.mouseStopMoving) { this.timerManager.updateTimer('mouseStopMoving', this.mousestopDelay, false); }
      // mouseenter timer
      const { mouseLeavingWindow } = currentEventInfo.get('mouseenter');
      const changed = mouseLeavingWindow !== lastEventInfo.get('mouseenter').mouseLeavingWindow;
      if (this.andify(mouseLeavingWindow, changed)) {
        this.timerManager.addTimer('mouseLeavingWindow', this.mouseleftDelay);
      } else if (this.andify(!mouseLeavingWindow, changed)) {
        this.timerManager.removeTimer('mouseLeavingWindow');
        this.mouseLeftWindow = false;
      }
      // hideVolume timer
      const volumeKeydown = this.orify(currentEventInfo.get('keydown').ArrowUp, currentEventInfo.get('keydown').ArrowDown, currentEventInfo.get('keydown').KeyM); // eslint-disable-line
      const mouseScrolling = currentEventInfo.get('wheel').time !== lastEventInfo.get('wheel').time;
      const lastWidget = this.getComponentName(lastEventInfo.get('mousemove').target);
      const mouseWakingUpVolume = this.enterWidgets(lastWidget, this.currentWidget, 'base-invisible-background', 'volume-indicator');
      const mouseLeavingVolume = this.leaveWidgets(lastWidget, this.currentWidget, 'base-invisible-background', 'volume-indicator');
      const mouseMovingInVolume = this.andify(!this.mouseStopMoving, this.inWidgets(lastWidget, this.currentWidget, 'base-invisible-background', 'volume-indicator'));
      const wakingupVolume = this.orify(volumeKeydown, mouseScrolling, this.andify(!this.mute, this.orify(mouseWakingUpVolume, mouseLeavingVolume, mouseMovingInVolume))); // eslint-disable-line
      if (wakingupVolume) {
        this.timerManager.updateTimer('sleepingVolumeButton', this.orify(mouseWakingUpVolume, mouseMovingInVolume) ? this.muteDelay : this.hideVolumeDelay);
        // Prevent all widgets display before volume-control
        if (this.andify(this.showAllWidgets, mouseMovingInVolume)) {
          this.timerManager.updateTimer('mouseStopMoving', this.mousestopDelay);
        }
        this.hideVolume = false;
      }
      // hideProgressBar timer
      const progressKeydown = this.orify(currentEventInfo.get('keydown').ArrowLeft, currentEventInfo.get('keydown').ArrowRight);
      if (progressKeydown) {
        this.timerManager.updateTimer('sleepingProgressBar', this.mousestopDelay);
        // Prevent all widgets display before the-time-progress-bar
        if (this.showAllWidgets) {
          this.timerManager.updateTimer('mouseStopMoving', this.mousestopDelay);
        }
        this.hideProgressBar = false;
      }

      // mousedown status
      if (lastEventInfo.get('mousedown').leftMousedown !== currentEventInfo.get('mousedown').leftMousedown) {
        this.currentSelectedWidget = this.getComponentName(currentEventInfo.get('mousedown').target);
      }

      Object.keys(this.timerState).forEach((uiName) => {
        this.timerState[uiName] = this.showAllWidgets;
      });
      this.timerState['volume-indicator'] = !this.hideVolume;
      this.timerState['the-time-progress-bar'] = !this.hideProgressBar;
      return currentEventInfo;
    },
    UITimerManager(frameTime) {
      this.timerManager.tickTimer('mouseStopMoving', frameTime);
      this.timerManager.tickTimer('mouseLeavingWindow', frameTime);
      this.timerManager.tickTimer('sleepingVolumeButton', frameTime);
      this.timerManager.tickTimer('sleepingProgressBar', frameTime);

      const timeoutTimers = this.timerManager.timeoutTimers();
      this.mouseStopMoving = timeoutTimers.includes('mouseStopMoving');
      this.mouseLeftWindow = timeoutTimers.includes('mouseLeavingWindow');
      this.hideVolume = timeoutTimers.includes('sleepingVolumeButton');
      this.hideProgressBar = timeoutTimers.includes('sleepingProgressBar');

      this.timerState['volume-indicator'] = !this.hideVolume;
      this.timerState['the-time-progress-bar'] = !this.hideProgressBar;
    },
    // UILayerManager() {
    // },
    UIDisplayManager() {
      const tempObject = {};
      Object.keys(this.displayState).forEach((index) => {
        tempObject[index] = this.showAllWidgets ||
          (!this.showAllWidgets && this.timerState[index]);
      });
      tempObject['volume-indicator'] = !this.mute ? this.timerState['volume-indicator'] : tempObject['volume-indicator'];
      this.displayState = tempObject;
    },
    UIStateManager() {
      Object.keys(this.widgetsStatus).forEach((name) => {
        this.widgetsStatus[name].selected = this.currentSelectedWidget === name;
      });
      if (
        (this.currentSelectedWidget !== 'subtitle-control' && this.widgetsStatus['subtitle-control'].showAttached) ||
        !this.showAllWidgets) {
        this.widgetsStatus['subtitle-control'].showAttached = false;
      }
    },
    // Event listeners
    handleMousemove(event) {
      this.eventInfo.set('mousemove', {
        target: event.target,
        position: [event.clientX, event.clientY],
      });
      if (this.eventInfo.get('mousedown').leftMousedown) {
        this.isDragging = true;
      }
    },
    handleMouseenter() {
      this.eventInfo.set('mouseenter', { mouseLeavingWindow: false });
    },
    handleMouseleave() {
      this.eventInfo.set('mouseenter', {
        mouseLeavingWindow: true,
      });
    },
    handleMousedownRight() {
      this.eventInfo.set('mousedown', Object.assign(
        {},
        this.eventInfo.get('mousedown'),
        { rightMousedown: true },
      ));
      if (process.platform !== 'darwin') {
        const menu = this.$electron.remote.Menu.getApplicationMenu();
        menu.popup(this.$electron.remote.getCurrentWindow());
        this.popupShow = true;
      }
    },
    handleMousedownLeft(event) {
      if (!this.isValidClick()) { return; }
      this.eventInfo.set('mousedown', Object.assign(
        {},
        this.eventInfo.get('mousedown'),
        { leftMousedown: true },
        { target: event.target },
      ));
      if (process.platform !== 'darwin') {
        const menu = this.$electron.remote.Menu.getApplicationMenu();
        if (this.popupShow === true) {
          menu.closePopup();
          this.popupShow = false;
        }
      }
    },
    handleMouseupLeft(event) {
      if (!this.isValidClick()) { return; }
      this.eventInfo.set('mousedown', Object.assign(
        {},
        this.eventInfo.get('mousedown'),
        { leftMousedown: false, target: event.target },
      ));
      this.clicksTimer = setTimeout(() => {
        const attachedShowing = this.lastAttachedShowing;
        if (this.currentSelectedWidget === 'the-video-controller' && !this.preventSingleClick && !attachedShowing && !this.isDragging) {
          this.togglePlayback();
        }
        this.preventSingleClick = false;
        this.lastAttachedShowing = this.widgetsStatus['subtitle-control'].showAttached;
        this.isDragging = false;
      }, this.clicksDelay);
    },
    handleDblclick() {
      clearTimeout(this.clicksTimer); // cancel the time out
      this.preventSingleClick = true;
      if (this.currentSelectedWidget === 'the-video-controller') {
        this.toggleFullScreenState();
      }
    },
    handleKeydown(event) {
      this.eventInfo.set('keydown', Object.assign(
        {},
        this.eventInfo.get('keydown'),
        { [event.code]: true },
      ));
    },
    handleKeyup(event) {
      this.eventInfo.set('keydown', Object.assign(
        {},
        this.eventInfo.get('keydown'),
        { [event.code]: false },
      ));
    },
    handleWheel(event) {
      this.eventInfo.set('wheel', { time: event.timeStamp });
    },
    // Helper functions
    getAllUIComponents(rootElement) {
      const { children } = rootElement;
      const names = [];
      for (let i = 0; i < children.length; i += 1) {
        this.processSingleElement(children[i]).forEach((componentName) => {
          names.push(componentName);
        });
      }
      return names;
    },
    isChildComponent(element) {
      let componentName = null;
      this.$children.forEach((childComponenet) => {
        if (childComponenet.$el === element) {
          componentName = childComponenet.$options.name;
        }
      });
      return componentName;
    },
    processSingleElement(element) {
      const names = [];
      const name = this.isChildComponent(element);
      if (name) {
        names.push({
          name,
          element,
        });
      } else {
        const { children } = element;
        for (let i = 0; i < children.length; i += 1) {
          names.push(this.processSingleElement(children[i])[0]);
        }
      }
      return names;
    },
    getComponentName(element) {
      let componentName = this.$options.name;
      if (element instanceof HTMLElement || element instanceof SVGElement) {
        /* eslint-disable consistent-return */
        this.UIElements.forEach((UIElement) => {
          if (UIElement.element.contains(element)) {
            componentName = UIElement.name;
            return componentName;
          }
        });
      }
      return componentName;
    },
    isValidClick() {
      return Date.now() - this.focusedTimestamp > this.focusDelay;
    },
    toggleFullScreenState() {
      this.$bus.$emit('toggle-fullscreen');
    },
    togglePlayback() {
      this.$bus.$emit('toggle-playback');
    },
    orify(...args) {
      return args.some(arg => arg == true); // eslint-disable-line
    },
    andify(...args) {
      return args.every(arg => arg == true); // eslint-disable-line
    },
    enterWidgets(last, current, ...widgets) {
      return this.andify(
        widgets.some(widget => current === widget),
        widgets.every(widget => last !== widget),
      );
    },
    leaveWidgets(last, current, ...widgets) {
      return this.andify(
        widgets.every(widget => current !== widget),
        widgets.some(widget => last === widget),
      );
    },
    inWidgets(last, current, ...widgets) {
      return this.andify(
        widgets.some(widget => current === widget),
        widgets.some(widget => last === widget),
      );
    },
  },
};
</script>
<style lang="scss">
.the-video-controller {
  position: fixed;
  top: 0;
  left: 0;
  width: 100%;
  height: 100%;
  border-radius: 4px;
  opacity: 1;
  transition: opacity 400ms;
}
.masking {
  position: absolute;
  left: 0;
  bottom: 0;
  width: 100%;
  height: 50%;
  opacity: 0.3;
  background-image: linear-gradient(
    -180deg,
    rgba(0, 0, 0, 0) 0%,
    rgba(0, 0, 0, 0.19) 62%,
    rgba(0, 0, 0, 0.29) 100%
  );
}
.control-buttons {
  display: flex;
  justify-content: space-between;
  position: fixed;
  .button {
    -webkit-app-region: no-drag;
    cursor: pointer;
    position: relative;
  }
  .subtitle {
<<<<<<< HEAD
    @media screen and (min-width: 513px) and (max-width: 854px) {
      margin-right: 17.6px;
    }
    @media screen and (min-width: 855px) and (max-width: 1920px) {
      margin-right: 25.6px;
    }
    @media screen and (min-width: 1921px) {
      margin-right: 40px;
    }
  }
  .playlist {
    @media screen and (min-width: 513px) and (max-width: 854px) {
      margin-right: 17.6px;
    }
    @media screen and (min-width: 855px) and (max-width: 1920px) {
      margin-right: 25.6px;
    }
    @media screen and (min-width: 1921px) {
      margin-right: 40px;
    }
=======
    order: 1;
  }
  .advance {
    order: 3;
>>>>>>> cffb1a30
  }
  img {
    width: 100%;
    height: 100%;
  }
}
@media screen and (max-width: 512px) {
  .control-buttons {
    display: none;
  }
}
@media screen and (min-width: 513px) and (max-width: 854px) {
  .control-buttons {
    width: 115px;
    height: 22px;
    right: 25px;
    bottom: 20px;
    .button {
      width: 26.4px;
      height: 22px;
    }
  }
}
@media screen and (min-width: 855px) and (max-width: 1920px) {
  .control-buttons {
    width: 167px;
    height: 32px;
    right: 30px;
    bottom: 24px;
    .button {
      width: 38.4px;
      height: 32px;
    }
  }
}
@media screen and (min-width: 1921px) {
  .control-buttons {
    width: 260px;
    height: 50px;
    right: 45px;
    bottom: 32px;
    .button {
      width: 60px;
      height: 50px;
    }
  }
}
.fade-in {
  visibility: visible;
  opacity: 1;
  transition: opacity 100ms ease-in;
}
.fade-out {
  visibility: hidden;
  opacity: 0;
  transition: visibility 0s 300ms, opacity 300ms ease-out;
}
</style><|MERGE_RESOLUTION|>--- conflicted
+++ resolved
@@ -31,10 +31,7 @@
 import TimerManager from '@/helpers/timerManager.js';
 import Titlebar from '../Titlebar.vue';
 import PlayButton from './PlayButton.vue';
-<<<<<<< HEAD
-=======
 import VolumeIndicator from './VolumeIndicator.vue';
->>>>>>> cffb1a30
 import AdvanceControl from './AdvanceControl.vue';
 import SubtitleControl from './SubtitleControl.vue';
 import PlaylistControl from './PlaylistControl.vue';
@@ -476,7 +473,6 @@
     position: relative;
   }
   .subtitle {
-<<<<<<< HEAD
     @media screen and (min-width: 513px) and (max-width: 854px) {
       margin-right: 17.6px;
     }
@@ -497,12 +493,6 @@
     @media screen and (min-width: 1921px) {
       margin-right: 40px;
     }
-=======
-    order: 1;
-  }
-  .advance {
-    order: 3;
->>>>>>> cffb1a30
   }
   img {
     width: 100%;
