<template>
  <div
    :data-component-name="$options.name"
    class="video">
    <base-video-player
      ref="videoCanvas"
      :defaultEvents="['play', 'pause', 'playing', 'canplay', 'timeupdate', 'loadedmetadata', 'durationchange']"
      :styleObject="{objectFit: 'contain', width: '100%', height: '100%'}"
      @play="onPlay"
      @pause="onPause"
      @playing="onPlaying"
      @canplay="onCanPlay"
      @timeupdate="onTimeupdate"
      @loadedmetadata="onMetaLoaded"
      @durationchange="onDurationChange"
      :src="src" />
    <BaseSubtitle/>
    <canvas class="canvas" ref="thumbnailCanvas"></canvas>
  </div>
</template>;

<script>
import asyncStorage from '@/helpers/asyncStorage';
import syncStorage from '@/helpers/syncStorage';
import WindowSizeHelper from '@/helpers/WindowSizeHelper.js';
import { mapGetters, mapActions } from 'vuex';
import { Video as videoActions } from '@/store/action-types';
import BaseSubtitle from './BaseSubtitle.vue';
import BaseVideoPlayer from './BaseVideoPlayer';


export default {
  name: 'video-canvas',
  components: {
    BaseSubtitle,
    'base-video-player': BaseVideoPlayer,
  },
  data() {
    return {
      videoExisted: false,
      shownTextTrack: false,
      newWidthOfWindow: 0,
      newHeightOfWindow: 0,
      timeUpdateIntervalID: null,
      windowSizeHelper: null,
      videoElement: null,
    };
  },
  props: {
    src: {
      type: String,
      required: true,
      validator(value) {
        // TODO: check if its a file or url
        if (value.length <= 0) {
          return false;
        }
        return true;
      },
    },
  },
  methods: {
    ...mapActions({
      videoConfigInitialize: videoActions.INITIALIZE,
    }),
    accurateTimeUpdate() {
      const { currentTime, duration } = this.videoElement;
      if (currentTime >= duration || this.videoElement.paused) {
        clearInterval(this.timeUpdateIntervalID);
      } else {
        this.$store.commit('AccurateTime', currentTime);
      }
    },
    onPlay() {
      this.$store.commit('isPlaying', true);
    },
    onPause() {
      this.$store.commit('isPlaying', false);
    },
    onPlaying() {
      // set interval to get update time
      const { duration } = this.videoElement;
      if (duration <= 240) {
        this.timeUpdateIntervalID = setInterval(this.accurateTimeUpdate, 10);
      }
    },
    onCanPlay() {
      // the video is ready to start playing
      this.$store.commit('Volume', this.videoElement.volume);
    },
    onMetaLoaded() {
      this.$bus.$emit('play');
      this.$bus.$emit('seek', this.currentTime);
      this.$store.commit('videoMeta', {
        width: this.videoElement.videoWidth,
        height: this.videoElement.videoHeight,
      });
      this.$bus.$emit('video-loaded');
    },
    onTimeupdate() {
      this.$store.commit('AccurateTime', this.videoElement.currentTime);
      const t = Math.floor(this.videoElement.currentTime);
      if (t !== this.$store.state.PlaybackState.CurrentTime) {
        this.$store.commit('CurrentTime', t);
      }
    },
    onDurationChange() {
      const t = Math.floor(this.$refs.videoCanvas.videoElement().duration);
      if (t !== this.$store.state.PlaybackState.duration) {
        this.$store.commit('Duration', t);
      }
    },
    onVideoSizeChange() {
      if (this.videoExisted) {
        this.$_calculateWindowSizeWhenVideoExisted();
        this.$_controlWindowSizeAtNewVideo();
      } else {
        this.$_calculateWindowSizeAtTheFirstTime();
        this.$_controlWindowSize();
        this.videoExisted = true;
      }
      this.$bus.$emit('screenshot-sizeset', this.videoWidth / this.videoHeight);
      this.windowSizeHelper.setNewWindowSize();
    },
    $_controlWindowSize() {
      const landingViewRectangle = this.windowBounds;

      const [windowX, windowY] = this.windowPosition;
      const windowPosition = { x: windowX, y: windowY };
      const currentDisplay = this.$electron.screen.getDisplayNearestPoint(windowPosition);

      const windowXY = this.calcNewWindowXY(currentDisplay, landingViewRectangle);

      this.$electron.ipcRenderer.send('callCurrentWindowMethod', 'setSize', [
        parseInt(this.newWidthOfWindow, 10),
        parseInt(this.newHeightOfWindow, 10),
      ]);
      this.$electron.ipcRenderer.send('callCurrentWindowMethod', 'setPosition', [
        windowXY.windowX,
        windowXY.windowY,
      ]);
      this.$electron.ipcRenderer.send('callCurrentWindowMethod', 'setAspectRatio', [
        this.newWidthOfWindow / this.newHeightOfWindow,
      ]);
    },
    $_controlWindowSizeAtNewVideo() {
      const [windowX, windowY] = this.windowPosition;
      const windowPosition = { x: windowX, y: windowY };
      const currentDisplay = this.$electron.screen.getDisplayNearestPoint(windowPosition);

      const windowXY = this.avoidBeyondDisplayBorder(currentDisplay, windowX, windowY);

      this.$electron.ipcRenderer.send('callCurrentWindowMethod', 'setSize', [
        parseInt(this.newWidthOfWindow, 10),
        parseInt(this.newHeightOfWindow, 10),
      ]);
      this.$electron.ipcRenderer.send('callCurrentWindowMethod', 'setPosition', [
        windowXY.windowX,
        windowXY.windowY,
      ]);
      this.$electron.ipcRenderer.send('callCurrentWindowMethod', 'setAspectRatio', [
        this.newWidthOfWindow / this.newHeightOfWindow,
      ]);
    },
    $_calculateWindowSizeAtTheFirstTime() {
      const [windowX, windowY] = this.windowPosition;
      const windowPosition = { x: windowX, y: windowY };
      const currentScreen = this.$electron.screen.getDisplayNearestPoint(windowPosition);
      const { width: screenWidth, height: screenHeight } = currentScreen.workAreaSize;
      const [minWidth, minHeight] = this.windowMinimumSize;
      const screenRatio = screenWidth / screenHeight;
      const minWindowRatio = minWidth / minHeight;
      if (this.videoWidth > screenWidth || this.videoHeight > screenHeight) {
        if (this.videoRatio > screenRatio) {
          this.newWidthOfWindow = screenWidth;
          this.newHeightOfWindow = this.calculateHeightByWidth;
        } else if (this.videoRatio < screenRatio) {
          this.newHeightOfWindow = screenHeight;
          this.newWidthOfWindow = this.calculateWidthByHeight;
        } else if (this.videoRatio === screenRatio) {
          [this.newWidthOfWindow, this.newHeightOfWindow] = [screenWidth, screenHeight];
        }
      } else if (this.videoWidth < minWidth || this.videoHeight < minHeight) {
        if (this.videoRatio > minWindowRatio) {
          this.newHeightOfWindow = minHeight;
          this.newWidthOfWindow = this.calculateWidthByHeight;
        } else if (this.videoRatio < minWindowRatio) {
          this.newWidthOfWindow = minWidth;
          this.newHeightOfWindow = this.calculateHeightByWidth;
        } else if (this.videoRatio === minWindowRatio) {
          [this.newWidthOfWindow, this.newHeightOfWindow]
            = [minWidth, minHeight];
        }
      } else {
        [this.newWidthOfWindow, this.newHeightOfWindow] = [this.videoWidth, this.videoHeight];
      }
    },
    $_calculateWindowSizeWhenVideoExisted() {
      const [windowWidth, windowHeight] = this.windowSize;
      const [minWidth, minHeight] = this.windowMinimumSize;
      const windowRatio = windowWidth / windowHeight;
      const minWindowRatio = minWidth / minHeight;
      if (this.videoWidth < windowWidth && this.videoHeight < windowHeight) {
        [this.newWidthOfWindow, this.newHeightOfWindow] = [this.videoWidth, this.videoHeight];
      } else if (this.videoWidth > windowWidth || this.videoHeight > windowHeight) {
        if (this.videoRatio > windowRatio) {
          this.newWidthOfWindow = windowWidth;
          this.newHeightOfWindow = this.calculateHeightByWidth;
        } else if (this.videoRatio < windowRatio) {
          this.newHeightOfWindow = windowHeight;
          this.newWidthOfWindow = this.calculateWidthByHeight;
        } else if (this.videoRatio === windowRatio) {
          [this.newWidthOfWindow, this.newHeightOfWindow]
            = [windowWidth, windowHeight];
        }
      }
      if (this.newWidthOfWindow < minWidth || this.newHeightOfWindow < minHeight) {
        if (this.videoRatio > minWindowRatio) {
          this.newHeightOfWindow = minHeight;
          this.newWidthOfWindow = this.calculateWidthByHeight;
        } else if (this.videoRatio < minWindowRatio) {
          this.newWidthOfWindow = minWidth;
          this.newHeightOfWindow = this.calculateHeightByWidth;
        } else if (this.videoRatio === minWindowRatio) {
          [this.newWidthOfWindow, this.newHeightOfWindow]
            = [this.videoWidth, this.videoHeight];
        }
      }
    },
    $_saveScreenshot() {
      const canvas = this.$refs.thumbnailCanvas;
      const canvasCTX = canvas.getContext('2d');
      const { videoHeight, videoWidth } = this.videoElement;
      [canvas.width, canvas.height] = [1920, 1080];
      canvasCTX.drawImage(
        this.videoElement, 0, 0, videoWidth, videoHeight,
        0, 0, 1920, 1080,
      );
      const imagePath = canvas.toDataURL('image/png');
      [canvas.width, canvas.height] = [211.3, 122.6];
      canvasCTX.drawImage(
        this.videoElement, 0, 0, videoWidth, videoHeight,
        0, 0, 211.3, 122.6,
      );
      const smallImagePath = canvas.toDataURL('image/png');
      const data = {
        shortCut: imagePath,
        smallShortCut: smallImagePath,
        lastPlayedTime: this.currentTime,
        duration: this.$store.state.PlaybackState.Duration,
      };
      syncStorage.setSync('recent-played', data);
    },
    // responsible for calculating window position and size relative to LandingView's Center
    calcNewWindowXY(currentDisplay, landingViewRectangle) {
      let x = landingViewRectangle.x + (landingViewRectangle.width / 2);
      let y = landingViewRectangle.y + (landingViewRectangle.height / 2);
      x = Math.round(x - (this.newWidthOfWindow / 2));
      y = Math.round(y - (this.newHeightOfWindow / 2));

      return this.avoidBeyondDisplayBorder(currentDisplay, x, y);
    },
    // if the given (x, y) beyond the border of the given display, then adjust the x, y
    avoidBeyondDisplayBorder(display, x, y) {
      const {
        width: displayWidth,
        height: displayHeight,
        x: displayX, // the x axis of display's upper-left
        y: displayY, // the y axis of display's upper-left
      } = display.workArea;

      if (x < displayX) x = displayX;
      if (y < displayY) y = displayY;

      const right = x + this.newWidthOfWindow; // the x axis of window's right side
      if (right > displayX + displayWidth) {
        x = Math.round((displayX + displayWidth) - this.newWidthOfWindow);
      }
      const bottom = y + this.newHeightOfWindow; // the y axis of window's bottom side
      if (bottom > displayY + displayHeight) {
        y = Math.round((displayY + displayHeight) - this.newHeightOfWindow);
      }
      return { windowX: x, windowY: y };
    },
  },
  computed: {
    ...mapGetters(['volume', 'mute', 'rate']),
    calculateHeightByWidth() {
      return this.newWidthOfWindow / (this.videoWidth / this.videoHeight);
    },
    calculateWidthByHeight() {
      return this.newHeightOfWindow * (this.videoWidth / this.videoHeight);
    },
    currentTime() {
      return this.$store.state.PlaybackState.CurrentTime;
    },
    originSrcOfVideo() {
      return this.$store.state.PlaybackState.OriginSrcOfVideo;
    },
    videoMeta() {
      return this.$store.state.PlaybackState.videoMeta;
    },
    videoWidth() {
      return this.videoMeta.width;
    },
    videoHeight() {
      return this.videoMeta.height;
    },
    videoRatio() {
      if (!this.videoHeight) return 0;
      return this.videoWidth / this.videoHeight;
    },
    isFullScreen() {
      return this.$store.state.WindowState.isFullScreen;
    },
    windowSize() {
      return this.$store.state.WindowState.windowSize;
    },
    windowMinimumSize() {
      return this.$store.state.WindowState.windowMinimumSize;
    },
    windowPosition() {
      return this.$store.state.WindowState.windowPosition;
    },
    windowBounds() {
      return this.$store.state.WindowState.windowBounds;
    },
  },
  watch: {
    originSrcOfVideo(val, oldVal) {
      this.$_saveScreenshot();
      asyncStorage.get('recent-played')
        .then(async (data) => {
          const val = await this.infoDB().get('recent-played', 'path', oldVal);
          if (val && data) {
            const mergedData = Object.assign(val, data);
            this.infoDB().add('recent-played', mergedData);
          }
        });
    },
<<<<<<< HEAD
    volume(newVal) {
      this.videoElement.volume = newVal;
    },
    mute(newVal) {
      this.videoElement.muted = newVal;
    },
    rate(newVal) {
      this.videoElement.playbackRate = newVal;
=======
    videoRatio() {
      this.onVideoSizeChange();
>>>>>>> b1185e60
    },
  },
  mounted() {
    this.videoElement = this.$refs.videoCanvas.videoElement();
    this.videoConfigInitialize({
      volume: 100,
      mute: false,
      rate: 1,
    });

    this.$bus.$on('toggle-fullscreen', () => {
      this.$electron.ipcRenderer.send('callCurrentWindowMethod', 'setFullScreen', [!this.isFullScreen]);
      this.$electron.ipcRenderer.send('callCurrentWindowMethod', 'setAspectRatio', [this.newWidthOfWindow / this.newHeightOfWindow]);
    });
    this.$bus.$on('toggle-playback', () => {
      if (this.videoElement.paused) {
        this.$bus.$emit('play');
        this.$bus.$emit('twinkle-play-icon');
      } else {
        this.$bus.$emit('pause');
        this.$bus.$emit('twinkle-pause-icon');
      }
    });
    this.$bus.$on('play', () => {
      this.videoElement.play();
    });
    this.$bus.$on('pause', () => {
      this.videoElement.pause();
    });
    this.$bus.$on('seek', (e) => {
      this.videoElement.currentTime = e;
      this.$store.commit('CurrentTime', e);
      this.$store.commit('AccurateTime', e);

      const filePath = decodeURI(this.videoElement.src);
      const indexOfLastDot = filePath.lastIndexOf('.');
      const ext = filePath.substring(indexOfLastDot + 1);
      if (ext === 'mkv') {
        this.$bus.$emit('seek-subtitle', e);
      }
    });
    this.windowSizeHelper = new WindowSizeHelper(this);
    window.onbeforeunload = () => {
      this.$_saveScreenshot();
    };
  },
};
</script>
<style lang="scss" scoped>
.video {
  height: 0;
}
.base-video-player {
  width: 100%;
  height: 100%;
  position: fixed;
}
.canvas {
  visibility: hidden;
}
</style><|MERGE_RESOLUTION|>--- conflicted
+++ resolved
@@ -338,7 +338,6 @@
           }
         });
     },
-<<<<<<< HEAD
     volume(newVal) {
       this.videoElement.volume = newVal;
     },
@@ -347,10 +346,9 @@
     },
     rate(newVal) {
       this.videoElement.playbackRate = newVal;
-=======
+    },
     videoRatio() {
       this.onVideoSizeChange();
->>>>>>> b1185e60
     },
   },
   mounted() {
