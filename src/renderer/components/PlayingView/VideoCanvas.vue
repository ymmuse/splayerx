--- conflicted
+++ resolved
@@ -52,14 +52,11 @@
       play: videoActions.PLAY_VIDEO,
       pause: videoActions.PAUSE_VIDEO,
       updateMetaInfo: videoActions.META_INFO,
-<<<<<<< HEAD
       toggleMute: videoActions.TOGGLE_MUTED,
-=======
       addAudioTrack: videoActions.ADD_AUDIO_TRACK,
       removeAudioTrack: videoActions.REMOVE_AUDIO_TRACK,
       switchAudioTrack: videoActions.SWITCH_AUDIO_TRACK,
       removeAllAudioTrack: videoActions.REMOVE_ALL_AUDIO_TRACK,
->>>>>>> 6ba70bbb
     }),
     ...mapMutations({
       updateCurrentTime: videoMutations.CURRENT_TIME_UPDATE,
@@ -189,11 +186,8 @@
       windowBounds: state => state.Window.windowBounds,
     }),
     ...mapGetters([
-<<<<<<< HEAD
       'originSrc', 'convertedSrc', 'volume', 'muted', 'rate', 'paused', 'currentTime', 'duration', 'ratio',
-=======
-      'originSrc', 'convertedSrc', 'volume', 'mute', 'rate', 'paused', 'currentTime', 'duration', 'ratio', 'currentAudioTrackId',
->>>>>>> 6ba70bbb
+      'originSrc', 'convertedSrc', 'volume', 'muted', 'rate', 'paused', 'currentTime', 'duration', 'ratio', 'currentAudioTrackId',
       'winSize', 'winPos', 'isFullScreen']),
     ...mapGetters({
       videoWidth: 'intrinsicWidth',
