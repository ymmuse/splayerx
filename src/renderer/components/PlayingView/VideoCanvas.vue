--- conflicted
+++ resolved
@@ -365,15 +365,10 @@
       if (!this.asyncTasksDone && !this.needToRestore) {
         this.$store.dispatch('SRC_SET', { src: '', mediaHash: '', id: NaN });
         let savePromise = this.saveScreenshot(this.videoId);
-<<<<<<< HEAD
-        if (process.mas && this.$store.getters.source !== 'drop') {
-          savePromise = savePromise.then(() => this.infoDB.deletePlaylist(this.playListId));
-=======
         if (process.mas && this.$store.getters.source === 'drop') {
           savePromise = savePromise.then(async () => {
             await this.infoDB.deletePlaylist(this.playListId);
           });
->>>>>>> 5073103d
         }
         savePromise
           .then(this.saveSubtitleStyle)
