--- conflicted
+++ resolved
@@ -10,24 +10,7 @@
       @durationchange="onDurationChange"
       :src="src">
     </video>
-<<<<<<< HEAD
-    <div class="subtitle-wrapper">
-      <!-- Need a way not to use v-html -->
-      <div class='subtitle-content'
-        :style="subStyle"
-        :key="key"
-        v-for="(html, key) in firstCueHTML"
-        v-html="html"></div>
-      <div class='subtitle-content'
-        :key="key"
-        :style="subStyle"
-        v-for="(html, key) in secondCueHTML"
-        v-html="html"></div>
-    </div>
-    <Subtitle/>
-=======
     <BaseSubtitle/>
->>>>>>> 6c2b180d
     <canvas class="canvas" ref="thumbnailCanvas"></canvas>
   </div>
 </template>;
