<template>
  <div
    :data-component-name="$options.name"
    class="video">
    <transition name="fade" mode="out-in">
    <base-video-player
      ref="videoCanvas"
      :key="originSrc"
      :events="['loadedmetadata', 'audiotrack']"
      :styles="{objectFit: 'contain', width: '100%', height: '100%'}"
      @loadedmetadata="onMetaLoaded"
      @audiotrack="onAudioTrack"
      :src="convertedSrc"
      :playbackRate="rate"
      :volume="volume"
      :muted="muted"
      :paused="paused"
      :updateCurrentTime="true"
      :currentTime="seekTime"
      :currentAudioTrackId="currentAudioTrackId.toString()"
      @update:currentTime="updateCurrentTime" />
    </transition>
    <BaseSubtitle :style="{ bottom: `${-winHeight + 20}px` }"/>
    <canvas class="canvas" ref="thumbnailCanvas"></canvas>
  </div>
</template>;

<script>
import fs from 'fs';
import asyncStorage from '@/helpers/asyncStorage';
import syncStorage from '@/helpers/syncStorage';
import WindowSizeHelper from '@/helpers/WindowSizeHelper.js';
import { mapGetters, mapActions, mapMutations } from 'vuex';
import { Video as videoMutations } from '@/store/mutationTypes';
import { Video as videoActions } from '@/store/actionTypes';
import BaseSubtitle from './BaseSubtitle.vue';
import BaseVideoPlayer from './BaseVideoPlayer';

export default {
  name: 'video-canvas',
  components: {
    BaseSubtitle,
    'base-video-player': BaseVideoPlayer,
  },
  data() {
    return {
      videoExisted: false,
      windowSizeHelper: null,
      videoElement: null,
      coverFinded: false,
      seekTime: [0],
      lastPlayedTime: 0,
    };
  },
  methods: {
    ...mapActions({
      videoConfigInitialize: videoActions.INITIALIZE,
      play: videoActions.PLAY_VIDEO,
      pause: videoActions.PAUSE_VIDEO,
      updateMetaInfo: videoActions.META_INFO,
      toggleMute: videoActions.TOGGLE_MUTED,
      addAudioTrack: videoActions.ADD_AUDIO_TRACK,
      removeAudioTrack: videoActions.REMOVE_AUDIO_TRACK,
      switchAudioTrack: videoActions.SWITCH_AUDIO_TRACK,
      removeAllAudioTrack: videoActions.REMOVE_ALL_AUDIO_TRACK,
    }),
    ...mapMutations({
      updateCurrentTime: videoMutations.CURRENT_TIME_UPDATE,
    }),
    onMetaLoaded(event) {
      this.videoElement = event.target;
      this.videoConfigInitialize({
        volume: 100,
        muted: false,
        rate: 1,
        duration: event.target.duration,
        currentTime: this.lastPlayedTime || 0,
      });
      this.updateMetaInfo({
        intrinsicWidth: event.target.videoWidth,
        intrinsicHeight: event.target.videoHeight,
        ratio: event.target.videoWidth / event.target.videoHeight,
      });
      if (event.target.duration - this.lastPlayedTime > 10) {
        this.$bus.$emit('seek', this.lastPlayedTime);
      } else {
        this.$bus.$emit('seek', 0);
      }
      this.lastPlayedTime = 0;
      this.$bus.$emit('video-loaded');
      this.getVideoCover();
      this.changeWindowSize();
    },
    onAudioTrack(event) {
      const { type, track } = event;
      this[`${type}AudioTrack`](track);
    },
    changeWindowSize() {
      let newSize = [];
      const getWindowRect = () => [
        window.screen.availLeft, window.screen.availTop,
        window.screen.availWidth, window.screen.availHeight,
      ];
      if (this.videoExisted) {
        newSize = this.calculateWindowSize(
          [320, 180],
          this.winSize,
          [this.videoWidth, this.videoHeight],
        );
      } else {
        newSize = this.calculateWindowSize(
          [320, 180],
          getWindowRect().slice(2, 4),
          [this.videoWidth, this.videoHeight],
        );
        this.videoExisted = true;
      }
      const newPosition = this.calculateWindowPosition(
        this.winPos.concat(this.winSize),
        getWindowRect(),
        newSize,
      );
      this.controlWindowRect(newPosition.concat(newSize));
      this.windowSizeHelper.setNewWindowSize();
    },
    calculateWindowSize(minSize, maxSize, videoSize) {
      let result = videoSize;
      const getRatio = size => size[0] / size[1];
      const setWidthByHeight = size => [size[1] * getRatio(videoSize), size[1]];
      const setHeightByWidth = size => [size[0], size[0] / getRatio(videoSize)];
      const diffSize = (overOrNot, size, diffedSize) => size.some((value, index) => // eslint-disable-line
        overOrNot ? value >= diffedSize[index] : value < diffedSize[index]);
      const biggerRatio = (size1, size2) => getRatio(size1) > getRatio(size2);
      if (diffSize(true, videoSize, maxSize)) {
        result = biggerRatio(videoSize, maxSize) ?
          setHeightByWidth(maxSize) : setWidthByHeight(maxSize);
      } else if (diffSize(false, videoSize, minSize)) {
        result = biggerRatio(minSize, videoSize) ?
          setHeightByWidth(minSize) : setWidthByHeight(minSize);
      }
      return result.map(value => Math.round(value));
    },
    calculateWindowPosition(currentRect, windowRect, newSize) {
      const tempRect = currentRect.slice(0, 2)
        .map((value, index) => Math.floor(value + (currentRect.slice(2, 4)[index] / 2)))
        .map((value, index) => Math.floor(value - (newSize[index] / 2))).concat(newSize);
      return ((windowRect, tempRect) => {
        const alterPos = (boundX, boundLength, videoX, videoLength) => {
          if (videoX < boundX) return boundX;
          if (videoX + videoLength > boundX + boundLength) {
            return (boundX + boundLength) - videoLength;
          }
          return videoX;
        };
        return [
          alterPos(windowRect[0], windowRect[2], tempRect[0], tempRect[2]),
          alterPos(windowRect[1], windowRect[3], tempRect[1], tempRect[3]),
        ];
      })(windowRect, tempRect);
    },
    controlWindowRect(rect) {
      this.$electron.ipcRenderer.send('callCurrentWindowMethod', 'setSize', rect.slice(2, 4));
      this.$electron.ipcRenderer.send('callCurrentWindowMethod', 'setPosition', rect.slice(0, 2));
      this.$electron.ipcRenderer.send('callCurrentWindowMethod', 'setAspectRatio', [rect.slice(2, 4)[0] / rect.slice(2, 4)[1]]);
    },
    $_saveScreenshot() {
      const { videoElement } = this;
      const canvas = this.$refs.thumbnailCanvas;
      const canvasCTX = canvas.getContext('2d');
      // todo: use metaloaded to get videoHeight and videoWidth
      const { videoHeight, videoWidth } = this;
      // cannot delete
      [canvas.width, canvas.height] = [(videoWidth / videoHeight) * 1080, 1080];
      canvasCTX.drawImage(
        videoElement, 0, 0, videoWidth, videoHeight,
        0, 0, (videoWidth / videoHeight) * 1080, 1080,
      );
      const imagePath = canvas.toDataURL('image/png');
      // 用于测试截图的代码，以后可能还会用到
      // const img = imagePath.replace(/^data:image\/\w+;base64,/, '');
      // fs.writeFileSync('/Users/jinnaide/Desktop/screenshot.png', img, 'base64');
      [canvas.width, canvas.height] = [(videoWidth / videoHeight) * 122.6, 122.6];
      canvasCTX.drawImage(
        videoElement, 0, 0, videoWidth, videoHeight,
        0, 0, (videoWidth / videoHeight) * 122.6, 122.6,
      );
      const smallImagePath = canvas.toDataURL('image/png');
      const data = {
        shortCut: imagePath,
        smallShortCut: smallImagePath,
        lastPlayedTime: this.currentTime,
        duration: this.$store.state.Video.duration,
      };
      syncStorage.setSync('recent-played', data);
    },
    saveSubtitleStyle() {
      syncStorage.setSync('subtitle-style', { curStyle: this.curStyle, curBorderStyle: this.curBorderStyle, chosenStyle: this.chosenStyle });
    },
    getVideoCover() {
      if (!this.coverFinded) {
        this.$electron.ipcRenderer.send('snapShot', this.originSrc);
        this.$electron.ipcRenderer.once(`snapShot-${this.originSrc}-reply`, (event, imgPath) => {
          fs.readFile(`${imgPath}.png`, 'base64', (err, data) => {
            if (!err) {
              const imageSrc = `data:image/png;base64, ${data}`;
              this.infoDB().get('recent-played', 'path', this.originSrc).then((val) => {
                if (val) {
                  const mergedData = Object.assign(val, { cover: imageSrc });
                  this.infoDB().add('recent-played', mergedData);
                } else {
                  const data = {
                    quickHash: this.mediaQuickHash(this.originSrc),
                    path: this.originSrc,
                    cover: imageSrc,
                    duration: this.duration,
                  };
                  this.infoDB().add('recent-played', data);
                }
              });
            }
          });
        });
      }
    },
  },
  computed: {
    ...mapGetters([
      'originSrc', 'convertedSrc', 'volume', 'muted', 'rate', 'paused', 'currentTime', 'duration', 'ratio', 'currentAudioTrackId',
<<<<<<< HEAD
      'winSize', 'winPos', 'isFullScreen',
      'nextVideo']),
=======
      'winSize', 'winPos', 'isFullScreen', 'curStyle', 'curBorderStyle', 'winHeight', 'chosenStyle']),
>>>>>>> 1b510dfa
    ...mapGetters({
      videoWidth: 'intrinsicWidth',
      videoHeight: 'intrinsicHeight',
      videoRatio: 'ratio',
    }),
  },
  watch: {
    originSrc(val, oldVal) {
      this.coverFinded = false;
      this.$_saveScreenshot();
      asyncStorage.get('recent-played')
        .then(async (data) => {
          const val = await this.infoDB().get('recent-played', 'path', oldVal);
          if (val && data) {
            const mergedData = Object.assign(val, data);
            this.infoDB().add('recent-played', mergedData);
          }
        });
      this.$bus.$emit('showlabel');
      this.videoConfigInitialize({
        audioTrackList: [],
      });
    },
  },
  mounted() {
    this.videoElement = this.$refs.videoCanvas.videoElement();
    this.infoDB().get('recent-played', 'path', this.originSrc).then((val) => {
      if (val && val.cover) {
        this.coverFinded = true;
      }
    });
    this.$bus.$on('toggle-fullscreen', () => {
      this.$electron.ipcRenderer.send('callCurrentWindowMethod', 'setFullScreen', [!this.isFullScreen]);
      this.$electron.ipcRenderer.send('callCurrentWindowMethod', 'setAspectRatio', [this.ratio]);
    });
    this.$bus.$on('toggle-muted', () => {
      this.toggleMute();
    });
    this.$bus.$on('send-lastplayedtime', (e) => {
      this.lastPlayedTime = e;
    });
    this.$bus.$on('toggle-playback', () => {
      this[this.paused ? 'play' : 'pause']();
    });
    this.$bus.$on('toggle-mute', this.toggleMute);
    this.$bus.$on('seek', (e) => {
      if (e === this.duration && this.nextVideo) {
        this.openFile(this.nextVideo);
      } else {
        this.seekTime = [e];
        // todo: use vuex get video element src
        const filePath = decodeURI(this.src);
        const indexOfLastDot = filePath.lastIndexOf('.');
        const ext = filePath.substring(indexOfLastDot + 1);
        if (ext === 'mkv') {
          this.$bus.$emit('seek-subtitle', e);
        }
      }
    });
    this.windowSizeHelper = new WindowSizeHelper(this);
    window.onbeforeunload = () => {
      this.$_saveScreenshot();
      this.saveSubtitleStyle();
    };
  },
};
</script>
<style lang="scss" scoped>
.video {
  position: relative;
  height: 0;
  z-index: auto;
}
.base-video-player {
  width: 100%;
  height: 100%;
  position: fixed;
}
.canvas {
  visibility: hidden;
}
.fade-enter-active, .fade-leave-active {
  transition: opacity 200ms ease-in;
}
.fade-enter, .fade-leave-to {
  opacity: 0;
}
</style><|MERGE_RESOLUTION|>--- conflicted
+++ resolved
@@ -226,12 +226,9 @@
   computed: {
     ...mapGetters([
       'originSrc', 'convertedSrc', 'volume', 'muted', 'rate', 'paused', 'currentTime', 'duration', 'ratio', 'currentAudioTrackId',
-<<<<<<< HEAD
       'winSize', 'winPos', 'isFullScreen',
+      'winSize', 'winPos', 'isFullScreen', 'curStyle', 'curBorderStyle', 'winHeight', 'chosenStyle',
       'nextVideo']),
-=======
-      'winSize', 'winPos', 'isFullScreen', 'curStyle', 'curBorderStyle', 'winHeight', 'chosenStyle']),
->>>>>>> 1b510dfa
     ...mapGetters({
       videoWidth: 'intrinsicWidth',
       videoHeight: 'intrinsicHeight',
