--- conflicted
+++ resolved
@@ -52,15 +52,11 @@
       play: videoActions.PLAY_VIDEO,
       pause: videoActions.PAUSE_VIDEO,
       updateMetaInfo: videoActions.META_INFO,
-<<<<<<< HEAD
-      toggleMute: videoActions.TOGGLE_MUTE,
-=======
       toggleMute: videoActions.TOGGLE_MUTED,
       addAudioTrack: videoActions.ADD_AUDIO_TRACK,
       removeAudioTrack: videoActions.REMOVE_AUDIO_TRACK,
       switchAudioTrack: videoActions.SWITCH_AUDIO_TRACK,
       removeAllAudioTrack: videoActions.REMOVE_ALL_AUDIO_TRACK,
->>>>>>> 45d2c689
     }),
     ...mapMutations({
       updateCurrentTime: videoMutations.CURRENT_TIME_UPDATE,
