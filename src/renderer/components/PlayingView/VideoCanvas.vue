--- conflicted
+++ resolved
@@ -5,12 +5,8 @@
     <transition name="fade" mode="out-in">
     <base-video-player
       ref="videoCanvas"
-<<<<<<< HEAD
       :key="originSrc"
-      :events="['loadedmetadata']"
-=======
       :events="['loadedmetadata', 'audiotrack']"
->>>>>>> 0b656d79
       :styles="{objectFit: 'contain', width: '100%', height: '100%'}"
       @loadedmetadata="onMetaLoaded"
       @audiotrack="onAudioTrack"
