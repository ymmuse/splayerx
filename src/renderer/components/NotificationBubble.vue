--- conflicted
+++ resolved
@@ -1,6 +1,5 @@
 <template>
-<<<<<<< HEAD
-  <div class="container">
+  <div :class="container">
     <transition name="nextvideo">
       <NextVideo class="next-video"
         v-if="showNextVideo"
@@ -9,9 +8,6 @@
         @ready-to-show="readyToShow = true"/>
     </transition>
     <div class="messageContainer">
-=======
-  <div :class="container">
->>>>>>> dff2812f
     <transition-group name="toast">
       <div v-for="m in messages" :key="m.id"
         :id="'item' + m.id"
@@ -55,14 +51,11 @@
     currentTime() {
       return this.$store.getters.currentTime;
     },
-<<<<<<< HEAD
-=======
     container() {
       return process.platform === 'win32' ? 'winContainer' : 'container';
     },
   },
   mounted() {
->>>>>>> dff2812f
   },
   methods: {
     manualClose() {
