<template>
  <div :class="[container, 'no-drag', { rtl: isRtl }]">
    <transition name="nextvideo">
      <NextVideo
        ref="nextVideo"
        v-if="showNextVideo"
        :use-blur="useBlur"
        @close-next-video="closeNextVideo"
        @manualclose-next-video="manualClose"
        @ready-to-show="readyToShow = true"
        class="nextVideo"
      />
    </transition>
    <PrivacyBubble
      v-if="showPrivacyBubble && !isMas"
      :use-blur="useBlur"
      @close-privacy-bubble="closePrivacyBubble"
      class="privacy-bubble"
    />
    <MASPrivacyBubble
      v-if="showPrivacyBubble && isMas"
      :use-blur="useBlur"
      @close-privacy-bubble="closePrivacyBubble"
      class="mas-privacy-bubble"
    />
<<<<<<< HEAD
    <NSFW
      v-if="showNSFWBubble"
      :use-blur="useBlur"
      @close-nsfw-bubble="closeNSFWBubble"
      class="mas-privacy-bubble"
    />
=======
    <transition name="bubble">
      <TranslateBubble
        v-if="isTranslateBubbleVisiable"
        :message="translateBubbleMessage"
        :type="translateBubbleType"
        @disCardTranslate="discardTranslate"
        @backStageTranslate="backStageTranslate"
        @hide="hideTranslateBubble"
      />
    </transition>
>>>>>>> d0c76085
    <transition-group
      name="toast"
      class="transGroup"
    >
      <div
        v-for="m in messages"
        :id="'item' + m.id"
        :key="m.id"
        class="messageContainer"
      >
        <div :class="m.type === 'result' ? 'black-gradient-result' : 'black-gradient-state'" />
        <div
          :class="[
            m.type === 'result' ? 'resultContainer' : 'stateContainer',
            useBlur ? 'backdrop' : 'backdrop-fallback',
          ]"
        >
          <div class="bubbleContent">
            <p
              v-if="m.type === 'result'"
              class="title"
            >
              {{ m.title }}
            </p>
            <p class="content">
              {{ m.content }}
            </p>
          </div>
          <Icon
            v-if="m.type === 'result'"
            @click.native.left="closeMessage(m.id, m.title)"
            type="close"
            class="bubbleClose"
          />
        </div>
      </div>
    </transition-group>
  </div>
</template>

<script lang="ts">
import { mapGetters, mapActions } from 'vuex';
import NextVideo from '@/components/PlayingView/NextVideo.vue';
import PrivacyBubble from '@/components/PlayingView/PrivacyConfirmBubble.vue';
import TranslateBubble from '@/components/PlayingView/TranslateBubble.vue';
import MASPrivacyBubble from '@/components/PlayingView/MASPrivacyConfirmBubble.vue';
import NSFW from '@/components/PlayingView/NSFW.vue';
import { INPUT_COMPONENT_TYPE } from '@/plugins/input';
import { AudioTranslate as atActions } from '@/store/actionTypes';
import Icon from './BaseIconContainer.vue';

export default {
  name: 'NotificationBubble',
  // @ts-ignore
  type: INPUT_COMPONENT_TYPE,
  components: {
    Icon,
    NextVideo,
    PrivacyBubble,
    MASPrivacyBubble,
<<<<<<< HEAD
    NSFW,
=======
    TranslateBubble,
>>>>>>> d0c76085
  },
  data() {
    return {
      manualClosed: false, // if nextVideo was manually closed then it won't appear again
      showNextVideo: false,
      readyToShow: false, // show after video element is loaded
      showPrivacyBubble: false,
      showNSFWBubble: true,
      useBlur: false,
    };
  },
  computed: {
    ...mapGetters([
      'nextVideo', 'nextVideoPreviewTime', 'duration', 'singleCycle', 'privacyAgreement',
      'translateBubbleMessage', 'translateBubbleType', 'isTranslateBubbleVisiable', 'failBubbleId',
    ]),
    messages() {
      const messages = this.$store.getters.messageInfo;
      if (this.showNextVideo && this.showPrivacyBubble) {
        return messages.slice(0, 1);
      }
      if (this.showNextVideo || this.showPrivacyBubble) {
        return messages.slice(0, 2);
      }
      return messages;
    },
    isMas() {
      if (process.platform === 'darwin' && process.mas) {
        return true;
      }
      return false;
    },
    container() {
      return process.platform === 'win32' ? 'winContainer' : 'container';
    },
    isRtl() {
      return /ar/.test(this.$i18n.locale);
    },
  },
  watch: {
    singleCycle(val: boolean) {
      this.showNextVideo = !val;
    },
    privacyAgreement(val: boolean) {
      if (val) {
        this.showPrivacyBubble = false;
      }
    },
  },
  mounted() {
    this.$bus.$on('privacy-confirm', () => {
      this.showPrivacyBubble = true;
    });
  },
  methods: {
    ...mapActions({
      hideTranslateBubble: atActions.AUDIO_TRANSLATE_HIDE_BUBBLE,
      discardTranslate: atActions.AUDIO_TRANSLATE_DISCARD,
      backStageTranslate: atActions.AUDIO_TRANSLATE_BACKSATGE,
      hideBubbleCallBack: atActions.AUDIO_TRANSLATE_HIDE_BUBBLE,
    }),
    closePrivacyBubble() {
      this.showPrivacyBubble = false;
    },
    closeNSFWBubble() {
      this.showNSFWBubble = false;
    },
    manualClose() {
      this.manualClosed = true;
      this.showNextVideo = false;
    },
    closeNextVideo() {
      this.manualClosed = false;
      this.showNextVideo = false;
    },
    closeMessage(id: string) {
      this.$store.dispatch('removeMessages', id);
      // 如果是x掉智能翻译失败的气泡，就执行智能翻译bubble cancal的回调
      if (id === this.failBubbleId) {
        this.hideBubbleCallBack();
      }
    },
    checkNextVideoUI(time: number) {
      if (time > this.nextVideoPreviewTime && time < this.duration - 1 && this.duration > 240) {
        if (this.nextVideo && !this.manualClosed) {
          this.$store.dispatch('UpdatePlayingList');
          this.showNextVideo = true;
        }
      } else {
        this.manualClosed = false;
        this.showNextVideo = false;
      }
      if (this.$refs.nextVideo) {
        this.$refs.nextVideo.updatePlayingTime(time);
      }
    },
  },
};
</script>

<style lang="scss" scoped>
.winContainer {
  position: absolute;
  @media screen and (max-aspect-ratio: 1/1) and (min-width: 180px) and (max-width: 288px),
  screen and (min-aspect-ratio: 1/1) and (min-height: 180px) and (max-height: 288px) {
    top: 28px;
    right: 19px;
  }
  @media screen and (max-aspect-ratio: 1/1) and (min-width: 289px) and (max-width: 480px),
  screen and (min-aspect-ratio: 1/1) and (min-height: 289px) and (max-height: 480px) {
    top: 34px;
    right: 28px;
  }
  @media screen and (max-aspect-ratio: 1/1) and (min-width: 481px) and (max-width: 1080px),
  screen and (min-aspect-ratio: 1/1) and (min-height: 481px) and (max-height: 1080px) {
    top: 34px;
    right: 34px;
  }
  @media screen and (max-aspect-ratio: 1/1) and (min-width: 1080px),
  screen and (min-aspect-ratio: 1/1) and (min-height: 1080px) {
    top: 45px;
    right: 52px;
  }

  .nextVideo {
    transition: 200ms ease-out;
    transition-property: opacity, transform;
    @media screen and (max-aspect-ratio: 1/1) and (max-width: 288px),
    screen and (min-aspect-ratio: 1/1) and (max-height: 288px) {
      display: none;
    }
    @media screen and (max-aspect-ratio: 1/1) and (min-width: 289px) and (max-width: 480px),
    screen and (min-aspect-ratio: 1/1) and (min-height: 289px) and (max-height: 480px) {
      margin-bottom: 12px;
    }
    @media screen and (max-aspect-ratio: 1/1) and (min-width: 481px) and (max-width: 1080px),
    screen and (min-aspect-ratio: 1/1) and (min-height: 481px) and (max-height: 1080px) {
      margin-bottom: 15px;
    }
    @media screen and (max-aspect-ratio: 1/1) and (min-width: 1080px),
    screen and (min-aspect-ratio: 1/1) and (min-height: 1080px) {
      margin-bottom: 18px;
    }
  }
}
.container {
  position: absolute;
  display: flex;
  flex-direction: column;
  align-items: flex-end;
  width: auto;
  height: auto;

  .nextVideo {
    transition: 200ms ease-out;
    transition-property: opacity, transform;
    @media screen and (max-aspect-ratio: 1/1) and (max-width: 288px),
    screen and (min-aspect-ratio: 1/1) and (max-height: 288px) {
      display: none;
    }
    @media screen and (max-aspect-ratio: 1/1) and (min-width: 289px) and (max-width: 480px),
    screen and (min-aspect-ratio: 1/1) and (min-height: 289px) and (max-height: 480px) {
      margin-bottom: 12px;
    }
    @media screen and (max-aspect-ratio: 1/1) and (min-width: 481px) and (max-width: 1080px),
    screen and (min-aspect-ratio: 1/1) and (min-height: 481px) and (max-height: 1080px) {
      margin-bottom: 15px;
    }
    @media screen and (max-aspect-ratio: 1/1) and (min-width: 1080px),
    screen and (min-aspect-ratio: 1/1) and (min-height: 1080px) {
      margin-bottom: 18px;
    }
  }
  .nextvideo-enter, .nextvideo-enter-active {
    transform: translateX(0px);
  }
  .nextvideo-enter, .nextvideo-leave-active {
    transform: translateX(403px);
  }
  .privacy-bubble {
    position: relative;
    z-index: 8;
    @media screen and (max-aspect-ratio: 1/1) and (max-width: 288px),
    screen and (min-aspect-ratio: 1/1) and (max-height: 288px) {
      display: none;
    }
    @media screen and (max-aspect-ratio: 1/1) and (min-width: 289px) and (max-width: 480px),
    screen and (min-aspect-ratio: 1/1) and (min-height: 289px) and (max-height: 480px) {
      margin-bottom: 12px;
    }
    @media screen and (max-aspect-ratio: 1/1) and (min-width: 481px) and (max-width: 1080px),
    screen and (min-aspect-ratio: 1/1) and (min-height: 481px) and (max-height: 1080px) {
      margin-bottom: 15px;
    }
    @media screen and (max-aspect-ratio: 1/1) and (min-width: 1080px),
    screen and (min-aspect-ratio: 1/1) and (min-height: 1080px) {
      margin-bottom: 18px;
    }
  }
  .mas-privacy-bubble {
    position: relative;
    z-index: 8;
    @media screen and (max-aspect-ratio: 1/1) and (max-width: 288px),
    screen and (min-aspect-ratio: 1/1) and (max-height: 288px) {
      display: none;
    }
    @media screen and (max-aspect-ratio: 1/1) and (min-width: 289px) and (max-width: 480px),
    screen and (min-aspect-ratio: 1/1) and (min-height: 289px) and (max-height: 480px) {
      margin-bottom: 12px;
    }
    @media screen and (max-aspect-ratio: 1/1) and (min-width: 481px) and (max-width: 1080px),
    screen and (min-aspect-ratio: 1/1) and (min-height: 481px) and (max-height: 1080px) {
      margin-bottom: 15px;
    }
    @media screen and (max-aspect-ratio: 1/1) and (min-width: 1080px),
    screen and (min-aspect-ratio: 1/1) and (min-height: 1080px) {
      margin-bottom: 18px;
    }
  }
  .toast-enter, .toast-enter-active {
    transform: translateX(0px);
  }
  .toast-enter, .toast-leave-active {
    transform: translateX(403px);
  }
  @media screen and (max-aspect-ratio: 1/1) and (min-width: 180px) and (max-width: 288px),
  screen and (min-aspect-ratio: 1/1) and (min-height: 180px) and (max-height: 288px) {
    top: 13px;
    right: 14px;
  }
  @media screen and (max-aspect-ratio: 1/1) and (min-width: 289px) and (max-width: 480px),
  screen and (min-aspect-ratio: 1/1) and (min-height: 289px) and (max-height: 480px) {
    top: 22px;
    right: 28px;
  }
  @media screen and (max-aspect-ratio: 1/1) and (min-width: 481px) and (max-width: 1080px),
  screen and (min-aspect-ratio: 1/1) and (min-height: 481px) and (max-height: 1080px) {
    top: 25px;
    right: 34px;
  }
  @media screen and (max-aspect-ratio: 1/1) and (min-width: 1080px),
  screen and (min-aspect-ratio: 1/1) and (min-height: 1080px) {
    top: 45px;
    right: 52px;
  }
}
.transGroup {
  display: flex;
  flex-direction: column;
  align-items: flex-end;
}
.stateContainer {
  display: flex;
  justify-content: flex-start;
  background-image: radial-gradient(
    80% 130%,
    rgba(85,85,85,0.88) 20%,
    rgba(85,85,85,0.78) 50%,
    rgba(85,85,85,0.72) 60%,
    rgba(85,85,85,0.46) 80%,
    rgba(85,85,85,0.00) 100%
  );
  backdrop-filter: blur(8px);
  z-index: 8;
  @media screen and (max-aspect-ratio: 1/1) and (min-width: 180px) and (max-width: 288px),
  screen and (min-aspect-ratio: 1/1) and (min-height: 180px) and (max-height: 288px) {
    height: 32px;
    border-radius: 6px;
  }
  @media screen and (max-aspect-ratio: 1/1) and (min-width: 289px) and (max-width: 480px),
  screen and (min-aspect-ratio: 1/1) and (min-height: 289px) and (max-height: 480px) {
    height: 36px;
    border-radius: 7px;
  }
  @media screen and (max-aspect-ratio: 1/1) and (min-width: 481px) and (max-width: 1080px),
  screen and (min-aspect-ratio: 1/1) and (min-height: 481px) and (max-height: 1080px) {
    height: 43px;
    border-radius: 8px;
  }
  @media screen and (max-aspect-ratio: 1/1) and (min-width: 1080px),
  screen and (min-aspect-ratio: 1/1) and (min-height: 1080px) {
    height: 60px;
    border-radius: 11px;
  }

  .bubbleContent {
    @media screen and (max-aspect-ratio: 1/1) and (min-width: 180px) and (max-width: 288px),
    screen and (min-aspect-ratio: 1/1) and (min-height: 180px) and (max-height: 288px) {
      width: auto;
      height: 11px;
      margin: auto 14px auto 14px;
    }
    @media screen and (max-aspect-ratio: 1/1) and (min-width: 289px) and (max-width: 480px),
    screen and (min-aspect-ratio: 1/1) and (min-height: 289px) and (max-height: 480px) {
      width: auto;
      height: 12px;
      margin: auto 16px auto 16px;
    }
    @media screen and (max-aspect-ratio: 1/1) and (min-width: 481px) and (max-width: 1080px),
    screen and (min-aspect-ratio: 1/1) and (min-height: 481px) and (max-height: 1080px) {
      width: auto;
      height: 15px;
      margin: auto 19px auto 19px;
    }
    @media screen and (max-aspect-ratio: 1/1) and (min-width: 1080px),
    screen and (min-aspect-ratio: 1/1) and (min-height: 1080px) {
      width: auto;
      height: 21px;
      margin: auto 26px auto 26px;
    }
    .content {
      color: rgba(255, 255, 255, 0.8);
      text-align: center;
      @media screen and (max-aspect-ratio: 1/1) and (min-width: 180px) and (max-width: 288px),
      screen and (min-aspect-ratio: 1/1) and (min-height: 180px) and (max-height: 288px) {
        font-size: 11px;
        line-height: 11px;
        letter-spacing: 0.4px;
      }
      @media screen and (max-aspect-ratio: 1/1) and (min-width: 289px) and (max-width: 480px),
      screen and (min-aspect-ratio: 1/1) and (min-height: 289px) and (max-height: 480px) {
        font-size: 12px;
        line-height: 12px;
        letter-spacing: 0.4px;
      }
      @media screen and (max-aspect-ratio: 1/1) and (min-width: 481px) and (max-width: 1080px),
      screen and (min-aspect-ratio: 1/1) and (min-height: 481px) and (max-height: 1080px) {
        font-size: 15px;
        line-height: 15px;
        letter-spacing: 0.4px;
      }
      @media screen and (max-aspect-ratio: 1/1) and (min-width: 1080px),
      screen and (min-aspect-ratio: 1/1) and (min-height: 1080px) {
        font-size: 21px;
        line-height: 21px;
        letter-spacing: 0.7px;
      }
    }
  }
}
.messageContainer {
  z-index: 8;
  transition: 400ms cubic-bezier(0.17, 0.67, 0.17, 0.98);
  transition-property: opacity, transform;
  width: auto;
  white-space: nowrap;
  right: 0;
  @media screen and (max-aspect-ratio: 1/1) and (min-width: 180px) and (max-width: 288px),
  screen and (min-aspect-ratio: 1/1) and (min-height: 180px) and (max-height: 288px) {
    margin-bottom: 8px;
  }
  @media screen and (max-aspect-ratio: 1/1) and (min-width: 289px) and (max-width: 480px),
  screen and (min-aspect-ratio: 1/1) and (min-height: 289px) and (max-height: 480px) {
    margin-bottom: 12px;
  }
  @media screen and (max-aspect-ratio: 1/1) and (min-width: 481px) and (max-width: 1080px),
  screen and (min-aspect-ratio: 1/1) and (min-height: 481px) and (max-height: 1080px) {
    margin-bottom: 15px;
  }
  @media screen and (max-aspect-ratio: 1/1) and (min-width: 1080px),
  screen and (min-aspect-ratio: 1/1) and (min-height: 1080px) {
    margin-bottom: 18px;
  }
}
.black-gradient-result {
  position: absolute;
  width: 100%;
  box-shadow: 0 0 2px 0 rgba(0,0,0,0.30);
  @media screen and (max-aspect-ratio: 1/1) and (min-width: 180px) and (max-width: 288px),
  screen and (min-aspect-ratio: 1/1) and (min-height: 180px) and (max-height: 288px) {
    height: 47px;
    border-radius: 6px;
  }
  @media screen and (max-aspect-ratio: 1/1) and (min-width: 289px) and (max-width: 480px),
  screen and (min-aspect-ratio: 1/1) and (min-height: 289px) and (max-height: 480px) {
    height: 52px;
    border-radius: 7px;
  }
  @media screen and (max-aspect-ratio: 1/1) and (min-width: 481px) and (max-width: 1080px),
  screen and (min-aspect-ratio: 1/1) and (min-height: 481px) and (max-height: 1080px) {
    height: 62px;
    border-radius: 8px;
  }
  @media screen and (max-aspect-ratio: 1/1) and (min-width: 1080px),
  screen and (min-aspect-ratio: 1/1) and (min-height: 1080px) {
    height: 87px;
    border-radius: 11px;
  }
}
.black-gradient-state {
  position: absolute;
  width: 100%;
  box-shadow: 0 0 2px 0 rgba(0,0,0,0.30);
  @media screen and (max-aspect-ratio: 1/1) and (min-width: 180px) and (max-width: 288px),
  screen and (min-aspect-ratio: 1/1) and (min-height: 180px) and (max-height: 288px) {
    height: 32px;
    border-radius: 6px;
  }
  @media screen and (max-aspect-ratio: 1/1) and (min-width: 289px) and (max-width: 480px),
  screen and (min-aspect-ratio: 1/1) and (min-height: 289px) and (max-height: 480px) {
    height: 36px;
    border-radius: 7px;
  }
  @media screen and (max-aspect-ratio: 1/1) and (min-width: 481px) and (max-width: 1080px),
  screen and (min-aspect-ratio: 1/1) and (min-height: 481px) and (max-height: 1080px) {
    height: 43px;
    border-radius: 8px;
  }
  @media screen and (max-aspect-ratio: 1/1) and (min-width: 1080px),
  screen and (min-aspect-ratio: 1/1) and (min-height: 1080px) {
    height: 60px;
    border-radius: 11px;
  }
}

.resultContainer {
  display: flex;
  background-image: radial-gradient(
    80% 130%,
    rgba(85,85,85,0.88) 20%,
    rgba(85,85,85,0.78) 50%,
    rgba(85,85,85,0.72) 60%,
    rgba(85,85,85,0.46) 80%,
    rgba(85,85,85,0.00) 100%
  );
  backdrop-filter: blur(8px);
  @media screen and (max-aspect-ratio: 1/1) and (min-width: 180px) and (max-width: 288px),
  screen and (min-aspect-ratio: 1/1) and (min-height: 180px) and (max-height: 288px) {
    height: 47px;
    border-radius: 6px;
  }
  @media screen and (max-aspect-ratio: 1/1) and (min-width: 289px) and (max-width: 480px),
  screen and (min-aspect-ratio: 1/1) and (min-height: 289px) and (max-height: 480px) {
    height: 52px;
    border-radius: 7px;
  }
  @media screen and (max-aspect-ratio: 1/1) and (min-width: 481px) and (max-width: 1080px),
  screen and (min-aspect-ratio: 1/1) and (min-height: 481px) and (max-height: 1080px) {
    height: 62px;
    border-radius: 8px;
  }
  @media screen and (max-aspect-ratio: 1/1) and (min-width: 1080px),
  screen and (min-aspect-ratio: 1/1) and (min-height: 1080px) {
    height: 87px;
    border-radius: 11px;
  }

  .bubbleContent {
    @media screen and (max-aspect-ratio: 1/1) and (min-width: 180px) and (max-width: 288px),
    screen and (min-aspect-ratio: 1/1) and (min-height: 180px) and (max-height: 288px) {
      width: auto;
      height: 23px;
      margin: 12px 10px auto 14px;
    }
    @media screen and (max-aspect-ratio: 1/1) and (min-width: 289px) and (max-width: 480px),
    screen and (min-aspect-ratio: 1/1) and (min-height: 289px) and (max-height: 480px) {
      width: auto;
      height: 26px;
      margin: 13px 15px auto 16px;
    }
    @media screen and (max-aspect-ratio: 1/1) and (min-width: 481px) and (max-width: 1080px),
    screen and (min-aspect-ratio: 1/1) and (min-height: 481px) and (max-height: 1080px) {
      width: auto;
      height: 32px;
      margin: 15px 20px auto 19px;
    }
    @media screen and (max-aspect-ratio: 1/1) and (min-width: 1080px),
    screen and (min-aspect-ratio: 1/1) and (min-height: 1080px) {
      width: auto;
      height: 45px;
      margin: 21px 25px auto 26px;
    }
    .title {
      color: rgba(255, 255, 255, 1);
      @media screen and (max-aspect-ratio: 1/1) and (min-width: 180px) and (max-width: 288px),
      screen and (min-aspect-ratio: 1/1) and (min-height: 180px) and (max-height: 288px) {
        font-size: 11px;
        line-height: 11px;
        letter-spacing: 0.4px;
        margin-bottom: 3px;
      }
      @media screen and (max-aspect-ratio: 1/1) and (min-width: 289px) and (max-width: 480px),
      screen and (min-aspect-ratio: 1/1) and (min-height: 289px) and (max-height: 480px) {
        font-size: 12px;
        line-height: 12px;
        letter-spacing: 0.4px;
        margin-bottom: 4px;
      }
      @media screen and (max-aspect-ratio: 1/1) and (min-width: 481px) and (max-width: 1080px),
      screen and (min-aspect-ratio: 1/1) and (min-height: 481px) and (max-height: 1080px) {
        font-size: 15px;
        line-height: 15px;
        letter-spacing: 0.4px;
        margin-bottom: 5px;
      }
      @media screen and (max-aspect-ratio: 1/1) and (min-width: 1080px),
      screen and (min-aspect-ratio: 1/1) and (min-height: 1080px) {
        font-size: 21px;
        line-height: 21px;
        letter-spacing: 0.7px;
        margin-bottom: 7px;
      }
    }
    .content {
      color: rgba(255, 255, 255, 0.7);
      @media screen and (max-aspect-ratio: 1/1) and (min-width: 180px) and (max-width: 288px),
      screen and (min-aspect-ratio: 1/1) and (min-height: 180px) and (max-height: 288px) {
        font-size: 9px;
        line-height: 9px;
        letter-spacing: 0.2px;
      }
      @media screen and (max-aspect-ratio: 1/1) and (min-width: 289px) and (max-width: 480px),
      screen and (min-aspect-ratio: 1/1) and (min-height: 289px) and (max-height: 480px) {
        font-size: 10px;
        line-height: 10px;
        letter-spacing: 0.2px;
      }
      @media screen and (max-aspect-ratio: 1/1) and (min-width: 481px) and (max-width: 1080px),
      screen and (min-aspect-ratio: 1/1) and (min-height: 481px) and (max-height: 1080px) {
        font-size: 12px;
        line-height: 12px;
        letter-spacing: 0.24px;
      }
      @media screen and (max-aspect-ratio: 1/1) and (min-width: 1080px),
      screen and (min-aspect-ratio: 1/1) and (min-height: 1080px) {
        font-size: 17px;
        line-height: 17px;
        letter-spacing: 0.3px;
      }
    }
  }

  .bubbleClose {
    cursor: pointer;

    @media screen and (max-aspect-ratio: 1/1) and (min-width: 180px) and (max-width: 288px),
    screen and (min-aspect-ratio: 1/1) and (min-height: 180px) and (max-height: 288px) {
      width: 20px;
      height: 20px;
      margin: 13.5px 14px auto auto;
    }
    @media screen and (max-aspect-ratio: 1/1) and (min-width: 289px) and (max-width: 480px),
    screen and (min-aspect-ratio: 1/1) and (min-height: 289px) and (max-height: 480px) {
      width: 22px;
      height: 22px;
      margin: 15px 16px auto auto;
    }
    @media screen and (max-aspect-ratio: 1/1) and (min-width: 481px) and (max-width: 1080px),
    screen and (min-aspect-ratio: 1/1) and (min-height: 481px) and (max-height: 1080px) {
      width: 26px;
      height: 26px;
      margin: 18px 20px auto auto;
    }
    @media screen and (max-aspect-ratio: 1/1) and (min-width: 1080px),
    screen and (min-aspect-ratio: 1/1) and (min-height: 1080px) {
      width: 36px;
      height: 36px;
      margin: 25.5px 28px auto auto;
    }
  }
}
.backdrop {
  border: 1px solid rgba(255, 255, 255, 0.1);
  background-image: none;
  background-color: rgba(0, 0, 0, 0.1);
  backdrop-filter: blur(8px);
}

.toast-leave-active {
  position: absolute;
  transition: transform 500ms cubic-bezier(0.17, 0.67, 0.17, 0.98);
}
.toast-enter-active {
  transition: transform 250ms cubic-bezier(0.17, 0.67, 0.17, 0.98);
}
.toast-enter, .toast-leave-to {
  transform: translateX(350px);
}
.nextvideo-enter-active, .nextvideo-leave {
  opacity: 1;
}
.nextvideo-enter, .nextvideo-leave-active {
  opacity: 0;
}
.nextvideo-leave-active {
  position: absolute;
}


</style><|MERGE_RESOLUTION|>--- conflicted
+++ resolved
@@ -23,14 +23,12 @@
       @close-privacy-bubble="closePrivacyBubble"
       class="mas-privacy-bubble"
     />
-<<<<<<< HEAD
     <NSFW
       v-if="showNSFWBubble"
       :use-blur="useBlur"
       @close-nsfw-bubble="closeNSFWBubble"
       class="mas-privacy-bubble"
     />
-=======
     <transition name="bubble">
       <TranslateBubble
         v-if="isTranslateBubbleVisiable"
@@ -41,7 +39,6 @@
         @hide="hideTranslateBubble"
       />
     </transition>
->>>>>>> d0c76085
     <transition-group
       name="toast"
       class="transGroup"
@@ -102,11 +99,8 @@
     NextVideo,
     PrivacyBubble,
     MASPrivacyBubble,
-<<<<<<< HEAD
     NSFW,
-=======
     TranslateBubble,
->>>>>>> d0c76085
   },
   data() {
     return {
@@ -157,6 +151,8 @@
     },
   },
   mounted() {
+    this.$bus.$on('nsfw', () => {
+    });
     this.$bus.$on('privacy-confirm', () => {
       this.showPrivacyBubble = true;
     });
