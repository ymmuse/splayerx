--- conflicted
+++ resolved
@@ -157,8 +157,6 @@
     <BaseCheckBox v-model="reverseScrolling">
       {{ $t('preferences.general.reverseScrolling') }}
     </BaseCheckBox>
-<<<<<<< HEAD
-=======
     <BaseCheckBox v-model="isDarkMode">
       {{ $t('preferences.general.isDarkMode') }}
     </BaseCheckBox>
@@ -174,7 +172,6 @@
       @click="handleSend"
       class="settingItem__description"
     />
->>>>>>> abf99730
   </div>
 </template>
 
@@ -256,8 +253,6 @@
         }
       },
     },
-<<<<<<< HEAD
-=======
     isDarkMode: {
       get() {
         return this.systemDarkMode;
@@ -279,7 +274,6 @@
         });
       },
     },
->>>>>>> abf99730
     displayLanguage: {
       get() {
         return this.$store.getters.displayLanguage;
@@ -322,14 +316,11 @@
     },
   },
   mounted() {
-<<<<<<< HEAD
     this.snapshotSavedPath = this.snapshotSavedPath ? this.snapshotSavedPath : electron.remote.app.getPath('desktop');
-=======
     this.systemDarkMode = electron.remote.nativeTheme.shouldUseDarkColors;
     electron.remote.nativeTheme.on('updated', () => {
       this.systemDarkMode = electron.remote.nativeTheme.shouldUseDarkColors;
     });
->>>>>>> abf99730
   },
   methods: {
     updateSnapshotPath() {
@@ -417,8 +408,6 @@
       this.displayLanguage = language;
       this.showSelection = false;
     },
-<<<<<<< HEAD
-=======
     handleSend(e) {
       const path = e.path || (e.composedPath && e.composedPath());
       const origin = path.find(e => e.tagName === 'SPAN' && e.className.includes('send'));
@@ -427,7 +416,6 @@
         electron.shell.openExternal('https://feedback.splayer.org/');
       }
     },
->>>>>>> abf99730
   },
 };
 </script>
