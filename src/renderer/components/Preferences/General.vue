--- conflicted
+++ resolved
@@ -207,11 +207,8 @@
       needToRelaunch: !!window.localStorage.getItem('needToRelaunch'),
       languages: ['en', 'zh-Hans', 'zh-Hant', 'ja', 'ko', 'es', 'ar'],
       buttonDown: 0,
-<<<<<<< HEAD
       systemDarkMode: false,
-=======
       mediaFont: 'PingFangSC-Medium, Roboto-Medium',
->>>>>>> 562c2312
     };
   },
   computed: {
