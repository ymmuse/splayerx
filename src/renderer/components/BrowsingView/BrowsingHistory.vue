--- conflicted
+++ resolved
@@ -115,17 +115,14 @@
     },
   },
   methods: {
-<<<<<<< HEAD
+    ...mapActions({
+      updateCurrentChannel: browsingActions.UPDATE_CURRENT_CHANNEL,
+    }),
     async updateHistory() {
       browsingHistory.getHistorys().then((result: any) => {
         this.histories = result;
       });
     },
-=======
-    ...mapActions({
-      updateCurrentChannel: browsingActions.UPDATE_CURRENT_CHANNEL,
-    }),
->>>>>>> 2c99ba5f
     async handleClear() {
       await browsingHistory.clearAllHistorys();
       this.updateHistory();
