--- conflicted
+++ resolved
@@ -116,25 +116,23 @@
     },
   },
   watch: {
-<<<<<<< HEAD
-    async showHomePage(val: boolean) {
-      if (val) {
-        this.histories = await browsingHistory.getHistorys();
-      }
-=======
     showHomePage(val: boolean) {
       if (val) this.updateHistory();
->>>>>>> 2be10df0
     },
+  },
+  mounted() {
+    this.$bus.$on('update-browsing-playlist', () => {
+      setTimeout(() => {
+        this.updateHistory();
+      }, 1000);
+    });
   },
   methods: {
     ...mapActions({
       updateCurrentChannel: browsingActions.UPDATE_CURRENT_CHANNEL,
     }),
     async updateHistory() {
-      browsingHistory.getHistorys().then((result: any) => {
-        this.histories = result;
-      });
+      this.histories = await browsingHistory.getHistorys();
     },
     async handleClear() {
       await browsingHistory.clearAllHistorys();
