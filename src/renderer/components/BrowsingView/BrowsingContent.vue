<template>
  <div class="browsing-content">
    <div
      v-if="isHomePage"
      class="home-page"
    >
      <BrowsingHistory />
    </div>
    <div
      v-if="isError"
      class="error-page"
    >
      <div class="title">
        {{ $t('browsing.error.offline' ) }}
      </div>
      <div class="desciption">
        {{ $t('browsing.error.try' ) }}<br>
        {{ $t('browsing.error.firstLine') }}<br>
        {{ $t('browsing.error.secondLine' ) }}
      </div>
    </div>
  </div>
</template>
<script lang="ts">
import { mapGetters } from 'vuex';
import BrowsingHistory from '@/components/BrowsingView/BrowsingHistory.vue';

export default {
  components: {
    BrowsingHistory,
  },
  computed: {
    ...mapGetters(['isHomePage', 'isError']),
  },
};
</script>
<style lang="scss" scoped>
.browsing-content {
  overflow: auto;
  display: flex;
  align-items: center;
  flex-direction: column;

<<<<<<< HEAD
  .home-page {
    width: calc(100% - 104px);
    height: 100%;
  }

=======
>>>>>>> f9bc31e2
  .error-page {
    width: 100%;
    height: 100%;
    .title {
      font-family: $font-semibold;
      font-size: 20px;
      color: #ABAFBA;
      letter-spacing: 0;
      line-height: 20px;

      margin-left: 40px;
      margin-top: 36px;
    }
    .desciption {
      font-family: $font-medium;
      font-size: 12px;
      color: #D4D7DF;
      letter-spacing: 0.09px;
      line-height: 18px;


      margin-left: 40px;
      margin-top: 16px;
    }
  }
}
</style><|MERGE_RESOLUTION|>--- conflicted
+++ resolved
@@ -1,11 +1,5 @@
 <template>
   <div class="browsing-content">
-    <div
-      v-if="isHomePage"
-      class="home-page"
-    >
-      <BrowsingHistory />
-    </div>
     <div
       v-if="isError"
       class="error-page"
@@ -23,14 +17,10 @@
 </template>
 <script lang="ts">
 import { mapGetters } from 'vuex';
-import BrowsingHistory from '@/components/BrowsingView/BrowsingHistory.vue';
 
 export default {
-  components: {
-    BrowsingHistory,
-  },
   computed: {
-    ...mapGetters(['isHomePage', 'isError']),
+    ...mapGetters(['isError']),
   },
 };
 </script>
@@ -41,14 +31,6 @@
   align-items: center;
   flex-direction: column;
 
-<<<<<<< HEAD
-  .home-page {
-    width: calc(100% - 104px);
-    height: 100%;
-  }
-
-=======
->>>>>>> f9bc31e2
   .error-page {
     width: 100%;
     height: 100%;
