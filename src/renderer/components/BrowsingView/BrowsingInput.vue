--- conflicted
+++ resolved
@@ -225,16 +225,14 @@
     isDarwin() {
       return process.platform === 'darwin';
     },
-<<<<<<< HEAD
     refreshIcon() {
       let type = '';
       if (!this.canReload) type = 'pageRefreshDisabled';
       else type = this.isLoading ? 'reloadStop' : 'pageRefresh';
       return this.isDarkMode ? `${type}Dark` : type;
-=======
+    },
     isMas() {
       return process.mas;
->>>>>>> 562c2312
     },
   },
   watch: {
