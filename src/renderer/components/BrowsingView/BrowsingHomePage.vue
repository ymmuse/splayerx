<template>
  <div
    :style="{
      overflowX: winWidth + (showSidebar ? 0 : 76) < minRatioWidth ? 'scroll' : 'hidden',
      width: isDarwin ? '100%' : 'calc(100% - 1px)',
      background: isDarkMode ? '#434348' : '#FFFFFF',
    }"
    :class="isDarwin ? '' : 'win-scroll'"
    class="home-page-container no-drag"
  >
    <div
      :style="{
        left: winWidth - (showSidebar ? 0 : 76) > 1441 ? '50%' : '',
        transform: winWidth - (showSidebar ? 0 : 76) > 1441 ? 'translateX(-50%)' : '',
      }"
      class="home-page-content"
    >
      <div
        :style="{
          width: `${winWidth - (showSidebar ? 76 : 0) - calcMargin * 2}px`,
          height: currentPhase <= 1 ? `${calcHeight}px` : '314px',
          margin: `0 ${calcMargin}px`,
          backgroundImage: isDarkMode
            ? 'linear-gradient(180deg, rgba(53,53,58,0.35) 1%, #35353A 100%)'
            : 'linear-gradient(180deg, rgba(255,255,255,0.40) 10%, #E6E6E6 100%)',
        }"
        class="account-content"
      >
        <span
          :style="{
            fontSize: `${titleSize}px`,
            margin: `${titlePos.marginTop}px 0
              0 ${titlePos.marginLeft}px`,
            fontWeight: 'bold',
          }"
        >{{ $t('welcome.welcomeTitle') }}</span>
        <div
          :style="{
            margin: `auto 0 ${userPos}px ${userPos}px`,
          }"
          class="user-content"
        >
          <div
            :style="{
              fontSize: `${userStateSize}px`,
              display: 'block',
              fontWeight: 'bold',
              marginBottom: `${userStatePos}px`,
            }"
          >
            {{ isLogin ? $t('browsing.homepage.account') + `${displayName}` : '' }}
            <div
              :style="{
                marginLeft: `${userStatePos}px`,
                fontSize: `${moreInfoSize}px`,
              }"
              @click="handleLogout"
              v-show="isLogin"
              class="sign-out"
            >
              {{ $t('browsing.homepage.signOut') }}
            </div>
          </div>
          <span
            :style="{
              fontSize: `${moreInfoSize}px`,
            }"
          >
            {{ isLogin ? $t('browsing.homepage.premiumInfo')
              + `${userInfo.createdAt}` : $t('browsing.homepage.signInfo') }}
          </span>
          <button
            :style="{
              outline: 'none',
              width: `${buttonSize.width}px`,
              height: `${buttonSize.height}px`,
              marginTop: `${buttonPos}px`,
              borderRadius: '3px',
              fontSize: `${buttonFontSize}px`,
              cursor: 'pointer',
              zIndex: 1,
<<<<<<< HEAD
              opacity: isLogin && isWindowStore ? '0' : '',
              pointerEvents: isLogin && isWindowStore ? 'none' : 'auto',
=======
              border: 'none',
              opacity: isLogin ? '0' : '',
              pointerEvents: isLogin ? 'none' : 'auto',
>>>>>>> 29b372fc
            }"
            @click="handleLogin"
          >
            {{ $t('browsing.homepage.signBtn') }}
          </button>
        </div>
        <span
          :style="{
            fontSize: `${versionSize}px`,
            position: 'absolute',
            right: `${versionPos.right}px`,
            bottom: `${versionPos.bottom}px`,
          }"
          class="version"
        >{{ `Version ${currentVersion}` }}</span>
        <div
          :style="{
            width: `${logoSize}px`,
            height: `${logoSize}px`,
            top: `${logoPos.top}px`,
            right: `${logoPos.right}px`,
          }"
          class="back-logo"
        >
          <Icon :type="isDarkMode ? 'homePageLogoDark' : 'homePageLogo'" />
        </div>
        <div class="account-mask" />
      </div>
      <browsing-adv
        :width="calcWidth"
        :height="advHeight"
        :content-pos="advPos"
        :padding="calcMargin"
        :right-space="rightSpace"
        :calc-size-by-phase="calcSizeByPhase"
      />
      <browsing-history
        :show-home-page="showHomePage"
        :playlist-font-size="playlistFontSize"
        :padding="calcMargin"
        :calc-size-by-phase="calcSizeByPhase"
      />
      <browsing-local-playlist
        :width="calcWidth"
        :playlist-font-size="playlistFontSize"
        :padding="calcMargin"
        :list-right="listRight"
        :list-item-font-size="listItemFontSize"
        :calc-size-by-phase="calcSizeByPhase"
      />
    </div>
  </div>
</template>

<script lang="ts">
import { mapGetters } from 'vuex';
import { version } from '@/../../package.json';
import BrowsingHistory from '@/components/BrowsingView/BrowsingHistory.vue';
import BrowsingAdv from './BrowsingAdv.vue';
import BrowsingLocalPlaylist from './BrowsingLocalPlaylist.vue';
import Icon from '../BaseIconContainer.vue';

export default {
  name: 'BrowsingHomePage',
  components: {
    Icon,
    'browsing-adv': BrowsingAdv,
    'browsing-local-playlist': BrowsingLocalPlaylist,
    'browsing-history': BrowsingHistory,
  },
  props: {
    showHomePage: {
      type: Boolean,
      default: false,
    },
  },
  data() {
    return {
      currentPhase: 2,
      isLogin: false,
      displayName: '',
      minRatioWidth: 888,
      maxRatioWidth: 1030,
    };
  },
  computed: {
<<<<<<< HEAD
    ...mapGetters(['winWidth', 'showSidebar', 'userInfo', 'isDarkMode']),
    isWindowStore() {
      return process.windowsStore;
    },
=======
    ...mapGetters(['winWidth', 'showSidebar', 'userInfo']),
>>>>>>> 29b372fc
    isDarwin() {
      return process.platform === 'darwin';
    },
    currentVersion() {
      return version;
    },
    calcWidth() {
      return this.calcSize(710.6, 834);
    },
    calcHeight() {
      return this.calcSize(232, 314);
    },
    calcMargin() {
      return [50.7, this.calcSize(50.7, 60), 60][this.currentPhase];
    },
    titlePos() {
      return {
        marginLeft: this.calcSizeByPhase(30),
        marginTop: this.calcSizeByPhase(45),
      };
    },
    titleSize() {
      return this.calcSizeByPhase(44);
    },
    userPos() {
      return this.calcSizeByPhase(30);
    },
    userStateSize() {
      return this.calcSizeByPhase(20);
    },
    userStatePos() {
      return this.calcSizeByPhase(6);
    },
    moreInfoSize() {
      return this.calcSizeByPhase(14);
    },
    buttonFontSize() {
      return [11, this.calcSize(11, 15), 15][this.currentPhase];
    },
    buttonSize() {
      return {
        width: [101, this.calcSize(101, 136), 136][this.currentPhase],
        height: [31, this.calcSize(31, 41), 41][this.currentPhase],
      };
    },
    buttonPos() {
      return [15, this.calcSize(15, 21), 21][this.currentPhase];
    },
    rightSpace() {
      return [11, this.calcSize(11, 16), 16][this.currentPhase];
    },
    listRight() {
      return [11, this.calcSize(11, 16), 16][this.currentPhase];
    },
    listItemFontSize() {
      return [11, this.calcSize(11, 14), 14][this.currentPhase];
    },
    logoSize() {
      return this.calcSizeByPhase(360);
    },
    logoPos() {
      return {
        top: this.calcSizeByPhase(36.8),
        right: this.calcSizeByPhase(-50),
      };
    },
    versionSize() {
      return this.calcSizeByPhase(12);
    },
    versionPos() {
      return {
        bottom: this.calcSizeByPhase(30),
        right: this.calcSizeByPhase(50),
      };
    },
    advHeight() {
      return [107, this.calcSize(107, 144), 144][this.currentPhase];
    },
    playlistFontSize() {
      return this.calcSizeByPhase(25);
    },
    advPos() {
      return {
        marginTop: this.calcSizeByPhase(20),
        marginBottom: this.calcSizeByPhase(30),
      };
    },
  },
  watch: {
    winWidth(val: number) {
      if (val > 0 && val < this.minRatioWidth) {
        this.currentPhase = 0;
      } else if (val >= this.minRatioWidth && val < this.maxRatioWidth) {
        this.currentPhase = 1;
      } else if (val >= this.maxRatioWidth) {
        this.currentPhase = 2;
      }
    },
  },
  created() {
    if (this.userInfo.id) {
      this.isLogin = true;
      this.displayName = this.userInfo.displayName;
    } else {
      this.isLogin = false;
      this.displayName = '';
    }
  },
  mounted() {
    this.$electron.ipcRenderer.on('sign-in', (evt: Event, account?: { displayName: string, token: string}) => {
      if (account) {
        this.isLogin = true;
        this.displayName = account.displayName;
      } else {
        this.isLogin = false;
        this.displayName = '';
      }
    });
  },
  methods: {
    calcSize(min: number, max: number) {
      const a = (max - min) / (this.maxRatioWidth - this.minRatioWidth);
      const b = min - this.minRatioWidth * a;
      return a * this.winWidth + b;
    },
    calcSizeByPhase(val: number) {
      return [val * this.minRatioWidth / this.maxRatioWidth,
        val * this.winWidth / this.maxRatioWidth, val][this.currentPhase];
    },
    handleLogin() {
      if (!this.isLogin) {
        this.$electron.remote.app.emit('add-login');
      } else {
        this.$electron.ipcRenderer.send('add-preference', 'premium');
      }
    },
    handleLogout() {
      this.$electron.remote.app.emit('sign-out-confirm');
    },
  },
};
</script>

<style scoped lang="scss" src="@/css/darkmode/BrowsingHomePage/BrowsingHomePage.scss">
</style><|MERGE_RESOLUTION|>--- conflicted
+++ resolved
@@ -79,14 +79,8 @@
               fontSize: `${buttonFontSize}px`,
               cursor: 'pointer',
               zIndex: 1,
-<<<<<<< HEAD
-              opacity: isLogin && isWindowStore ? '0' : '',
-              pointerEvents: isLogin && isWindowStore ? 'none' : 'auto',
-=======
-              border: 'none',
               opacity: isLogin ? '0' : '',
               pointerEvents: isLogin ? 'none' : 'auto',
->>>>>>> 29b372fc
             }"
             @click="handleLogin"
           >
@@ -173,14 +167,7 @@
     };
   },
   computed: {
-<<<<<<< HEAD
     ...mapGetters(['winWidth', 'showSidebar', 'userInfo', 'isDarkMode']),
-    isWindowStore() {
-      return process.windowsStore;
-    },
-=======
-    ...mapGetters(['winWidth', 'showSidebar', 'userInfo']),
->>>>>>> 29b372fc
     isDarwin() {
       return process.platform === 'darwin';
     },
