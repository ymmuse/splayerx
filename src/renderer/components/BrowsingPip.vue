--- conflicted
+++ resolved
@@ -17,13 +17,8 @@
       offset: [],
       currentUrl: '',
       canListenUrlChange: false,
-<<<<<<< HEAD
       allChannels: ['youtube', 'bilibili', 'iqiyi', 'douyu', 'qq', 'huya', 'youku', 'twitch', 'coursera', 'ted', 'lynda', 'masterclass', 'sportsqq'],
-      compareStr: [['youtube'], ['bilibili'], ['iqiyi'], ['douyu'], ['v.qq.com'], ['huya'], ['youku', 'soku.com'], ['twitch'], ['coursera'], ['ted'], ['lynda'], ['masterclass'], ['sports.qq.com', 'new.qq.com', 'view.inews.qq.com']],
-=======
-      allChannels: ['youtube', 'bilibili', 'iqiyi', 'douyu', 'qq', 'huya', 'youku', 'twitch', 'coursera', 'ted'],
-      compareStr: [['youtube'], ['bilibili'], ['iqiyi'], ['douyu'], ['v.qq.com', 'film.qq.com'], ['huya'], ['youku', 'soku.com'], ['twitch'], ['coursera'], ['ted']],
->>>>>>> e9d53b27
+      compareStr: [['youtube'], ['bilibili'], ['iqiyi'], ['douyu'], ['v.qq.com', 'film.qq.com'], ['huya'], ['youku', 'soku.com'], ['twitch'], ['coursera'], ['ted'], ['lynda'], ['masterclass'], ['sports.qq.com', 'new.qq.com', 'view.inews.qq.com']],
     };
   },
   computed: {
