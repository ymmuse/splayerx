<template>
<<<<<<< HEAD
  <div class="wrapper"
    :data-component-name="$options.name">
    <titlebar currentView="LandingView"></titlebar>
    <short-marks v-show="!openUrlShow"></short-marks>
    <open-url v-show="openUrlShow"></open-url>
=======
  <div class="wrapper">
    <titlebar key="playing-view" currentView="LandingView"></titlebar>
>>>>>>> bbe5ffaf
    <transition name="background-container-transition">
      <div class="background" v-if="showShortcutImage">
        <transition name="background-transition" mode="in-out">
          <div class="background-image"
          :key="item.path"
          :style="{
            backgroundImage: backgroundUrl,
          }">
            <div class="background-mask"/>
          </div>
        </transition>
        <div class="item-info">
          <div class="item-name">
            {{ item.baseName }}
          </div>
          <div class="item-description"/>
          <div class="item-timing">
            <span class="timing-played">
              {{ timeInValidForm(timecodeFromSeconds(item.lastTime)) }}
            / {{ timeInValidForm(timecodeFromSeconds(item.duration)) }}
            <span v-if="item.playListLength">·&nbsp{{ $t('recentPlaylist.playlistSource') }}&nbsp&nbsp{{ item.index + 1 }} / {{ item.playListLength }}</span>
            </span>
          </div>
          <div class="item-progress">
            <div class="progress-played" :style="{ width: item.percentage + '%' }"/>
          </div>
        </div>
      </div>
    </transition>
    <transition name="welcome-container-transition">
      <div class="welcome-container" v-if="landingLogoAppear">
        <div class="logo-container">
          <Icon type="logo"/>
        </div>
      </div>
    </transition>
    <div class="mask" ref="mask"/>
    <div class="controller"
      :style="{
        transform: isFullScreen ? '' : `translateX(${move}px)`,
        bottom : winWidth > 1355 ? `${40 / 1355 * winWidth}px` : '40px',
        transition: tranFlag ? 'transform 400ms cubic-bezier(0.42, 0, 0.58, 1)' : '',
      }">
      <div class="playlist no-drag"
        :style="{marginLeft: this.winWidth > 1355 ? `${50 / 1355 * this.winWidth}px` : '50px'}">
        <div class="button"
          :style="{
            height:`${thumbnailHeight}px`,
            width:`${thumbnailWidth}px`,
            marginRight: `${marginRight}px`,
          }"
          @click="openOrMove">
          <div class="btnMask">
            <Icon class="addUi" type="add"/>
          </div>
        </div>
        <component v-for="(item, index) in lastPlayedFile"
          :is="item.type === 'playlist' ? 'PlaylistItem' : 'VideoItem'"
          :key="item.quickHash"
          :index="index"
          :firstIndex="firstIndex"
          :lastIndex="lastIndex"
          :isInRange="index + 1 >= firstIndex && index + 1 <= lastIndex"
          :item="item"
          :thumbnailWidth="thumbnailWidth"
          :thumbnailHeight="thumbnailHeight"
          :shifting="shifting"
          :style="{
            marginRight: `${marginRight}px`,
          }"
          @delete-item="deleteItem"
          @next-page="lastIndex = lastPlayedFile.length"
          @previous-page="firstIndex = 0"
          @showShortcutImage="showShortcut(true)"
          @showLandingLogo="showShortcut(false)"
          @displayInfo="displayInfoUpdate"/>
      </div>
    </div>
    <NotificationBubble/>
  </div>
</template>

<script>
import fs from 'fs';
import { mapState, mapGetters } from 'vuex';
import Icon from '@/components/BaseIconContainer.vue';
import asyncStorage from '@/helpers/asyncStorage';
import Titlebar from './LandingTitlebar.vue';
import VideoItem from './LandingView/VideoItem.vue';
import PlaylistItem from './LandingView/PlaylistItem.vue';
import NotificationBubble from './NotificationBubble.vue';
import ShortMarks from './LandingView/ShortMarks.vue';
import OpenUrl from './LandingView/OpenUrl.vue';

export default {
  name: 'landing-view',
  components: {
    Icon,
    Titlebar,
    VideoItem,
    PlaylistItem,
    NotificationBubble,
    'short-marks': ShortMarks,
    'open-url': OpenUrl,
  },
  data() {
    return {
      lastPlayedFile: [],
      sagiHealthStatus: 'UNSET',
      showShortcutImage: false,
      mouseDown: false,
      invalidTimeRepresentation: '--',
      landingLogoAppear: true,
      backgroundUrl: '',
      cover: '',
      item: [],
      isDragging: false,
      filePathNeedToDelete: '',
      openUrlShow: false,
      displayInfo: [],
      tranFlag: true,
      shifting: false,
      firstIndex: 0,
    };
  },
  watch: {
    firstIndex() {
      this.shifting = true;
    },
    lastIndex() {
      this.shifting = true;
    },
    shifting(val) {
      if (val) {
        setTimeout(() => {
          this.shifting = false;
        }, 400);
      }
    },
  },
  computed: {
    ...mapState({
      version: state => state.App.version,
      isFullScreen: state => state.Window.isFullScreen,
    }),
    ...mapGetters(['winWidth', 'defaultDir']),
    lastIndex: {
      get() {
        return (this.firstIndex + this.showItemNum) - 1;
      },
      set(val) {
        if (val < this.showItemNum - 1) {
          this.firstIndex = 0;
        } else {
          this.firstIndex = (val - this.showItemNum) + 1;
        }
      },
    },
    move() {
      return -(this.firstIndex * (this.thumbnailWidth + this.marginRight));
    },
    marginRight() {
      return this.winWidth > 1355 ? (this.winWidth / 1355) * 15 : 15;
    },
    thumbnailWidth() {
      let width = 0;
      const A = 50; // playlist left margin
      const B = 15; // space between each playlist item
      const C = 50; // the space between last playlist item and right edge of the screen
      if (this.winWidth > 512 && this.winWidth <= 1355) {
        width = ((((this.winWidth - A) - C) + B) / this.showItemNum) - B;
      } else if (this.winWidth > 1355) {
        width = this.winWidth * (112 / 1355);
      }
      return Math.round(width);
    },
    thumbnailHeight() {
      return Math.round((this.thumbnailWidth * 63) / 112);
    },
    showItemNum() {
      let number;
      if (this.winWidth < 720) {
        number = 5;
      } else if (this.winWidth >= 720 && this.winWidth <= 1355) {
        number = Math.floor(((this.winWidth - 720) / (112 + 15)) + 5);
      } else if (this.winWidth > 1355) {
        number = 10;
      }
      return number;
    },
  },
  created() {
    // Get all data and show
    asyncStorage.get('preferences').then((data) => {
      if (!data.deleteVideoHistoryOnExit) {
        this.infoDB.sortedResult('recent-played', 'lastOpened', 'prev')
          .then((data) => {
            const waitArray = [];
            for (let i = 0; i < data.length; i += 1) {
              const accessPromise = new Promise((resolve) => {
                if (data[i].type !== 'playlist') {
                  fs.access(data[i].path, fs.constants.F_OK, (err) => {
                    if (err) {
                      this.infoDB.delete('recent-played', data[i].quickHash);
                      resolve();
                    } else {
                      resolve(data[i]);
                    }
                  });
                } else {
                  resolve(data[i]);
                }
              });
              waitArray.push(accessPromise);
            }
            return Promise.all(waitArray);
          })
          .then((data) => {
            for (let i = 0; i < data.length; i += 1) {
              if (data[i] === undefined) {
                data.splice(i, 1);
              }
            }
            this.lastPlayedFile = data.slice(0, 9);
          });
      } else {
        this.infoDB.cleanData();
      }
    });
    this.$bus.$on('clean-lastPlayedFile', () => {
      // just for delete thumbnail display
      this.lastPlayedFile = [];
      this.landingLogoAppear = true;
      this.showShortcutImage = false;
    });
    // trigger by playFile function when opened file not existed
    this.$bus.$on('file-not-existed', (filePath) => {
      this.filePathNeedToDelete = filePath;
      this.lastPlayedFile.forEach((file) => {
        if (file.path === filePath) {
          this.infoDB.delete('recent-played', file.quickHash);
        }
      });
    });
    // responsible for delete the thumbnail on display which had already deleted in DB
    this.$bus.$on('delete-file', () => {
      if (this.filePathNeedToDelete) {
        for (let i = 0; i < this.lastPlayedFile.length; i += 1) {
          if (this.lastPlayedFile[i].path === this.filePathNeedToDelete) {
            this.lastPlayedFile.splice(i, 1);
            this.landingLogoAppear = true;
            this.showShortcutImage = false;
            this.filePathNeedToDelete = '';
            break;
          }
        }
      }
    });
    this.$bus.$on('drag-over', () => {
      this.$refs.mask.style.setProperty('background-color', 'rgba(255, 255, 255, 0.18)');
    });
    this.$bus.$on('drag-leave', () => {
      this.$refs.mask.style.setProperty('background-color', 'rgba(255, 255, 255, 0)');
    });
    this.$bus.$on('drop', () => {
      this.$refs.mask.style.setProperty('background-color', 'rgba(255, 255, 255, 0)');
    });
  },
  mounted() {
    this.$store.dispatch('refreshVersion');

    const { app } = this.$electron.remote;
    this.$electron.ipcRenderer.send('callMainWindowMethod', 'setResizable', [true]);
    this.$electron.ipcRenderer.send('callMainWindowMethod', 'setMinimumSize', [720, 405]);
    this.$electron.ipcRenderer.send('callMainWindowMethod', 'setAspectRatio', [720 / 405]);

    this.sagi.healthCheck().then((status) => {
      if (process.env.NODE_ENV !== 'production') {
        this.sagiHealthStatus = status;
        this.addLog('info', `launching: ${app.getName()} ${app.getVersion()}`);
        this.addLog('info', `sagi API Status: ${this.sagiHealthStatus}`);
      }
    });
    this.$bus.$on('open-url-show', (val) => {
      this.openUrlShow = val;
    });
    this.$bus.$on('clean-lastPlayedFile', () => {
      this.firstIndex = 0;
    });
    window.onkeyup = (e) => {
      if (e.keyCode === 39) {
        this.shifting = true;
        this.tranFlag = true;
        this.lastIndex = this.lastPlayedFile.length;
      } else if (e.keyCode === 37) {
        this.shifting = true;
        this.tranFlag = true;
        this.firstIndex = 0;
      }
    };
  },
  methods: {
    open() {
      const { app } = this.$electron.remote;
      if (this.defaultDir) {
        this.openFilesByDialog();
      } else {
        const defaultPath = process.platform === 'darwin' ? app.getPath('home') : app.getPath('desktop');
        this.$store.dispatch('UPDATE_DEFAULT_DIR', defaultPath);
        this.openFilesByDialog({ defaultPath });
      }
    },
    openOrMove() {
      if (this.firstIndex === 1) {
        this.tranFlag = true;
        this.firstIndex = 0;
      } else if (this.winWidth > 1355) {
        this.open();
      } else {
        this.open();
      }
    },
    deleteItem(item) {
      const dataIndex = this.lastPlayedFile.findIndex(file => file.quickHash === item.quickHash);
      this.lastPlayedFile.splice(dataIndex, 1);
      this.infoDB.delete('recent-played', item.quickHash);
    },
    showShortcut(flag) {
      this.showShortcutImage = flag;
      this.landingLogoAppear = !flag;
    },
    displayInfoUpdate(displayInfo) {
      this.backgroundUrl = displayInfo.backgroundUrl;
      this.cover = displayInfo.cover;
      this.item = displayInfo;
    },
    timeInValidForm(time) {
      return (Number.isNaN(time) ? this.invalidTimeRepresentation : time);
    },
  },
};
</script>

<style lang="scss" scoped>

$themeColor-Light: white;

* {
  box-sizing: border-box;
  margin: 0;
  padding: 0;
}

.wrapper {
  background-image: linear-gradient(-28deg, #414141 0%, #545454 47%, #7B7B7B 100%);
  height: 100vh;
  width: 100vw;
  z-index: -1;
  .mask {
    position: absolute;
    top: 0;
    left: 0;
    right: 0;
    bottom: 0;
    background-image: url(../assets/noise-bg.png);
    background-repeat: repeat;
    transition: background-color 120ms linear;
  }
}
.controller {
  position: absolute;
  z-index: 6;
  left: 0;
  width: auto;

  .playlist {
    display: flex;
    flex-direction: row;
    justify-content: flex-start;
    align-items: flex-end;

    .button {
      background-color: rgba(0, 0, 0, 0.12);
      transition: background-color 150ms ease-out;
      backdrop-filter: blur(9.8px);
      cursor: pointer;
    }

    .button:hover {
      background-color: rgba(123, 123, 123, 0.12);
      transition: background-color 150ms ease-out;
    }

    .btnMask {
      border-radius: 2px;
      width: 100%;
      height: 100%;
      border: 1px solid rgba(255, 255, 255, 0.15);
      display: flex;
    }

    .btnMask:hover {
      border: 1px solid rgba(255, 255, 255, 0.6);
    }

    .addUi {
      margin: auto;
    }
  }
}
.background {
  position: absolute;
  width: 100%;
  height: 100%;

  .background-image {
    position: absolute;
    top: 0;
    left: 0;
    right: 0;
    bottom: 0;
    -webkit-user-drag: none;
    background-size: cover;
    background-repeat: no-repeat;
    background-position: center center;

    .background-mask {
      width: 100%;
      height: 100%;
      background-image: radial-gradient(circle 80.5vw at 27.8vw 32.1vh, rgba(0,0,0,0.1) 0%, rgba(0,0,0,0.41) 45%, rgba(0,0,0,0.7) 100%);
    }
  }
  .item-info {
    position: relative;
    top: 100px;
    left: 45px;
    z-index: 4;
    @media screen and (min-width: 1355px) {
      top: 7.38vw;
      left: 3.32vw;
    }
  }
  .item-name {
    color: $themeColor-Light;
    width: 70%;
    word-break: break-all;
    font-size: 30px;
    line-height: 36px;
    font-weight: bold;
    z-index: 4;
    overflow: hidden;
    white-space: nowrap;
    text-overflow: ellipsis;
    font-weight: 600;
    letter-spacing: 1px;
    @media screen and (min-width: 1355px) {
      font-size: 2.21vw;
      line-height: 2.66vw;
    }
  }
  .item-description {
    opacity: 0.4;
    font-size: 14px;
    font-weight: lighter;
    @media screen and (min-width: 1355px) {
      font-size: 1.03vw;
    }
  }
  .item-timing {
    color: rgba(255, 255, 255, .4);
    font-size: 15px;
    font-family: $font-heavy;
    letter-spacing: .5px;
    line-height: 20px;
    margin-top: 10px;
    span.timing-played {
      color: rgba(255, 255, 255, .9);
    }
    @media screen and (min-width: 1355px) {
      font-size: 1.10vw;
    }
  }
  .item-progress {
    width: 100px;
    height: 4px;
    margin-top: 9px;
    border-radius: 1px;
    background-color: rgba(255, 255, 255, 0.2);
    overflow: hidden;
    .progress-played {
      height: 100%;
      background-color: #fff;
      opacity: 0.7;
    }
    @media screen and (min-width: 1355px) {
      width: 7.38vw;
      height: 0.3vw;
      margin-top: 0.66vw;
    }
  }
}
.welcome-container {
  --client-height: 100vh;
  --pos-y: calc(var(--client-height) * 0.37 - 46px);
  transform: translateY(var(--pos-y));
}
.logo-container {
  -webkit-user-select: none;
  text-align: center;
}

main {
  justify-content: space-between;
}


.background-transition-enter-active, .background-transition-leave-active {
  transition: opacity 300ms linear;
}
.background-transition-enter, .background-transition-leave-to {
  opacity: 0;
}
.background-transition-enter-to, .background-transition-leave {
  opacity: 1;
}

.welcome-container-transition-enter-active, .welcome-container-transition-leave-active{
  transition: opacity .3s ease-in;
  transition-delay: .2s;
}

.welcome-container-transition-enter, .welcome-container-transition-leave-to {
  opacity: 0;
}

.background-container-transition-enter-active, .background-container-transition-leave-active{
  transition: opacity .3s ease-in;
  transition-delay: .2s;
}

.background-container-transition-enter, .background-container-transition-leave-to{
  opacity: 0;
}

</style><|MERGE_RESOLUTION|>--- conflicted
+++ resolved
@@ -1,14 +1,8 @@
 <template>
-<<<<<<< HEAD
-  <div class="wrapper"
-    :data-component-name="$options.name">
-    <titlebar currentView="LandingView"></titlebar>
+  <div class="wrapper">
+    <titlebar key="playing-view" currentView="LandingView"></titlebar>
     <short-marks v-show="!openUrlShow"></short-marks>
     <open-url v-show="openUrlShow"></open-url>
-=======
-  <div class="wrapper">
-    <titlebar key="playing-view" currentView="LandingView"></titlebar>
->>>>>>> bbe5ffaf
     <transition name="background-container-transition">
       <div class="background" v-if="showShortcutImage">
         <transition name="background-transition" mode="in-out">
