<template>
<div class="wrapper">
  <main
    @mousedown.left.stop="handleLeftClick"
    @mouseup.left.stop="handleMouseUp"
    @mousemove="handleMouseMove">
    <titlebar currentView="LandingView"></titlebar>
    <div class="background"
      v-if="showShortcutImage">
      <div class="background background-image">
        <transition name="background-transition" mode="in-out">
          <img
          :key="imageTurn"
          :src="backgroundUrl">
        </transition>
      </div>
      <div class="background background-mask"></div>
      <div class="iteminfo item-name">
        {{ itemInfo().baseName }}
      </div>
      <div class="iteminfo item-description">
      </div>
      <div class="iteminfo item-timing">
        <span class="timing-played">{{ timecodeFromSeconds(itemInfo().lastTime) }}</span>
         / {{ timecodeFromSeconds(itemInfo().duration) }}
      </div>
      <div class="iteminfo item-progress">
        <div class="progress-played" v-bind:style="{ width: itemInfo().percentage + '%' }"></div>
      </div>
    </div>
    <div class="logo-container">
      <img class="logo" src="~@/assets/logo.png" alt="electron-vue">
    </div>

    <div class="welcome">
      <div class="title" v-bind:style="$t('css.titleFontSize')">{{ $t("msg.titleName") }}</div>
      <div class="version">v {{ this.$electron.remote.app.getVersion() }}</div>
    </div>
    <div class="controller">
      <div class="playlist"
        v-if="hasRecentPlaylist">
        <div class="item shadow"
          v-for="(item, index) in lastPlayedFile"
          :key="item.path"
          :style="{
              backgroundImage: itemShortcut(item.shortCut),
              width: item.chosen ? '140px' : '114px',
              height: item.chosen ? '80px' : '65px',
            }"
          @click.stop="openFile(item.path)"
          @mouseover="onRecentItemMouseover(item, index)"
          @mouseout="onRecentItemMouseout(index)">
        </div>
      </div>
    </div>
    <div
      @click="open('./')">
      <img class="button" src="~@/assets/icon-open.svg" type="image/svg+xml" style="-webkit-user-drag: none;">
    </div>
  </main>
</div>
</template>

<script>
import path from 'path';
import Titlebar from './Titlebar.vue';
export default {
  name: 'landing-view',
  data() {
    return {
      showingPopupDialog: false,
      lastPlayedFile: [],
      imageTurn: '',
      isTurnToOdd: false,
      backgroundUrlOdd: '',
      backgroundUrlEven: '',
      showShortcutImage: false,
      isDragging: false,
      mouseDown: false,
    };
  },
  components: {
    Titlebar,
  },
  computed: {
    hasRecentPlaylist() {
      return this.lastPlayedFile.length > 0;
    },
    backgroundUrl() {
      switch (this.imageTurn) {
        case 'odd': return this.backgroundUrlOdd;
        case 'even': return this.backgroundUrlEven;
        default: return '';
      }
    },
  },
  mounted() {
    const { app } = this.$electron.remote;
    if (this.$electron.remote.getCurrentWindow().isResizable()) {
      this.$electron.remote.getCurrentWindow().setResizable(false);
    }

    console.log(app.getVersion(), app.getName());

    this.$storage.get('recent-played', (err, data) => {
      if (err) {
        // TODO: proper error handle
        console.error(err);
      } else {
        this.lastPlayedFile = data;
        console.log(data);
      }
    });
    if (process.platform === 'win32') {
      document.querySelector('.application').style.webkitAppRegion = 'no-drag';
      document.querySelector('.application').style.borderRadius = 0;
    }
  },
  methods: {
    itemShortcut(shortCut) {
      return `url("${shortCut}")`;
    },
    itemInfo() {
      const preBaseName = path.basename(this.item.path, path.extname(this.item.path));
      const shortenedBaseName = `${preBaseName.substring(0, 30)}...`;
      return {
        baseName: preBaseName.length > 30 ? shortenedBaseName : preBaseName,
        lastTime: this.item.lastPlayedTime,
        duration: this.item.duration,
        percentage: (this.item.lastPlayedTime / this.item.duration) * 100,
      };
    },
    onRecentItemMouseover(item, index) {
      this.item = item;
      this.$set(this.lastPlayedFile[index], 'chosen', true);
      if (item.shortCut !== '') {
        this.isChanging = true;
        this.isTurnToOdd = !this.isTurnToOdd;
        if (this.isTurnToOdd) {
          this.imageTurn = 'odd';
          this.backgroundUrlOdd = item.shortCut;
        } else {
          this.imageTurn = 'even';
          this.backgroundUrlEven = item.shortCut;
        }
        this.showShortcutImage = true;
      }
    },
    onRecentItemMouseout(index) {
      this.$set(this.lastPlayedFile[index], 'chosen', false);
    },
    open(link) {
      if (this.showingPopupDialog || this.isDragging) {
        // skip if there is already a popup dialog
        return;
      }

      const self = this;
      const { remote } = this.$electron;
      const { dialog } = remote;
      const browserWindow = remote.BrowserWindow;
      const focusedWindow = browserWindow.getFocusedWindow();
      const VALID_EXTENSION = ['mp4', 'mkv', 'mov'];

      self.showingPopupDialog = true;
      dialog.showOpenDialog(focusedWindow, {
        title: 'Open Dialog',
        defaultPath: link,
        filters: [{
          name: 'Video Files',
          extensions: VALID_EXTENSION,
        }],
        properties: ['openFile'],
      }, (item) => {
        self.showingPopupDialog = false;
        if (item) {
          self.openFile(`file:///${item[0]}`);
        }
      });
    },
    handleLeftClick() {
      // Handle dragging-related variables
      this.mouseDown = true;
      this.isDragging = false;
    },
    handleMouseMove() {
      // Handle dragging-related variables and methods
      if (this.mouseDown) {
        this.isDragging = true;
      }
    },
    handleMouseUp() {
      this.mouseDown = false;
    },
  },
};
</script>

<style lang="scss">

$themeColor-Light: white;

* {
  box-sizing: border-box;
  margin: 0;
  padding: 0;
}

body {
  color: $themeColor-Light;
}

.wrapper {
  background-image: url(../assets/gradient-bg.png);
  background-size: 768px 432px;
  height: 100vh;
  width: 100vw;
  z-index: -1;
}
.background {
  position: absolute;
  width: 100%;
  height: 100%;
  z-index: 2;

  .background-mask {
    z-index: 3;
    background-image: radial-gradient(circle at 37% 35%,
                    rgba(0,0,0,0.00) 13%,
                    rgba(0,0,0,0.43) 47%,
                    rgba(0,0,0,0.80) 100%);
  }
  .iteminfo {
    position: relative;
    top: 100px;
    left: 45px;
    z-index: 4;
  }
  .item-name {
    width: 500px;
    word-break: break-all;
    font-size: 30px;
    font-weight: bold;
    z-index: 4;
<<<<<<< HEAD
=======
    overflow: hidden;
    white-space: nowrap;
    text-overflow: ellipsis;
    font-weight: 600;
    letter-spacing: 1px;
>>>>>>> f809b18f
  }
  .item-description {
    opacity: 0.4;
    font-size: 14px;
    font-weight: lighter;
  }
  .item-timing {
    color: rgba(255, 255, 255, .4);
    font-size: 15px;
    font-weight: 400;
    letter-spacing: .5px;
    margin-top: 10px;
    span.timing-played {
      color: rgba(255, 255, 255, .9);
    }
  }
  .item-progress {
    width: 100px;
    height: 4px;
    margin-top: 9px;
    border-radius: 1px;
    background-color: rgba(255, 255, 255, 0.2);
    overflow: hidden;
    .progress-played {
      height: 100%;
      width: 70px;
      background-color: #fff;
      opacity: 0.7;
    }
  }
  img {
    position: absolute;
    left: 0;
    width: 100%;
    height: 100%;
    -webkit-user-drag: none;
  }
}
.logo-container {
  text-align: center;
  padding-top: 80px;
  .logo {
    height: 136px;
    width: 136px;
  }
}

main {
  justify-content: space-between;
}

.welcome {
  margin-top: 7px;
  text-align: center;
  z-index: 1;

  .title {
    font-weight: 500;
    letter-spacing: 1.5px;
  }
  .version {
    margin-top: 5px;
    font-size: 2vw;
    color: #AAA;
    font-weight: 100;
    letter-spacing: 1px;
  }
  p {
    font-size: 2vw;
    color: gray;
    margin-bottom: 10px;
  }
}

.controller {
  position: absolute;
  left: 0;
  bottom: 40px;
  width: 100%;
  z-index: 4;

  .playlist {
    display: flex;
    flex-direction: row;
    justify-content: flex-start;
    align-items: flex-end;
    margin-left: 45px;

    .item {
      color: #e4e4c4;
      border-radius: 2px;
      width: 114px;
      height: 65px;
      color: gray;
      cursor: pointer;
      margin-right: 15px;
      background-size: cover;
      background-color: black;
      background-repeat: no-repeat;
      background-position: center center;
      transition: width 150ms ease-out, height 150ms ease-out;
    }

    .shadow {
      position: relative;
      box-shadow: 0 1px 3px rgba(0, 0, 0, 0.3), 0 0 20px rgba(0, 0, 0, 0.1) inset;
    }
    .shadow:before, .shadow:after {
      content: "";
      position: absolute;
      z-index: -1;
      box-shadow: 0 8px 30px rgba(0,0,0,0.3);
      top: 50%;
      bottom: 0;
      left: 10px;
      right: 10px;
      border-radius: 50px;
    }
    .shadow:after {
      right: 10px;
      left: auto;
      transform: skew(8deg) rotate(3deg);
    }
  }
}
.button {
  position: absolute;
  bottom: 50px;
  right: 45px;
  width: 49px;
  height: 42px;
  font-size: .8em;
  cursor: pointer;
  outline: none;
  transition: all 0.15s ease;
  border: 0px;
  z-index: 5;
}

.background-transition-enter-active, .background-transition-leave-active {
  transition: opacity .3s ease-in;
  transition-delay: .2s;
}
.background-transition-enter, .background-transition-leave-to {
  opacity: 0;
}

</style><|MERGE_RESOLUTION|>--- conflicted
+++ resolved
@@ -242,14 +242,11 @@
     font-size: 30px;
     font-weight: bold;
     z-index: 4;
-<<<<<<< HEAD
-=======
     overflow: hidden;
     white-space: nowrap;
     text-overflow: ellipsis;
     font-weight: 600;
     letter-spacing: 1px;
->>>>>>> f809b18f
   }
   .item-description {
     opacity: 0.4;
