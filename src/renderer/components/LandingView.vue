<template>
<div class="wrapper">
  <main>
    <titlebar currentView="LandingView"></titlebar>
    <div class="mask"
      @mousedown.left.stop="handleLeftClick"
      @mouseup.left.stop="handleMouseUp"
      @mousemove="handleMouseMove"></div>
    <div class="background-image"
      v-if="showShortcutImage">
      <img
        :src="backgroundUrl">
      <div class="item-name">
        {{ itemInfo().baseName }}
      </div>
      <div class="item-description">
      </div>
      <div class="item-timing">
        {{ timecodeFromSeconds(itemInfo().lastTime) }} / {{ timecodeFromSeconds(itemInfo().duration) }}
      </div>
    </div>
    <div class="logo-container">
      <img class="logo" src="~@/assets/logo.png" alt="electron-vue">
    </div>

    <div class="welcome">
      <div class="title" v-bind:style="$t('css.titleFontSize')">{{ $t("msg.titleName") }}</div>
    </div>
    <div class="controller">
      <div class="playlist"
        v-if="hasRecentPlaylist">
        <div class="item"
          v-for="(item, index) in lastPlayedFile"
          :key="item.path"
          :style="{
              backgroundImage: itemShortcut(item.shortCut),
              width: item.chosen ? '140px' : '114px',
              height: item.chosen ? '80px' : '65px',
            }"
          @click.stop="openFile(item.path)"
          @mouseover="onRecentItemMouseover(item, index)"
          @mouseout="onRecentItemMouseout(index)">
        </div>
      </div>
    </div>
    <div
      @click="open('./')">
      <img class="button" src="~@/assets/icon-open.svg" type="image/svg+xml" style="-webkit-user-drag: none;">
    </div>
  </main>
</div>
</template>

<script>
import path from 'path';
import Titlebar from './Titlebar.vue';
export default {
  name: 'landing-view',
  data() {
    return {
      showingPopupDialog: false,
      lastPlayedFile: [],
      backgroundUrl: '',
      showShortcutImage: false,
      isDragging: false,
      mouseDown: false,
      windowStartPosition: null,
      mousedownPosition: null,
    };
  },
  components: {
    Titlebar,
  },
  computed: {
    hasRecentPlaylist() {
      return this.lastPlayedFile.length > 0;
    },
  },
  mounted() {
    const { app } = this.$electron.remote;
    if (this.$electron.remote.getCurrentWindow().isResizable()) {
      this.$electron.remote.getCurrentWindow().setResizable(false);
    }

    console.log(app.getVersion(), app.getName());

    this.$storage.get('recent-played', (err, data) => {
      if (err) {
        // TODO: proper error handle
        console.error(err);
      } else {
        this.lastPlayedFile = data;
        console.log(data);
      }
    });
  },
  methods: {
    itemShortcut(shortCut) {
      return `url("${shortCut}")`;
    },
    itemInfo() {
      return {
        baseName: path.basename(this.item.path, path.extname(this.item.path)),
        lastTime: this.item.lastPlayedTime,
        duration: this.item.duration,
      };
    },
    onRecentItemMouseover(item, index) {
      this.item = item;
      this.$set(this.lastPlayedFile[index], 'chosen', true);
      if (item.shortCut !== '') {
        this.isChanging = true;
        this.backgroundUrl = item.shortCut;
        this.showShortcutImage = true;
      }
    },
    onRecentItemMouseout(index) {
      this.$set(this.lastPlayedFile[index], 'chosen', false);
    },
    open(link) {
      if (this.showingPopupDialog || this.isDragging) {
        // skip if there is already a popup dialog
        return;
      }

      const self = this;
      const { remote } = this.$electron;
      const { dialog } = remote;
      const browserWindow = remote.BrowserWindow;
      const focusedWindow = browserWindow.getFocusedWindow();
      const VALID_EXTENSION = ['mp4', 'mkv', 'mov'];

      self.showingPopupDialog = true;
      dialog.showOpenDialog(focusedWindow, {
        title: 'Open Dialog',
        defaultPath: link,
        filters: [{
          name: 'Video Files',
          extensions: VALID_EXTENSION,
        }],
        properties: ['openFile'],
      }, (item) => {
        self.showingPopupDialog = false;
        if (item) {
          self.openFile(`file:///${item[0]}`);
        }
      });
    },
    handleLeftClick(event) {
      // Handle dragging-related variables
      this.mouseDown = true;
      this.isDragging = false;
      this.windowStartPosition = this.$electron.remote.getCurrentWindow().getPosition();
      this.mousedownPosition = [event.screenX, event.screenY];
    },
    handleMouseMove(event) {
      // Handle dragging-related variables and methods
      if (this.mouseDown) {
        if (this.windowStartPosition !== null) {
          this.isDragging = true;
          const startPos = this.mousedownPosition;
          const offset = [event.screenX - startPos[0], event.screenY - startPos[1]];
          const winStartPos = this.windowStartPosition;
          this.$electron.remote.getCurrentWindow().setPosition(
            winStartPos[0] + offset[0],
            winStartPos[1] + offset[1],
          );
        }
      }
    },
    handleMouseUp() {
      this.mouseDown = false;
    },
  },
};
</script>

<style lang="scss">

$themeColor-Light: white;

* {
  box-sizing: border-box;
  margin: 0;
  padding: 0;
}

body {
  color: $themeColor-Light;
}

.wrapper {
  background-color: rgba(0,0,0,0.5);
  background-image: url('~@/assets/Noise.png');
  height: 100vh;
  width: 100vw;
  z-index: -1;
}
.background-image {
  position: absolute;
  width: 100%;
  height: 100%;
<<<<<<< HEAD
=======
  backdrop-filter: blur(30px);
  z-index: 2;
>>>>>>> e0f40bbe

  .item-name {
    position: relative;
    top: 100px;
    left: 45px;
    width: 500px;
    word-break: break-all;
    font-size: 30px;
    font-weight: bold;
  }
  .item-description {
    position: relative;
    opacity: 0.4;
    top: 100px;
    left: 45px;
    font-size: 20px;
    font-weight: lighter;
  }
  .item-timing {
    position: relative;
    top: 100px;
    opacity: 0.4;
    left: 45px;
    font-size: 20px;
    font-weight: lighter;
  }
  img {
    position: absolute;
    left: 0;
    width: 100%;
    height: 100%;
    -webkit-user-drag: none;
  }
}
.logo-container {
  text-align: center;
  padding-top: 80px;
  .logo {
    height: 136px;
    width: 136px;
  }
}

main {
  justify-content: space-between;
}

.welcome {
  margin-top: 15px;
  text-align: center;
  z-index: 1;
  .title {
    font-size: 7vw;
    margin-bottom: 6px;
  }
  p {
    font-size: 2vw;
    color: gray;
    margin-bottom: 10px;
  }
}

.mask {
  position: absolute;
  width: 100%;
  height: 100%;
  z-index: 3;
}

.controller {
  position: absolute;
  left: 0;
  bottom: 40px;
  width: 100%;

  .playlist {
    display: flex;
    flex-direction: row;
    justify-content: flex-start;
    align-items: flex-end;
    margin-left: 45px;

    .item {
      color: #e4e4c4;
      border-radius: 2px;
      width: 114px;
      height: 65px;
      box-shadow: 0px 0px 30px 1px black;
      color: gray;
      cursor: pointer;
      margin-right: 15px;
      background-size: cover;
      background-color: black;
      background-repeat: no-repeat;
      background-position: center center;
      transition: width 150ms ease-out, height 150ms ease-out;
      z-index: 4;
    }
  }
}
.button {
  position: absolute;
  bottom: 50px;
  right: 45px;
  width: 49px;
  height: 42px;
  font-size: .8em;
  cursor: pointer;
  outline: none;
  transition: all 0.15s ease;
  border: 0px;
  z-index: 5;
}

</style><|MERGE_RESOLUTION|>--- conflicted
+++ resolved
@@ -200,11 +200,8 @@
   position: absolute;
   width: 100%;
   height: 100%;
-<<<<<<< HEAD
-=======
   backdrop-filter: blur(30px);
   z-index: 2;
->>>>>>> e0f40bbe
 
   .item-name {
     position: relative;
