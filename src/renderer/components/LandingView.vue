--- conflicted
+++ resolved
@@ -238,16 +238,13 @@
     width: 500px;
     word-break: break-all;
     font-size: 30px;
-<<<<<<< HEAD
     font-weight: bold;
     z-index: 4;
     overflow: hidden;
     white-space: nowrap;
     text-overflow: ellipsis;
-=======
     font-weight: 600;
     letter-spacing: 1px;
->>>>>>> 4f2271e3
   }
   .item-description {
     opacity: 0.4;
