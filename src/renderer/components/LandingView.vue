<template>
  <div class="wrapper">
    <titlebar key="playing-view" currentView="LandingView"></titlebar>
    <short-marks v-show="!openUrlShow"></short-marks>
    <open-url v-show="openUrlShow"></open-url>
    <transition name="background-container-transition">
      <div class="background" v-if="showShortcutImage">
        <transition name="background-transition" mode="in-out">
          <div class="background-image"
          :key="item.path"
          :style="{
            backgroundImage: backgroundUrl,
          }">
            <div class="background-mask"/>
          </div>
        </transition>
        <div class="item-info">
          <div class="item-name">
            {{ item.baseName }}
          </div>
          <div class="item-description"/>
          <div class="item-timing">
            <span class="timing-played">
              {{ timeInValidForm(timecodeFromSeconds(item.lastTime)) }}
            / {{ timeInValidForm(timecodeFromSeconds(item.duration)) }}
            <span v-if="item.playListLength">·&nbsp{{ $t('recentPlaylist.playlistSource') }}&nbsp&nbsp{{ item.index + 1 }} / {{ item.playListLength }}</span>
            </span>
          </div>
          <div class="item-progress">
            <div class="progress-played" :style="{ width: item.percentage + '%' }"/>
          </div>
        </div>
      </div>
    </transition>
    <transition name="welcome-container-transition">
      <div class="welcome-container" v-if="landingLogoAppear">
        <div class="logo-container">
          <Icon type="logo"/>
        </div>
      </div>
    </transition>
    <div class="mask" ref="mask"/>
    <div class="controller"
      :style="{
        transform: isFullScreen ? '' : `translateX(${move}px)`,
        bottom: winWidth > 1355 ? `${40 / 1355 * winWidth}px` : '40px',
        transition: tranFlag ? 'transform 400ms cubic-bezier(0.42, 0, 0.58, 1)' : '',
      }">
      <div class="playlist no-drag"
        :style="{marginLeft: winWidth > 1355 ? `${50 / 1355 * winWidth}px` : '50px'}">
        <div class="button"
          :style="{
            height:`${thumbnailHeight}px`,
            width:`${thumbnailWidth}px`,
            marginRight: `${marginRight}px`,
          }"
          @click="openOrMove">
          <div class="btnMask">
            <Icon class="addUi" type="add"/>
          </div>
        </div>
        <component v-for="(playlist, index) in lastPlayedFile"
          :is="playlist.items.length > 1 ? 'PlaylistItem' : 'VideoItem'"
          :key="playlist.id"
          :index="index"
          :firstIndex="firstIndex"
          :lastIndex="lastIndex"
          :isInRange="index + 1 >= firstIndex && index + 1 <= lastIndex"
          :playlist="playlist"
          :thumbnailWidth="thumbnailWidth"
          :thumbnailHeight="thumbnailHeight"
          :shifting="shifting"
          :style="{
            marginRight: `${marginRight}px`,
          }"
          @delete-item="deleteItem"
          @next-page="lastIndex = lastPlayedFile.length"
          @previous-page="firstIndex = 0"
          @showShortcutImage="showShortcut(true)"
          @showLandingLogo="showShortcut(false)"
          @displayInfo="displayInfoUpdate"/>
      </div>
    </div>
    <NotificationBubble/>
  </div>
</template>

<script>
import { mapState, mapGetters } from 'vuex';
import urlParseLax from 'url-parse-lax';
import Icon from '@/components/BaseIconContainer.vue';
<<<<<<< HEAD
import asyncStorage from '@/helpers/asyncStorage';
import Titlebar from './LandingTitlebar.vue';
=======
import Titlebar from './Titlebar.vue';
>>>>>>> 64e85e3e
import VideoItem from './LandingView/VideoItem.vue';
import PlaylistItem from './LandingView/PlaylistItem.vue';
import NotificationBubble from './NotificationBubble.vue';
import ShortMarks from './LandingView/ShortMarks.vue';
import OpenUrl from './LandingView/OpenUrl.vue';

export default {
  name: 'landing-view',
  components: {
    Icon,
    Titlebar,
    VideoItem,
    PlaylistItem,
    NotificationBubble,
    'short-marks': ShortMarks,
    'open-url': OpenUrl,
  },
  data() {
    return {
      lastPlayedFile: [],
      sagiHealthStatus: 'UNSET',
      mouseDown: false,
      invalidTimeRepresentation: '--',
      landingLogoAppear: true,
      backgroundUrl: '',
      cover: '',
      item: [],
      isDragging: false,
<<<<<<< HEAD
      filePathNeedToDelete: '',
      openUrlShow: false,
=======
>>>>>>> 64e85e3e
      displayInfo: [],
      tranFlag: true,
      shifting: false,
      firstIndex: 0,
    };
  },
  watch: {
    firstIndex() {
      this.shifting = true;
    },
    lastIndex() {
      this.shifting = true;
    },
    shifting(val) {
      if (val) {
        setTimeout(() => {
          this.shifting = false;
        }, 400);
      }
    },
  },
  computed: {
    ...mapState({
      version: state => state.App.version,
      isFullScreen: state => state.Window.isFullScreen,
    }),
    ...mapGetters(['winWidth', 'defaultDir']),
    lastIndex: {
      get() {
        return (this.firstIndex + this.showItemNum) - 1;
      },
      set(val) {
        if (val < this.showItemNum - 1) {
          this.firstIndex = 0;
        } else {
          this.firstIndex = (val - this.showItemNum) + 1;
        }
      },
    },
    showShortcutImage() {
      return !this.landingLogoAppear;
    },
    move() {
      return -(this.firstIndex * (this.thumbnailWidth + this.marginRight));
    },
    marginRight() {
      return this.winWidth > 1355 ? (this.winWidth / 1355) * 15 : 15;
    },
    thumbnailWidth() {
      let width = 0;
      const A = 50; // playlist left margin
      const B = 15; // space between each playlist item
      const C = 50; // the space between last playlist item and right edge of the screen
      if (this.winWidth > 512 && this.winWidth <= 1355) {
        width = ((((this.winWidth - A) - C) + B) / this.showItemNum) - B;
      } else if (this.winWidth > 1355) {
        width = this.winWidth * (112 / 1355);
      }
      return Math.round(width);
    },
    thumbnailHeight() {
      return Math.round((this.thumbnailWidth * 63) / 112);
    },
    showItemNum() {
      let number;
      if (this.winWidth < 720) {
        number = 5;
      } else if (this.winWidth >= 720 && this.winWidth <= 1355) {
        number = Math.floor(((this.winWidth - 720) / (112 + 15)) + 5);
      } else if (this.winWidth > 1355) {
        number = 10;
      }
      return number;
    },
  },
  created() {
    // Get all data and show
<<<<<<< HEAD
    asyncStorage.get('preferences').then((data) => {
      if (!data.deleteVideoHistoryOnExit) {
        this.infoDB.sortedResult('recent-played', 'lastOpened', 'prev')
          .then(data => Promise.all(data.map(playlistItem => new Promise((resolve) => {
            this.infoDB.get('media-item', playlistItem.items[playlistItem.playedIndex]).then((mediaItem) => {
              if (!urlParseLax(mediaItem.path).protocol) {
                fs.access(mediaItem.path, fs.constants.F_OK, (err) => {
                  if (err) {
                    // TODO: delete playlist inaccessible record
                    this.infoDB.delete('media-item', mediaItem.videoId);
                    resolve();
                  } else {
                    resolve(playlistItem);
                  }
                });
              } else {
                resolve(playlistItem);
              }
            });
          }))))
          .then((data) => {
            for (let i = 0; i < data.length; i += 1) {
              if (data[i] === undefined) {
                data.splice(i, 1);
              }
=======
    if (!this.$store.getters.deleteVideoHistoryOnExit) {
      this.infoDB.sortedResult('recent-played', 'lastOpened', 'prev')
        .then((data) => {
          for (let i = 0; i < data.length; i += 1) {
            if (data[i] === undefined) {
              data.splice(i, 1);
>>>>>>> 64e85e3e
            }
          }
          this.lastPlayedFile = data.slice(0, 9);
        });
    } else {
      this.infoDB.clearAll();
    }
    this.$bus.$on('clean-lastPlayedFile', () => {
      // just for delete thumbnail display
      this.firstIndex = 0;
      this.lastPlayedFile = [];
      this.landingLogoAppear = true;
    });
    // responsible for delete the thumbnail on display which had already deleted in DB
    this.$bus.$on('delete-file', (id) => {
      const deleteIndex = this.lastPlayedFile
        .findIndex(file => file.id === id);
      if (deleteIndex >= 0) {
        this.lastPlayedFile.splice(deleteIndex, 1);
        this.landingLogoAppear = true;
      }
    });
    this.$bus.$on('drag-over', () => {
      if (this.$refs.mask) this.$refs.mask.style.setProperty('background-color', 'rgba(255, 255, 255, 0.18)');
    });
    this.$bus.$on('drag-leave', () => {
      if (this.$refs.mask) this.$refs.mask.style.setProperty('background-color', 'rgba(255, 255, 255, 0)');
    });
    this.$bus.$on('drop', () => {
      if (this.$refs.mask) this.$refs.mask.style.setProperty('background-color', 'rgba(255, 255, 255, 0)');
    });
  },
  mounted() {
    this.$store.dispatch('refreshVersion');

    const { app } = this.$electron.remote;
    this.$electron.ipcRenderer.send('callMainWindowMethod', 'setResizable', [true]);
    this.$electron.ipcRenderer.send('callMainWindowMethod', 'setMinimumSize', [720, 405]);
    this.$electron.ipcRenderer.send('callMainWindowMethod', 'setAspectRatio', [720 / 405]);

    this.sagi.healthCheck().then((status) => {
      if (process.env.NODE_ENV !== 'production') {
        this.sagiHealthStatus = status;
        this.addLog('info', `launching: ${app.getName()} ${app.getVersion()}`);
        this.addLog('info', `sagi API Status: ${this.sagiHealthStatus}`);
      }
    });
<<<<<<< HEAD
    this.$bus.$on('open-url-show', (val) => {
      this.openUrlShow = val;
    });
    this.$bus.$on('clean-lastPlayedFile', () => {
      this.firstIndex = 0;
    });
=======
>>>>>>> 64e85e3e
    window.onkeyup = (e) => {
      if (e.keyCode === 39) {
        this.shifting = true;
        this.tranFlag = true;
        this.lastIndex = this.lastPlayedFile.length;
      } else if (e.keyCode === 37) {
        this.shifting = true;
        this.tranFlag = true;
        this.firstIndex = 0;
      }
    };
  },
  methods: {
    open() {
      const { app } = this.$electron.remote;
      if (this.defaultDir) {
        this.openFilesByDialog();
      } else {
        const defaultPath = process.platform === 'darwin' ? app.getPath('home') : app.getPath('desktop');
        this.$store.dispatch('UPDATE_DEFAULT_DIR', defaultPath);
        this.openFilesByDialog({ defaultPath });
      }
    },
    openOrMove() {
      if (this.firstIndex === 1) {
        this.tranFlag = true;
        this.firstIndex = 0;
      } else if (this.winWidth > 1355) {
        this.open();
      } else {
        this.open();
      }
    },
    deleteItem(item) {
      const dataIndex = this.lastPlayedFile.findIndex(file => file.id === item.id);
      this.lastPlayedFile.splice(dataIndex, 1);
      this.infoDB.deletePlaylist(item.id);
    },
    showShortcut(flag) {
      this.landingLogoAppear = !flag;
    },
    displayInfoUpdate(displayInfo) {
      this.backgroundUrl = displayInfo.backgroundUrl;
      this.cover = displayInfo.cover;
      this.item = displayInfo;
    },
    timeInValidForm(time) {
      return (Number.isNaN(time) ? this.invalidTimeRepresentation : time);
    },
  },
};
</script>

<style lang="scss" scoped>

$themeColor-Light: white;

* {
  box-sizing: border-box;
  margin: 0;
  padding: 0;
}

.wrapper {
  background-image: linear-gradient(-28deg, #414141 0%, #545454 47%, #7B7B7B 100%);
  height: 100vh;
  width: 100vw;
  z-index: -1;
  .mask {
    position: absolute;
    top: 0;
    left: 0;
    right: 0;
    bottom: 0;
    background-image: url(../assets/noise-bg.png);
    background-repeat: repeat;
    transition: background-color 120ms linear;
  }
}
.controller {
  position: absolute;
  z-index: 6;
  left: 0;
  width: auto;

  .playlist {
    display: flex;
    flex-direction: row;
    justify-content: flex-start;
    align-items: flex-end;

    .button {
      background-color: rgba(0, 0, 0, 0.12);
      transition: background-color 150ms ease-out;
      backdrop-filter: blur(9.8px);
      cursor: pointer;
    }

    .button:hover {
      background-color: rgba(123, 123, 123, 0.12);
      transition: background-color 150ms ease-out;
    }

    .btnMask {
      border-radius: 2px;
      width: 100%;
      height: 100%;
      border: 1px solid rgba(255, 255, 255, 0.15);
      display: flex;
    }

    .btnMask:hover {
      border: 1px solid rgba(255, 255, 255, 0.6);
    }

    .addUi {
      margin: auto;
    }
  }
}
.background {
  position: absolute;
  width: 100%;
  height: 100%;

  .background-image {
    position: absolute;
    top: 0;
    left: 0;
    right: 0;
    bottom: 0;
    -webkit-user-drag: none;
    background-size: cover;
    background-repeat: no-repeat;
    background-position: center center;

    .background-mask {
      width: 100%;
      height: 100%;
      background-image: radial-gradient(circle 80.5vw at 27.8vw 32.1vh, rgba(0,0,0,0.1) 0%, rgba(0,0,0,0.41) 45%, rgba(0,0,0,0.7) 100%);
    }
  }
  .item-info {
    position: relative;
    top: 100px;
    left: 45px;
    z-index: 4;
    @media screen and (min-width: 1355px) {
      top: 7.38vw;
      left: 3.32vw;
    }
  }
  .item-name {
    color: $themeColor-Light;
    width: 70%;
    word-break: break-all;
    font-size: 30px;
    line-height: 36px;
    font-weight: bold;
    z-index: 4;
    overflow: hidden;
    white-space: nowrap;
    text-overflow: ellipsis;
    font-weight: 600;
    letter-spacing: 1px;
    @media screen and (min-width: 1355px) {
      font-size: 2.21vw;
      line-height: 2.66vw;
    }
  }
  .item-description {
    opacity: 0.4;
    font-size: 14px;
    font-weight: lighter;
    @media screen and (min-width: 1355px) {
      font-size: 1.03vw;
    }
  }
  .item-timing {
    color: rgba(255, 255, 255, .4);
    font-size: 15px;
    font-family: $font-heavy;
    letter-spacing: .5px;
    line-height: 20px;
    margin-top: 10px;
    span.timing-played {
      color: rgba(255, 255, 255, .9);
    }
    @media screen and (min-width: 1355px) {
      font-size: 1.10vw;
    }
  }
  .item-progress {
    width: 100px;
    height: 4px;
    margin-top: 9px;
    border-radius: 1px;
    background-color: rgba(255, 255, 255, 0.2);
    overflow: hidden;
    .progress-played {
      height: 100%;
      background-color: #fff;
      opacity: 0.7;
    }
    @media screen and (min-width: 1355px) {
      width: 7.38vw;
      height: 0.3vw;
      margin-top: 0.66vw;
    }
  }
}
.welcome-container {
  --client-height: 100vh;
  --pos-y: calc(var(--client-height) * 0.37 - 46px);
  transform: translateY(var(--pos-y));
}
.logo-container {
  -webkit-user-select: none;
  text-align: center;
}

main {
  justify-content: space-between;
}


.background-transition-enter-active, .background-transition-leave-active {
  transition: opacity 300ms linear;
}
.background-transition-enter, .background-transition-leave-to {
  opacity: 0;
}
.background-transition-enter-to, .background-transition-leave {
  opacity: 1;
}

.welcome-container-transition-enter-active, .welcome-container-transition-leave-active{
  transition: opacity .3s ease-in;
  transition-delay: .2s;
}

.welcome-container-transition-enter, .welcome-container-transition-leave-to {
  opacity: 0;
}

.background-container-transition-enter-active, .background-container-transition-leave-active{
  transition: opacity .3s ease-in;
  transition-delay: .2s;
}

.background-container-transition-enter, .background-container-transition-leave-to{
  opacity: 0;
}

</style><|MERGE_RESOLUTION|>--- conflicted
+++ resolved
@@ -87,14 +87,8 @@
 
 <script>
 import { mapState, mapGetters } from 'vuex';
-import urlParseLax from 'url-parse-lax';
 import Icon from '@/components/BaseIconContainer.vue';
-<<<<<<< HEAD
-import asyncStorage from '@/helpers/asyncStorage';
 import Titlebar from './LandingTitlebar.vue';
-=======
-import Titlebar from './Titlebar.vue';
->>>>>>> 64e85e3e
 import VideoItem from './LandingView/VideoItem.vue';
 import PlaylistItem from './LandingView/PlaylistItem.vue';
 import NotificationBubble from './NotificationBubble.vue';
@@ -123,11 +117,8 @@
       cover: '',
       item: [],
       isDragging: false,
-<<<<<<< HEAD
       filePathNeedToDelete: '',
       openUrlShow: false,
-=======
->>>>>>> 64e85e3e
       displayInfo: [],
       tranFlag: true,
       shifting: false,
@@ -204,41 +195,12 @@
     },
   },
   created() {
-    // Get all data and show
-<<<<<<< HEAD
-    asyncStorage.get('preferences').then((data) => {
-      if (!data.deleteVideoHistoryOnExit) {
-        this.infoDB.sortedResult('recent-played', 'lastOpened', 'prev')
-          .then(data => Promise.all(data.map(playlistItem => new Promise((resolve) => {
-            this.infoDB.get('media-item', playlistItem.items[playlistItem.playedIndex]).then((mediaItem) => {
-              if (!urlParseLax(mediaItem.path).protocol) {
-                fs.access(mediaItem.path, fs.constants.F_OK, (err) => {
-                  if (err) {
-                    // TODO: delete playlist inaccessible record
-                    this.infoDB.delete('media-item', mediaItem.videoId);
-                    resolve();
-                  } else {
-                    resolve(playlistItem);
-                  }
-                });
-              } else {
-                resolve(playlistItem);
-              }
-            });
-          }))))
-          .then((data) => {
-            for (let i = 0; i < data.length; i += 1) {
-              if (data[i] === undefined) {
-                data.splice(i, 1);
-              }
-=======
     if (!this.$store.getters.deleteVideoHistoryOnExit) {
       this.infoDB.sortedResult('recent-played', 'lastOpened', 'prev')
         .then((data) => {
           for (let i = 0; i < data.length; i += 1) {
             if (data[i] === undefined) {
               data.splice(i, 1);
->>>>>>> 64e85e3e
             }
           }
           this.lastPlayedFile = data.slice(0, 9);
@@ -286,15 +248,12 @@
         this.addLog('info', `sagi API Status: ${this.sagiHealthStatus}`);
       }
     });
-<<<<<<< HEAD
     this.$bus.$on('open-url-show', (val) => {
       this.openUrlShow = val;
     });
     this.$bus.$on('clean-lastPlayedFile', () => {
       this.firstIndex = 0;
     });
-=======
->>>>>>> 64e85e3e
     window.onkeyup = (e) => {
       if (e.keyCode === 39) {
         this.shifting = true;
