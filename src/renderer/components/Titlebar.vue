<template>
<<<<<<< HEAD
  <div
    :data-component-name="$options.name"
    :class="{ 'darwin-titlebar': isDarwin, titlebar: !isDarwin }">
=======
  <div :class="{ 'darwin-titlebar': isDarwin, titlebar: !isDarwin }"
       v-show="showTitlebar">
>>>>>>> 2e3f5a8c
    <div class="win-icons" v-if="!isDarwin">
      <Icon class="title-button"
        @click.native="handleMinimize"
        type="titleBarWinMin">
      </Icon>
      <Icon class="title-button"
        @click.native="handleMaximize"
        v-show="middleButtonStatus === 'maximize'"
        type="titleBarWinMax">
      </Icon>
      <Icon class="title-button"
        @click.native="handleRestore"
        type="titleBarWinRestore"
        v-show="middleButtonStatus === 'restore'">
      </Icon>
      <Icon class="title-button"
        @click.native="handleFullscreenExit"
        v-show="middleButtonStatus === 'exit-fullscreen'"
        type="titleBarWinResize">
      </Icon>
      <Icon class="title-button"
        @click.native="handleClose"
        type="titleBarWinClose">
      </Icon>
    </div>
    <div class="mac-icons" v-if="isDarwin"
         @mouseover="handleMouseOver"
         @mouseout="handleMouseOut">
      <Icon id="close" class="title-button"
            type="titleBarClose"
            :state="state"
            @click.native="handleClose">
      </Icon>
      <Icon id="minimize" class="title-button"
            type="titleBarMin"
            @click.native="handleClose"
            :class="{ disabled: middleButtonStatus === 'exit-fullscreen' }"
            :state="state"
            :isFullScreen="middleButtonStatus">
      </Icon>
      <Icon id="maximize" class="title-button"
            type="titleBarMax"
            @click.native="handleMacMaximize"
            v-show="middleButtonStatus !== 'exit-fullscreen'"
            :state="state">
      </Icon>
      <Icon id="restore" class="title-button"
            @click.native="handleFullscreenExit"
            v-show="middleButtonStatus === 'exit-fullscreen'"
            type="titleBarRecover"
            :state="state">
      </Icon>
    </div>
  </div>
</template>

<script>
import Icon from './IconContainer';
export default {
  name: 'titlebar',
  data() {
    return {
      middleButtonStatus: 'maximize',
      windowInfo: {
        screenWidth: null,
        windowWidth: null,
        windowPosition: null,
      },
      maximize: false,
      isDarwin: process.platform === 'darwin',
      titlebarDelay: 0,
      screenWidth: this.$electron.screen.getPrimaryDisplay().workAreaSize.width,
      state: 'default',
    };
  },
  props: {
    currentView: String,
  },
  components: {
    Icon,
  },
  methods: {
    handleMouseOver() {
      this.state = 'hover';
    },
    handleMouseOut() {
      this.state = 'default';
    },
    // Methods to handle window behavior
    handleMinimize() {
      this.$electron.remote.getCurrentWindow().minimize();
    },
    handleMaximize() {
      this.$electron.remote.getCurrentWindow().maximize();
    },
    handleClose() {
      this.$electron.remote.getCurrentWindow().close();
    },
    handleRestore() {
      this.$electron.remote.getCurrentWindow().unmaximize();
    },
    handleFullscreenExit() {
      this.$electron.remote.getCurrentWindow().setFullScreen(false);
    },
    // OS-specific methods
    handleMacMaximize() {
      this.$electron.remote.getCurrentWindow().setFullScreen(true);
    },
    handleResize() {
      this.setWindowInfo();
      this.statusChange();
      this.titlebarWidth = this.winWidth;
      this.originalSize = this.winSize;
    },
    statusChange() {
      if (this.$store.getters.isFullScreen) {
        this.middleButtonStatus = 'exit-fullscreen';
      } else if (this.maximize) {
        this.middleButtonStatus = 'restore';
      } else {
        this.middleButtonStatus = 'maximize';
      }
    },
    setWindowInfo() {
      [this.windowInfo.screenWidth, this.windowInfo.windowWidth] = [
        this.screenWidth,
        this.winWidth,
      ];
      this.windowInfo.windowPosition = this.winPos;
      this.updateMaximize(this.windowInfo);
    },
    updateMaximize(val) {
      const sizeOffset = Math.abs(val.screenWidth - val.windowWidth);
      const positionOffset = Math.sqrt((this.windowInfo.windowPosition[0] ** 2) +
        (this.windowInfo.windowPosition[1] ** 2));
      if (sizeOffset <= 5 && positionOffset <= 5) {
        this.maximize = true;
      } else {
        this.maximize = false;
      }
    },
    appearTitlebar() {
      if (this.titlebarDelay !== 0) {
        clearTimeout(this.titlebarDelay);
      }
      this.showTitlebar = true;
    },
    hideTitlebar() {
      this.showTitlebar = false;
    },
  },
  beforeMount() {
    this.setWindowInfo();
    this.statusChange();
  },
  mounted() {
    this.$electron.ipcRenderer.on('main-resize', this.handleResize);
    this.$electron.ipcRenderer.on('main-move', this.setWindowInfo);
    this.$bus.$on('titlebar-appear-delay', () => {
      this.appearTitlebar();
      if (this.showTitlebar !== 0) {
        clearTimeout(this.titlebarDelay);
        this.titlebarDelay = setTimeout(this.hideTitlebar, 3000);
      } else {
        this.titlebarDelay = setTimeout(this.hideTitlebar, 3000);
      }
    });
  },
  computed: {
    show() {
      if (this.showTitlebar === false) {
        return {
          Maximize: false,
          Restore: false,
          FullscreenExit: false,
        };
      }
      return {
        Maximize: this.middleButtonStatus === 'maximize',
        Restore: this.middleButtonStatus === 'restore',
        FullscreenExit: this.middleButtonStatus === 'exit-fullscreen',
      };
    },
    winSize() {
      return this.$store.getters.winSize;
    },
    winWidth() {
      return this.$store.getters.winWidth;
    },
    winPos() {
      return this.$store.getters.winPos;
    },
  },
};
</script>

<style lang="scss">
.titlebar {
  position: absolute;
  top: 0;
  border-radius: 10px;
  width: 100%;
  -webkit-app-region: drag;
  height: 28px;
  z-index: 6;
  .win-icons {
    display: flex;
    flex-wrap: nowrap;
    position: absolute;
    right: 5px;
    .title-button {
      margin: 0px 2px 2px 0px;
      width: 45px;
      height: 28px;
      -webkit-app-region: no-drag;
      background-color: rgba(255,255,255,0);
      transition: background-color 200ms;
    }
    .title-button:hover {
      background-color: rgba(221, 221, 221, 0.2);
    }
    .title-button:active {
      background-color: rgba(221, 221, 221, 0.5);
    }
  }
}
.darwin-titlebar {
  position: absolute;
  z-index: 6;
  box-sizing: content-box;
  top: 12px;
  left: 12px;
  height: 20px;
  .mac-icons {
    display: flex;
    flex-wrap: nowrap;
  }
  .title-button {
    width: 12px;
    height: 12px;
    margin-right: 8px;
    background-repeat: no-repeat;
    -webkit-app-region: no-drag;
    border-radius: 100%;
  }
  .title-button {
    background-position-y: -96px;
  }
  #minimize {
    &.disabled {
      background-position-y: -108px;
      pointer-events: none;
      opacity: 0.25;
    }
  }
  #maximize {
    &.disabled {
      background-position-y: -108px;
      pointer-events: none;
      opacity: 0.25;
    }
  }
  @media screen and (-webkit-min-device-pixel-ratio: 1) and (-webkit-max-device-pixel-ratio: 2) {
    .title-button {
      background-size: 36px 240px;
      background-position-x: 0;
    }
  }
  @media screen and (-webkit-min-device-pixel-ratio: 2) {
    .title-button {
      background-size: 18px 120px;
      background-position-x: -6px;
    }
  }
}
</style><|MERGE_RESOLUTION|>--- conflicted
+++ resolved
@@ -1,12 +1,7 @@
 <template>
-<<<<<<< HEAD
   <div
     :data-component-name="$options.name"
     :class="{ 'darwin-titlebar': isDarwin, titlebar: !isDarwin }">
-=======
-  <div :class="{ 'darwin-titlebar': isDarwin, titlebar: !isDarwin }"
-       v-show="showTitlebar">
->>>>>>> 2e3f5a8c
     <div class="win-icons" v-if="!isDarwin">
       <Icon class="title-button"
         @click.native="handleMinimize"
