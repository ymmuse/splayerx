--- conflicted
+++ resolved
@@ -139,17 +139,9 @@
     this.statusChange();
   },
   mounted() {
-<<<<<<< HEAD
     this.$electron.ipcRenderer.on('main-resize', this.handleResize);
     this.$electron.ipcRenderer.on('main-move', this.setWindowInfo);
-    this.$bus.$on('titlebar-appear', () => {
-=======
-    window.addEventListener('resize', this.handleResize);
-    window.addEventListener('move', () => {
-      this.setWindowInfo();
-    });
     this.$bus.$on('titlebar-appear-delay', () => {
->>>>>>> 4bf8897e
       this.appearTitlebar();
       if (this.showTitlebar !== 0) {
         clearTimeout(this.titlebarDelay);
