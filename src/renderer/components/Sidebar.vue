--- conflicted
+++ resolved
@@ -74,10 +74,7 @@
         </div>
         <div
           @click="openHomePage"
-<<<<<<< HEAD
-=======
           :title="$t('tips.exit')"
->>>>>>> 72441f90
           class="icon"
         >
           <Icon type="exit" />
