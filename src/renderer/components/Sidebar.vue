<template>
  <div
    :style="{ zIndex: isDarwin ? 0 : 7 }"
    class="side-bar"
  >
    <div
      :style="{
        boxShadow: topMask ?
          isDarwin ? '0 2px 10px 0 rgba(0,0,0,0.50)' : '0 -3px 8px 0 rgba(0,0,0,0.60)'
          : ''
      }"
      :class="isDarwin ? 'top-mask' : 'top-mask-win'"
    />
    <div
      :class="{ win: !isDarwin }"
      :style="{
        height: `${maxHeight}px`,
      }"
      class="icon-box"
    >
      <SidebarIcon
        v-for="(info, index) in channelsDetail"
        v-bind="info"
        :index="index"
        :key="info.url"
        :item-dragging="isDragging"
        :index-of-moving-to="indexOfMovingTo"
        :index-of-moving-item="indexOfMovingItem"
        :selected="info.channel === currentChannel && !showChannelManager"
        :select-sidebar="handleSidebarIcon"
        :style="{
          margin: '0 auto 12px auto',
        }"
        @index-of-moving-item="indexOfMovingItem = $event"
        @index-of-moving-to="indexOfMovingTo = $event"
        @is-dragging="isDragging = $event"
      />
      <div
        :title="$t('browsing.siteTip')"
        :class="{ 'channel-opacity': channelManagerSelected
          && currentRouteName === 'browsing-view'}"
        @click="handleChannelManage"
        class="channel-manage no-drag"
      >
        <Icon
          type="channelManage"
          class="sidebar-icon"
        />
        <div
          :class="{ selected: channelManagerSelected
            && currentRouteName === 'browsing-view' }"
          class="mask"
        />
      </div>
    </div>
    <div
      v-if="!showFileIcon"
      :style="{ boxShadow: bottomMask ? '0 -3px 8px 0 rgba(0,0,0,0.60)' : '' }"
      class="bottom-mask"
    />
    <transition name="fade-300">
      <div
        :style="{
          boxShadow: bottomMask ? '0 -2px 10px 0 rgba(0,0,0,0.50)' : '',
          height: showFileIcon ? '90px' : '',
        }"
        v-if="showFileIcon"
        class="bottom-icon no-drag"
      >
        <div
          @click="openFilesByDialog"
          :title="$t('browsing.openLocalFile')"
          class="icon"
        >
          <Icon type="open" />
        </div>
        <div
          @click="openHomePage"
          class="icon"
        >
          <Icon type="homePage" />
        </div>
        <div
          @click="backToLanding"
          :title="$t('tips.exit')"
          class="icon"
        >
          <Icon type="exit" />
        </div>
      </div>
    </transition>
  </div>
</template>
<script lang="ts">
import { mapGetters, mapActions } from 'vuex';
import { Browsing as browsingActions } from '@/store/actionTypes';
import asyncStorage from '@/helpers/asyncStorage';
import Icon from '@/components/BaseIconContainer.vue';
import SidebarIcon from '@/components/SidebarIcon.vue';
import BrowsingChannelManager from '@/services/browsing/BrowsingChannelManager';

export default {
  name: 'Sidebar',
  components: {
    Icon,
    SidebarIcon,
  },
  props: {
    currentUrl: {
      type: String,
      default: '',
    },
  },
  data() {
    return {
      mousedown: NaN,
      topMask: false,
      bottomMask: false,
      indexOfMovingItem: NaN,
      indexOfMovingTo: NaN,
      isDragging: false,
      channelsDetail: [],
      channelManagerSelected: false,
    };
  },
  computed: {
    ...mapGetters(['pipSize', 'pipPos', 'isHomePage', 'currentChannel', 'winHeight', 'showSidebar', 'displayLanguage']),
    currentRouteName() {
      return this.$route.name;
    },
    showChannelManager() {
      return !this.currentChannel;
    },
    showFileIcon() {
      return this.$route.name === 'playing-view' || !!this.currentUrl;
    },
    totalHeight() {
      const channelsNum = this.channelsDetail.length + 1;
      return channelsNum * 56;
    },
    bottomIconHeight() {
      return 122;
    },
    maxHeight() {
      const bottomHeight = this.showFileIcon ? this.bottomIconHeight : 0;
      return this.winHeight - (this.isDarwin ? 42 : 16) - bottomHeight;
    },
    isDarwin() {
      return process.platform === 'darwin';
    },
  },
  watch: {
    currentChannel(val: string) {
      if (val) {
        this.channelManagerSelected = false;
      }
    },
    isDragging(val: boolean, oldVal: boolean) {
      if (oldVal && !val) {
        this.channelsDetail = BrowsingChannelManager
          .repositionChannels(this.indexOfMovingItem, this.indexOfMovingTo);
      }
    },
    channelsDetail: {
      handler: (val: { url: string, channel: string,
        icon: string, title: string, path: string }[]) => {
        asyncStorage.set('channels', { channels: val });
      },
      deep: true,
    },
    currentRouteName(val: string) {
      if (val !== 'browsing-view') {
        this.$bus.$on('available-channel-update', () => {
          this.channelsDetail = BrowsingChannelManager.getAllAvailableChannels();
        });
      }
    },
    winHeight() {
      const scrollTop = (document.querySelector('.icon-box') as HTMLElement).scrollTop;
      this.topMask = this.maxHeight >= this.totalHeight ? false : scrollTop !== 0;
      this.bottomMask = scrollTop + this.maxHeight < this.totalHeight;
    },
  },
  created() {
    asyncStorage.get('channels').then(async (data) => {
      if (data.channels) {
        this.channelsDetail = BrowsingChannelManager.initAvailableChannels(data.channels);
      } else {
        this.channelsDetail = await BrowsingChannelManager
          .getDefaultChannelsByCountry(this.displayLanguage);
      }
    });
  },
  mounted() {
    this.topMask = false;
    this.bottomMask = this.maxHeight < this.totalHeight;
    (document.querySelector('.icon-box') as HTMLElement).addEventListener('scroll', () => {
      const scrollTop = (document.querySelector('.icon-box') as HTMLElement).scrollTop;
      this.topMask = scrollTop !== 0;
      this.bottomMask = scrollTop + this.maxHeight < this.totalHeight;
    });
    this.$bus.$on('available-channel-update', () => {
      this.channelsDetail = BrowsingChannelManager.getAllAvailableChannels();
      const scrollTop = (document.querySelector('.icon-box') as HTMLElement).scrollTop;
      this.topMask = this.maxHeight >= this.totalHeight ? false : scrollTop !== 0;
      this.bottomMask = scrollTop + this.maxHeight < this.totalHeight;
    });
    this.$electron.ipcRenderer.on('delete-channel', (e: Event, channel: string) => {
      if (this.currentChannel === channel) {
        if (this.channelsDetail.length <= 1) {
          if (this.currentRouteName === 'browsing-view') {
            this.$bus.$emit('channel-manage');
          }
        } else {
          this.channelsDetail.forEach((i: {
            url: string, channel: string,
            icon: string, title: string, path: string
          }, index: number) => {
            if (i.channel === channel) {
              const currentIndex = index === this.channelsDetail.length - 1 ? 0 : index + 1;
              this.handleSidebarIcon(this.channelsDetail[currentIndex].url,
                this.channelsDetail[currentIndex].channel);
            }
          });
        }
      }
      BrowsingChannelManager.setChannelAvailable(channel, false);
      this.$electron.ipcRenderer.send('clear-browsers-by-channel', channel);
      this.channelsDetail = BrowsingChannelManager.getAllAvailableChannels();
    });
  },
  methods: {
    ...mapActions({
      updateIsHomePage: browsingActions.UPDATE_IS_HOME_PAGE,
      updateCurrentChannel: browsingActions.UPDATE_CURRENT_CHANNEL,
    }),
<<<<<<< HEAD
=======
    backToLanding() {
      this.channelManagerSelected = false;
      this.$router.push({ name: 'landing-view' });
    },
    openHomePage() {
      this.channelManagerSelected = false;
      this.$bus.$emit('show-homepage');
    },
>>>>>>> eead846b
    handleChannelManage() {
      this.channelManagerSelected = true;
      if (this.currentRouteName !== 'browsing-view') {
        this.$router.push({ name: 'browsing-view' });
      }
      this.$bus.$emit('channel-manage');
    },
    openHomePage() {
      this.updateIsHomePage(!this.isHomePage);
    },
    handleSidebarIcon(url: string, type: string) {
      const newChannel = type;
      if (this.currentRouteName === 'browsing-view') {
        this.$bus.$emit('sidebar-selected', { url, currentChannel: this.currentChannel, newChannel });
      } else {
        asyncStorage.get('browsingPip').then((data) => {
          this.$store.dispatch('updatePipSize', data.pipSize || this.pipSize);
          this.$store.dispatch('updatePipPos', data.pipPos || this.pipPos);
          this.$electron.ipcRenderer.send('add-browsing', { size: data.pipSize || this.pipSize, position: data.pipPos || this.pipPos });
        });
        this.$router.push({ name: 'browsing-view' }).then(() => {
          this.$electron.ipcRenderer.send('change-channel', { url, channel: newChannel });
        });
      }
      this.updateCurrentChannel(newChannel);
    },
  },
};
</script>
<style lang="scss" scoped>
.fade-300 {
  &-enter, &-leave-to {
    opacity: 0;
  }
  &-enter-active {
    transition: opacity 200ms ease-out 200ms;
  }
  &-leave-active {
    transition: opacity 200ms ease-out;
  }
}
::-webkit-scrollbar {
  width: 0;
}
.sidebar-icon {
  width: 44px;
  height: 44px;
}
.side-bar {
  position: absolute;
  background-color: #3B3B41;
  left: 0;
  width: 76px;
  height: 100%;
  transition: width 100ms ease-out;
  will-change: width;

  .top-mask {
    width: 100%;
    height: 42px;
  }
  .top-mask-win {
    width: 100%;
    height: 42px;
    position: absolute;
    top: -42px;
  }
  .bottom-mask {
    position: absolute;
    width: 100%;
    height: 42px;
    bottom: -42px;
  }
  .icon-box {
    width: 100%;
    display: flex;
    flex-direction: column;
    overflow-y: scroll;
  }
  .channel-manage {
    margin: 0 auto 12px auto;
    position: relative;
    opacity: 0.7;
    transition: opacity 100ms ease-in;
    &:hover {
      opacity: 1;
    }
  }
  .channel-opacity {
    opacity: 1;
  }
  .bottom-icon {
    position: absolute;
    bottom: 0;
    padding-top: 16px;
    padding-bottom: 16px;
    display:flex;
    flex-direction: column;
    width: 100%;
    .icon {
      width: 30px;
      height: 30px;
      margin: auto;
    }
  }
  .mask {
    width: 44px;
    height: 44px;
    position: absolute;
    top: 0;
  }
  .selected {
    opacity: 1;
    border: 2px solid #E0E0EA;
    border-radius: 100%;
    box-sizing: border-box;
  }
  .win {
    padding-top: 16px;
  }
}
</style><|MERGE_RESOLUTION|>--- conflicted
+++ resolved
@@ -234,8 +234,6 @@
       updateIsHomePage: browsingActions.UPDATE_IS_HOME_PAGE,
       updateCurrentChannel: browsingActions.UPDATE_CURRENT_CHANNEL,
     }),
-<<<<<<< HEAD
-=======
     backToLanding() {
       this.channelManagerSelected = false;
       this.$router.push({ name: 'landing-view' });
@@ -244,16 +242,12 @@
       this.channelManagerSelected = false;
       this.$bus.$emit('show-homepage');
     },
->>>>>>> eead846b
     handleChannelManage() {
       this.channelManagerSelected = true;
       if (this.currentRouteName !== 'browsing-view') {
         this.$router.push({ name: 'browsing-view' });
       }
       this.$bus.$emit('channel-manage');
-    },
-    openHomePage() {
-      this.updateIsHomePage(!this.isHomePage);
     },
     handleSidebarIcon(url: string, type: string) {
       const newChannel = type;
