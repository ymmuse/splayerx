--- conflicted
+++ resolved
@@ -26,14 +26,9 @@
         :style="{
           margin: '0 auto 12px auto',
         }"
-<<<<<<< HEAD
         @index-of-moving-item="indexOfMovingItem = $event"
         @index-of-moving-to="indexOfMovingTo = $event"
         @is-dragging="isDragging = $event"
-=======
-        @click.native="handleSidebarIcon(info.url, index)"
-        class="no-drag"
->>>>>>> 863a45a3
       />
     </div>
     <div
