<template>
  <div
    class="side-bar"
  >
    <div
      :class="{ 'win': !isDarwin }"
      class="icon-box"
    >
      <div
        v-for="(channel, index) in channels"
        @click="handleSidebarIcon(channel)"
        :class="{ selected: selectedIndex === index }"
        class="icon-hover"
      >
        <Icon :type="chanelIcons[index]" />
      </div>
    </div>
  </div>
</template>
<script lang="ts">
import { mapGetters } from 'vuex';
import Icon from '@/components/BaseIconContainer.vue';
import asyncStorage from '@/helpers/asyncStorage';

export default {
  name: 'Sidebar',
  components: {
    Icon,
  },
  props: {
    showSidebar: {
      type: Boolean,
      default: false,
    },
    currentUrl: {
      type: String,
      default: '',
    },
  },
  data() {
    return {
      channels: ['https://www.bilibili.com/', 'https://www.iqiyi.com/', 'https://www.youtube.com/', 'https://www.douyu.com/'],
      chanelIcons: ['bilibiliSidebar', 'iqiyiSidebar', 'youtubeSidebar', 'douyuSidebar'],
      selectedTypes: ['bilibili', 'iqiyi', 'youtube', 'douyu'],
    };
  },
  computed: {
    ...mapGetters(['pipSize', 'pipPos']),
<<<<<<< HEAD
    selectedIndex() {
      return this.selectedTypes.findIndex((type: string) => this.currentUrl.includes(type));
=======
    isDarwin() {
      return process.platform === 'darwin';
>>>>>>> 44aa1706
    },
  },
  methods: {
    handleSidebarIcon(url: string) {
      if (this.$route.name === 'browsing-view') {
        this.$bus.$emit('sidebar-selected', url);
      } else {
        asyncStorage.get('browsingPip').then((data) => {
          this.$store.dispatch('updatePipSize', data.pipSize || this.pipSize);
          this.$store.dispatch('updatePipPos', data.pipPos || this.pipPos);
          this.$electron.ipcRenderer.send('add-browsing', { size: data.pipSize || this.pipSize, position: data.pipPos || this.pipPos });
        });
        this.$electron.ipcRenderer.send('change-channel', { url, sidebar: this.showSidebar });
        if (this.$router.currentRoute.name !== 'browsing-view') this.$router.push({ name: 'browsing-view' });
      }
    },
  },
};
</script>
<style lang="scss" scoped>
.side-bar {
  position: absolute;
  background-color: #39383F;
  z-index: 0;
  left: 0;
  width: 76px;
  height: 100%;
  transition: width 100ms ease-out;
  will-change: width;

  .icon-box {
    width: 44px;
    margin-top: 42px;
    margin-left: 16px;
    margin-right: 16px;
    display: flex;
    flex-direction: column;
    div {
      transition: opacity 100ms ease-in;
      opacity: 0.7;
      width: 44px;
      height: 44px;
      margin-bottom: 12px;
    }
    .icon-hover:hover {
      opacity: 1.0;
    }
    .selected {
      opacity: 1.0;
      &::before {
        content: '';
        position: absolute;
        width: 44px;
        height: 44px;
        border: 2px solid #E0E0EA;
        border-radius: 100%;
        box-sizing: border-box;
      }
    }
  }
  .win {
    margin-top: 16px;
  }
}
</style><|MERGE_RESOLUTION|>--- conflicted
+++ resolved
@@ -46,13 +46,11 @@
   },
   computed: {
     ...mapGetters(['pipSize', 'pipPos']),
-<<<<<<< HEAD
     selectedIndex() {
       return this.selectedTypes.findIndex((type: string) => this.currentUrl.includes(type));
-=======
+    },
     isDarwin() {
       return process.platform === 'darwin';
->>>>>>> 44aa1706
     },
   },
   methods: {
