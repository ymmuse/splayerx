--- conflicted
+++ resolved
@@ -113,11 +113,7 @@
     };
   },
   computed: {
-<<<<<<< HEAD
-    ...mapGetters(['pipSize', 'pipPos', 'isHistory', 'currentChannel', 'winHeight', 'showSidebar']),
-=======
-    ...mapGetters(['pipSize', 'pipPos', 'isHistory', 'currentChannel', 'winHeight', 'displayLanguage']),
->>>>>>> 602d14cb
+    ...mapGetters(['pipSize', 'pipPos', 'isHistory', 'currentChannel', 'winHeight', 'showSidebar', 'displayLanguage']),
     currentRouteName() {
       return this.$route.name;
     },
