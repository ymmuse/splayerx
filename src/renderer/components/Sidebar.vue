<template>
  <div
    :style="{ zIndex: isDarwin ? 0 : 7 }"
    class="side-bar"
  >
    <div
      :style="{
        boxShadow: topMask ?
          isDarwin ? '0 2px 10px 0 rgba(0,0,0,0.50)' : '0 -3px 8px 0 rgba(0,0,0,0.60)'
          : ''
      }"
      :class="isDarwin ? 'top-mask' : 'top-mask-win'"
    />
    <div
      :class="{ win: !isDarwin }"
      :style="{
        height: `${maxHeight}px`,
      }"
      class="icon-box"
    >
      <SidebarIcon
        v-for="(info, index) in channelsDetail"
        v-bind="info"
        :index="index"
        :key="info.url"
        :item-dragging="isDragging"
        :index-of-moving-to="indexOfMovingTo"
        :index-of-moving-item="indexOfMovingItem"
        :selected="info.channel === currentChannel && !showChannelManager"
        :select-sidebar="handleSidebarIcon"
        :style="{
          margin: '0 auto 12px auto',
        }"
        @index-of-moving-item="indexOfMovingItem = $event"
        @index-of-moving-to="indexOfMovingTo = $event"
        @is-dragging="isDragging = $event"
      />
      <div
        :title="$t('browsing.siteTip')"
        :class="{ 'channel-opacity': channelManagerSelected
          && currentRouteName === 'browsing-view'}"
        @click="handleChannelManage"
        class="channel-manage no-drag"
      >
        <Icon
          type="channelManage"
          class="sidebar-icon"
        />
        <div
          :class="{ selected: channelManagerSelected
            && currentRouteName === 'browsing-view' }"
          class="mask"
        />
      </div>
    </div>
    <div
      v-if="!showFileIcon"
      :style="{ boxShadow: bottomMask ? '0 -3px 8px 0 rgba(0,0,0,0.60)' : '' }"
      class="bottom-mask"
    />
    <transition name="fade-300">
      <div
        :style="{
          boxShadow: bottomMask ? '0 -2px 10px 0 rgba(0,0,0,0.50)' : '',
          height: showFileIcon ? '90px' : '',
        }"
        v-if="showFileIcon"
        class="bottom-icon no-drag"
      >
        <div
          @click="openFilesByDialog"
          :title="$t('browsing.openLocalFile')"
          class="icon"
        >
          <Icon type="open" />
        </div>
        <div
          @click="openHomePage"
          class="icon"
        >
          <Icon type="homePage" />
        </div>
        <div
          @click="backToLanding"
          :title="$t('tips.exit')"
          class="icon"
        >
          <Icon type="exit" />
        </div>
      </div>
    </transition>
  </div>
</template>
<script lang="ts">
import { mapGetters, mapActions } from 'vuex';
import { Browsing as browsingActions } from '@/store/actionTypes';
import asyncStorage from '@/helpers/asyncStorage';
import Icon from '@/components/BaseIconContainer.vue';
import SidebarIcon from '@/components/SidebarIcon.vue';
import BrowsingChannelManager from '@/services/browsing/BrowsingChannelManager';

export default {
  name: 'Sidebar',
  components: {
    Icon,
    SidebarIcon,
  },
  props: {
    currentUrl: {
      type: String,
      default: '',
    },
  },
  data() {
    return {
      mousedown: NaN,
      topMask: false,
      bottomMask: false,
      indexOfMovingItem: NaN,
      indexOfMovingTo: NaN,
      isDragging: false,
      channelsDetail: [],
      channelManagerSelected: false,
    };
  },
  computed: {
    ...mapGetters(['pipSize', 'pipPos', 'isHomePage', 'currentChannel', 'winHeight', 'showSidebar', 'displayLanguage']),
    currentRouteName() {
      return this.$route.name;
    },
    showChannelManager() {
      return !this.currentChannel;
    },
    showFileIcon() {
      return this.$route.name === 'playing-view' || !!this.currentUrl;
    },
    totalHeight() {
      const channelsNum = this.channelsDetail.length + 1;
      return channelsNum * 56;
    },
    bottomIconHeight() {
      return 122;
    },
    maxHeight() {
      const bottomHeight = this.showFileIcon ? this.bottomIconHeight : 0;
      return this.winHeight - (this.isDarwin ? 42 : 16) - bottomHeight;
    },
    isDarwin() {
      return process.platform === 'darwin';
    },
  },
  watch: {
    currentChannel(val: string) {
      if (val) {
        this.channelManagerSelected = false;
      }
    },
    isDragging(val: boolean, oldVal: boolean) {
      if (oldVal && !val) {
        this.channelsDetail = BrowsingChannelManager
          .repositionChannels(this.indexOfMovingItem, this.indexOfMovingTo);
      }
    },
    channelsDetail: {
      handler: (val: { url: string, channel: string,
        icon: string, title: string, path: string }[]) => {
        asyncStorage.set('channels', { channels: val });
      },
      deep: true,
    },
    currentRouteName(val: string) {
      if (val !== 'browsing-view') {
        this.$bus.$on('available-channel-update', () => {
          this.channelsDetail = BrowsingChannelManager.getAllAvailableChannels();
        });
      }
    },
    winHeight() {
      const scrollTop = (document.querySelector('.icon-box') as HTMLElement).scrollTop;
      this.topMask = this.maxHeight >= this.totalHeight ? false : scrollTop !== 0;
      this.bottomMask = scrollTop + this.maxHeight < this.totalHeight;
    },
  },
  created() {
    asyncStorage.get('channels').then(async (data) => {
      if (data.channels) {
        this.channelsDetail = BrowsingChannelManager.initAvailableChannels(data.channels);
      } else {
        this.channelsDetail = await BrowsingChannelManager
          .getDefaultChannelsByCountry(this.displayLanguage);
      }
    });
  },
  mounted() {
    this.topMask = false;
    this.bottomMask = this.maxHeight < this.totalHeight;
    (document.querySelector('.icon-box') as HTMLElement).addEventListener('scroll', () => {
      const scrollTop = (document.querySelector('.icon-box') as HTMLElement).scrollTop;
      this.topMask = scrollTop !== 0;
      this.bottomMask = scrollTop + this.maxHeight < this.totalHeight;
    });
    this.$bus.$on('available-channel-update', () => {
      this.channelsDetail = BrowsingChannelManager.getAllAvailableChannels();
      const scrollTop = (document.querySelector('.icon-box') as HTMLElement).scrollTop;
      this.topMask = this.maxHeight >= this.totalHeight ? false : scrollTop !== 0;
      this.bottomMask = scrollTop + this.maxHeight < this.totalHeight;
    });
    this.$electron.ipcRenderer.on('delete-channel', (e: Event, channel: string) => {
      if (this.currentChannel === channel) {
        if (this.channelsDetail.length <= 1) {
          if (this.currentRouteName === 'browsing-view') {
            this.$bus.$emit('channel-manage');
          }
        } else {
          this.channelsDetail.forEach((i: {
            url: string, channel: string,
            icon: string, title: string, path: string
          }, index: number) => {
            if (i.channel === channel) {
              const currentIndex = index === this.channelsDetail.length - 1 ? 0 : index + 1;
              this.handleSidebarIcon(this.channelsDetail[currentIndex].url,
                this.channelsDetail[currentIndex].channel);
            }
          });
        }
      }
      BrowsingChannelManager.setChannelAvailable(channel, false);
      this.$electron.ipcRenderer.send('clear-browsers-by-channel', channel);
      this.channelsDetail = BrowsingChannelManager.getAllAvailableChannels();
    });
  },
  methods: {
    ...mapActions({
      updateIsHomePage: browsingActions.UPDATE_IS_HOME_PAGE,
      updateCurrentChannel: browsingActions.UPDATE_CURRENT_CHANNEL,
    }),
<<<<<<< HEAD
    backToLanding() {
      this.channelManagerSelected = false;
      this.$router.push({ name: 'landing-view' });
    },
    openHomePage() {
      this.channelManagerSelected = false;
      this.$bus.$emit('show-homepage');
    },
=======
>>>>>>> 6d6ae87d
    handleChannelManage() {
      this.channelManagerSelected = true;
      if (this.currentRouteName !== 'browsing-view') {
        this.$router.push({ name: 'browsing-view' });
      }
      this.$bus.$emit('channel-manage');
    },
    openHomePage() {
      this.updateIsHomePage(!this.isHomePage);
    },
    handleSidebarIcon(url: string, type: string) {
      const newChannel = type;
      if (this.currentRouteName === 'browsing-view') {
        this.$bus.$emit('sidebar-selected', { url, currentChannel: this.currentChannel, newChannel });
      } else {
        asyncStorage.get('browsingPip').then((data) => {
          this.$store.dispatch('updatePipSize', data.pipSize || this.pipSize);
          this.$store.dispatch('updatePipPos', data.pipPos || this.pipPos);
          this.$electron.ipcRenderer.send('add-browsing', { size: data.pipSize || this.pipSize, position: data.pipPos || this.pipPos });
        });
        this.$router.push({ name: 'browsing-view' }).then(() => {
          this.$electron.ipcRenderer.send('change-channel', { url, channel: newChannel });
        });
      }
      this.updateCurrentChannel(newChannel);
    },
  },
};
</script>
<style lang="scss" scoped>
.fade-300 {
  &-enter, &-leave-to {
    opacity: 0;
  }
  &-enter-active {
    transition: opacity 200ms ease-out 200ms;
  }
  &-leave-active {
    transition: opacity 200ms ease-out;
  }
}
::-webkit-scrollbar {
  width: 0;
}
.sidebar-icon {
  width: 44px;
  height: 44px;
}
.side-bar {
  position: absolute;
  background-color: #3B3B41;
  left: 0;
  width: 76px;
  height: 100%;
  transition: width 100ms ease-out;
  will-change: width;

  .top-mask {
    width: 100%;
    height: 42px;
  }
  .top-mask-win {
    width: 100%;
    height: 42px;
    position: absolute;
    top: -42px;
  }
  .bottom-mask {
    position: absolute;
    width: 100%;
    height: 42px;
    bottom: -42px;
  }
  .icon-box {
    width: 100%;
    display: flex;
    flex-direction: column;
    overflow-y: scroll;
  }
  .channel-manage {
    margin: 0 auto 12px auto;
    position: relative;
    opacity: 0.7;
    transition: opacity 100ms ease-in;
    &:hover {
      opacity: 1;
    }
  }
  .channel-opacity {
    opacity: 1;
  }
  .bottom-icon {
    position: absolute;
    bottom: 0;
    padding-top: 16px;
    padding-bottom: 16px;
    display:flex;
    flex-direction: column;
    width: 100%;
    .icon {
      width: 30px;
      height: 30px;
      margin: auto;
    }
  }
  .mask {
    width: 44px;
    height: 44px;
    position: absolute;
    top: 0;
  }
  .selected {
    opacity: 1;
    border: 2px solid #E0E0EA;
    border-radius: 100%;
    box-sizing: border-box;
  }
  .win {
    padding-top: 16px;
  }
}
</style><|MERGE_RESOLUTION|>--- conflicted
+++ resolved
@@ -231,10 +231,8 @@
   },
   methods: {
     ...mapActions({
-      updateIsHomePage: browsingActions.UPDATE_IS_HOME_PAGE,
       updateCurrentChannel: browsingActions.UPDATE_CURRENT_CHANNEL,
     }),
-<<<<<<< HEAD
     backToLanding() {
       this.channelManagerSelected = false;
       this.$router.push({ name: 'landing-view' });
@@ -243,17 +241,12 @@
       this.channelManagerSelected = false;
       this.$bus.$emit('show-homepage');
     },
-=======
->>>>>>> 6d6ae87d
     handleChannelManage() {
       this.channelManagerSelected = true;
       if (this.currentRouteName !== 'browsing-view') {
         this.$router.push({ name: 'browsing-view' });
       }
       this.$bus.$emit('channel-manage');
-    },
-    openHomePage() {
-      this.updateIsHomePage(!this.isHomePage);
     },
     handleSidebarIcon(url: string, type: string) {
       const newChannel = type;
