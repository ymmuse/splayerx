<template>
  <div
    :style="{ zIndex: isDarwin ? 0 : 7 }"
    class="side-bar"
  >
    <div
      :style="{
        boxShadow: topMask ?
          isDarwin ? '0 2px 10px 0 rgba(0,0,0,0.50)' : '0 -3px 8px 0 rgba(0,0,0,0.60)'
          : ''
      }"
      :class="isDarwin ? 'top-mask' : 'top-mask-win'"
    />
    <div
      :class="{ win: !isDarwin }"
      :style="{
        height: `${maxHeight}px`,
      }"
      class="icon-box"
    >
      <SidebarIcon
        v-for="(info, index) in channelsDetail"
        v-bind="info"
        :index="index"
        :key="info.url"
        :item-dragging="isDragging"
        :index-of-moving-to="indexOfMovingTo"
        :index-of-moving-item="indexOfMovingItem"
        :selected="info.channel === currentChannel && !showChannelManager"
        :select-sidebar="handleSidebarIcon"
        :style="{
          margin: '0 auto 12px auto',
        }"
        @index-of-moving-item="indexOfMovingItem = $event"
        @index-of-moving-to="indexOfMovingTo = $event"
        @is-dragging="isDragging = $event"
      />
      <div
        :title="$t('browsing.siteTip')"
        :class="{ 'channel-opacity': showChannelManager && currentRouteName === 'browsing-view'}"
        @click="handleChannelManage"
        class="channel-manage no-drag"
      >
        <Icon
          type="channelManage"
        />
        <div
          :class="{ selected: showChannelManager && currentRouteName === 'browsing-view' }"
          class="mask"
        />
      </div>
    </div>
    <div
      v-if="!showFileIcon"
      :style="{ boxShadow: bottomMask ? '0 -3px 8px 0 rgba(0,0,0,0.60)' : '' }"
      class="bottom-mask"
    />
    <transition name="fade-300">
      <div
        :style="{
          boxShadow: bottomMask ? '0 -2px 10px 0 rgba(0,0,0,0.50)' : '',
          height: showFileIcon ? '60px' : '',
        }"
        v-if="showFileIcon"
        class="bottom-icon no-drag"
      >
        <div
          @click="openFilesByDialog"
          :title="$t('browsing.openLocalFile')"
          class="icon-hover"
        >
          <Icon type="open" />
        </div>
        <div
          @click="openHomePage"
          class="icon-hover"
        >
          <Icon type="exit" />
        </div>
      </div>
<<<<<<< HEAD
      <div
        @click="openHomePage"
        class="icon-hover"
      >
        <Icon type="history" />
      </div>
    </div>
=======
    </transition>
>>>>>>> 03d74c9f
  </div>
</template>
<script lang="ts">
import { mapGetters, mapActions } from 'vuex';
import { Browsing as browsingActions } from '@/store/actionTypes';
import asyncStorage from '@/helpers/asyncStorage';
import Icon from '@/components/BaseIconContainer.vue';
import SidebarIcon from '@/components/SidebarIcon.vue';
import BrowsingChannelManager from '@/services/browsing/BrowsingChannelManager';

export default {
  name: 'Sidebar',
  components: {
    Icon,
    SidebarIcon,
  },
  props: {
    currentUrl: {
      type: String,
      default: '',
    },
    showSidebar: {
      type: Boolean,
      default: false,
    },
  },
  data() {
    return {
      mousedown: NaN,
      topMask: false,
      bottomMask: false,
      indexOfMovingItem: NaN,
      indexOfMovingTo: NaN,
      isDragging: false,
      channelsDetail: [],
    };
  },
  computed: {
<<<<<<< HEAD
    ...mapGetters(['pipSize', 'pipPos', 'isHomePage', 'currentChannel', 'winHeight']),
=======
    ...mapGetters(['pipSize', 'pipPos', 'isHistory', 'currentChannel', 'winHeight', 'showSidebar', 'displayLanguage']),
>>>>>>> 03d74c9f
    currentRouteName() {
      return this.$route.name;
    },
    showChannelManager() {
      return !this.currentChannel;
    },
    showFileIcon() {
      return this.$route.name === 'playing-view' || this.$route.name === 'browsing-view';
    },
    totalHeight() {
      const channelsNum = this.channelsDetail.length + 1;
      return channelsNum * 56;
    },
    bottomIconHeight() {
      return 92;
    },
    maxHeight() {
      const bottomHeight = this.showFileIcon ? this.bottomIconHeight : 0;
      return this.winHeight - (this.isDarwin ? 42 : 16) - bottomHeight;
    },
    isDarwin() {
      return process.platform === 'darwin';
    },
  },
  watch: {
    isDragging(val: boolean, oldVal: boolean) {
      if (oldVal && !val) {
        this.channelsDetail = BrowsingChannelManager
          .repositionChannels(this.indexOfMovingItem, this.indexOfMovingTo);
      }
    },
    channelsDetail: {
      handler: (val: { url: string, channel: string,
        icon: string, title: string, path: string }[]) => {
        asyncStorage.set('channels', { channels: val });
      },
      deep: true,
    },
    currentRouteName(val: string) {
      if (val !== 'browsing-view') {
        this.$bus.$on('available-channel-update', () => {
          this.channelsDetail = BrowsingChannelManager.getAllAvailableChannels();
        });
      }
    },
    winHeight() {
      const scrollTop = (document.querySelector('.icon-box') as HTMLElement).scrollTop;
      this.topMask = this.maxHeight >= this.totalHeight ? false : scrollTop !== 0;
      this.bottomMask = scrollTop + this.maxHeight < this.totalHeight;
    },
  },
  created() {
    asyncStorage.get('channels').then(async (data) => {
      if (data.channels) {
        this.channelsDetail = BrowsingChannelManager.initAvailableChannels(data.channels);
      } else {
        this.channelsDetail = await BrowsingChannelManager
          .getDefaultChannelsByCountry(this.displayLanguage);
      }
    });
  },
  mounted() {
    this.topMask = false;
    this.bottomMask = this.maxHeight < this.totalHeight;
    (document.querySelector('.icon-box') as HTMLElement).addEventListener('scroll', () => {
      const scrollTop = (document.querySelector('.icon-box') as HTMLElement).scrollTop;
      this.topMask = scrollTop !== 0;
      this.bottomMask = scrollTop + this.maxHeight < this.totalHeight;
    });
    this.$bus.$on('available-channel-update', () => {
      this.channelsDetail = BrowsingChannelManager.getAllAvailableChannels();
      const scrollTop = (document.querySelector('.icon-box') as HTMLElement).scrollTop;
      this.topMask = this.maxHeight >= this.totalHeight ? false : scrollTop !== 0;
      this.bottomMask = scrollTop + this.maxHeight < this.totalHeight;
    });
    this.$electron.ipcRenderer.on('delete-channel', (e: Event, channel: string) => {
      if (this.currentChannel === channel) {
        if (this.channelsDetail.length <= 1) {
          if (this.currentRouteName === 'browsing-view') {
            this.$bus.$emit('channel-manage');
          }
        } else {
          this.channelsDetail.forEach((i: {
            url: string, channel: string,
            icon: string, title: string, path: string
          }, index: number) => {
            if (i.channel === channel) {
              const currentIndex = index === this.channelsDetail.length - 1 ? 0 : index + 1;
              this.handleSidebarIcon(this.channelsDetail[currentIndex].url,
                this.channelsDetail[currentIndex].channel);
            }
          });
        }
      }
      BrowsingChannelManager.setChannelAvailable(channel, false);
      this.$electron.ipcRenderer.send('clear-browsers-by-channel', channel);
      this.channelsDetail = BrowsingChannelManager.getAllAvailableChannels();
    });
  },
  methods: {
    ...mapActions({
      updateIsHomePage: browsingActions.UPDATE_IS_HOME_PAGE,
      updateCurrentChannel: browsingActions.UPDATE_CURRENT_CHANNEL,
    }),
    openHomePage() {
      this.$bus.$emit('back-to-landingview');
    },
    handleChannelManage() {
      if (this.currentRouteName !== 'browsing-view') {
        this.$router.push({ name: 'browsing-view' });
      }
      this.$bus.$emit('channel-manage');
    },
    openHomePage() {
      this.updateIsHomePage(!this.isHomePage);
    },
    handleSidebarIcon(url: string, type: string) {
      const newChannel = type;
      if (this.currentRouteName === 'browsing-view') {
        this.$bus.$emit('sidebar-selected', { url, currentChannel: this.currentChannel, newChannel });
      } else {
        asyncStorage.get('browsingPip').then((data) => {
          this.$store.dispatch('updatePipSize', data.pipSize || this.pipSize);
          this.$store.dispatch('updatePipPos', data.pipPos || this.pipPos);
          this.$electron.ipcRenderer.send('add-browsing', { size: data.pipSize || this.pipSize, position: data.pipPos || this.pipPos });
        });
        this.$router.push({ name: 'browsing-view' }).then(() => {
          this.$electron.ipcRenderer.send('change-channel', { url, channel: newChannel });
        });
      }
      this.updateCurrentChannel(newChannel);
    },
  },
};
</script>
<style lang="scss" scoped>
.fade-300 {
  &-enter, &-leave-to {
    opacity: 0;
  }
  &-enter-active {
    transition: opacity 200ms ease-out 200ms;
  }
  &-leave-active {
    transition: opacity 200ms ease-out;
  }
}
::-webkit-scrollbar {
  width: 0;
}
.side-bar {
  position: absolute;
  background-color: #3B3B41;
  left: 0;
  width: 76px;
  height: 100%;
  transition: width 100ms ease-out;
  will-change: width;

  .top-mask {
    width: 100%;
    height: 42px;
  }
  .top-mask-win {
    width: 100%;
    height: 42px;
    position: absolute;
    top: -42px;
  }
  .bottom-mask {
    position: absolute;
    width: 100%;
    height: 42px;
    bottom: -42px;
  }
  .icon-box {
    width: 100%;
    display: flex;
    flex-direction: column;
    overflow-y: scroll;
  }
  .channel-manage {
    margin: 0 auto 12px auto;
    position: relative;
    opacity: 0.7;
    transition: opacity 100ms ease-in;
    &:hover {
      opacity: 1;
    }
  }
  .channel-opacity {
    opacity: 1;
  }
  .bottom-icon {
<<<<<<< HEAD
=======
    position: absolute;
    bottom: 0;
    padding-top: 16px;
>>>>>>> 03d74c9f
    padding-bottom: 16px;
    display:flex;
    flex-direction: column;
    width: 100%;
  }
  .icon-hover {
    margin: auto;
  }
  .mask {
    width: 44px;
    height: 44px;
    position: absolute;
    top: 0;
  }
  .selected {
    opacity: 1;
    border: 2px solid #E0E0EA;
    border-radius: 100%;
    box-sizing: border-box;
  }
  .win {
    padding-top: 16px;
  }
}
</style><|MERGE_RESOLUTION|>--- conflicted
+++ resolved
@@ -78,17 +78,7 @@
           <Icon type="exit" />
         </div>
       </div>
-<<<<<<< HEAD
-      <div
-        @click="openHomePage"
-        class="icon-hover"
-      >
-        <Icon type="history" />
-      </div>
-    </div>
-=======
     </transition>
->>>>>>> 03d74c9f
   </div>
 </template>
 <script lang="ts">
@@ -127,11 +117,7 @@
     };
   },
   computed: {
-<<<<<<< HEAD
-    ...mapGetters(['pipSize', 'pipPos', 'isHomePage', 'currentChannel', 'winHeight']),
-=======
-    ...mapGetters(['pipSize', 'pipPos', 'isHistory', 'currentChannel', 'winHeight', 'showSidebar', 'displayLanguage']),
->>>>>>> 03d74c9f
+    ...mapGetters(['pipSize', 'pipPos', 'isHomePage', 'currentChannel', 'winHeight', 'showSidebar', 'displayLanguage']),
     currentRouteName() {
       return this.$route.name;
     },
@@ -326,12 +312,9 @@
     opacity: 1;
   }
   .bottom-icon {
-<<<<<<< HEAD
-=======
     position: absolute;
     bottom: 0;
     padding-top: 16px;
->>>>>>> 03d74c9f
     padding-bottom: 16px;
     display:flex;
     flex-direction: column;
