--- conflicted
+++ resolved
@@ -4,18 +4,11 @@
   >
     <div
       :style="{
-<<<<<<< HEAD
         boxShadow: topMask ? 
           isDarwin ? '0 2px 10px 0 rgba(0,0,0,0.50)' : '0 -3px 8px 0 rgba(0,0,0,0.60)'
           : ''
       }"
       :class="isDarwin ? 'top-mask' : 'top-mask-win'"
-=======
-        boxShadow: topMask ? '0 2px 10px 0 rgba(0,0,0,0.50)' : '',
-        height: `${topMaskHeight}px`
-      }"
-      class="top-mask"
->>>>>>> f2de800f
     />
     <div
       :style="{
@@ -104,16 +97,9 @@
     totalHeight() {
       return this.channels.length * 56;
     },
-    topMaskHeight() {
-      return this.isDarwin ? 42 : 16;
-    },
     maxHeight() {
       const bottomHeight = this.showFileIcon ? 66 : 0;
-<<<<<<< HEAD
       return this.winHeight - (this.isDarwin ? 42 : 0) - bottomHeight;
-=======
-      return this.winHeight - this.topMaskHeight - bottomHeight;
->>>>>>> f2de800f
     },
     isDarwin() {
       return process.platform === 'darwin';
@@ -228,11 +214,8 @@
   .icon-hover {
     margin: auto;
   }
-<<<<<<< HEAD
   .win {
     padding-top: 16px;
   }
-=======
->>>>>>> f2de800f
 }
 </style>