<template>
  <div
    class="side-bar"
  >
    <div
      :class="{ 'win': !isDarwin }"
      class="icon-box no-drag"
    >
      <SidebarIcon
        :key="url"
        v-for="({ url, icon, title, selected }) in channels"
        :url="url"
        :title="title"
        :icon="icon"
        :selected="selected"
        :select-sidebar-icon="handleSidebarIcon"
      />
    </div>
    <div
      v-if="$route.name === 'browsing-view'"
      class="bottom-icon no-drag"
    >
      <div
<<<<<<< HEAD
        v-for="(channel, index) in channels"
        @click="handleSidebarIcon(channel)"
        :class="{ selected: selectedIndex === index }"
        class="icon-hover no-drag"
      >
        <Icon :type="chanelIcons[index]" />
=======
        @click="openFilesByDialog"
        :title="$t('browsing.openLocalFile')"
        class="icon-hover"
      >
        <Icon type="open" />
>>>>>>> 0b864cd9
      </div>
    </div>
  </div>
</template>
<script lang="ts">
import { mapGetters, mapActions } from 'vuex';
import { Browsing as browsingActions } from '@/store/actionTypes';
import asyncStorage from '@/helpers/asyncStorage';
import Icon from '@/components/BaseIconContainer.vue';
import SidebarIcon from '@/components/SidebarIcon.vue';

export default {
  name: 'Sidebar',
  components: {
    Icon,
    SidebarIcon,
  },
  props: {
    showSidebar: {
      type: Boolean,
      default: false,
    },
    currentUrl: {
      type: String,
      default: '',
    },
  },
  data() {
    return {
<<<<<<< HEAD
      channels: ['https://www.bilibili.com/', 'https://www.iqiyi.com/', 'https://www.douyu.com/', 'https://www.youtube.com/'],
      chanelIcons: ['bilibiliSidebar', 'iqiyiSidebar', 'douyuSidebar', 'youtubeSidebar'],
      selectedTypes: ['bilibili', 'iqiyi', 'douyu', 'youtube'],
    };
  },
  computed: {
    ...mapGetters(['pipSize', 'pipPos']),
    selectedIndex() {
      return this.selectedTypes.findIndex((type: string) => this.currentUrl.includes(type));
    },
=======
      channels: [
        {
          url: 'https://www.bilibili.com/',
          icon: 'bilibiliSidebar',
          selectedType: 'bilibili',
          title: 'browsing.bilibili',
          selected: false,
        },
        {
          url: 'https://www.iqiyi.com/',
          icon: 'iqiyiSidebar',
          selectedType: 'iqiyi',
          title: 'browsing.iqiyi',
          selected: false,
        },
        {
          url: 'https://www.youtube.com/',
          icon: 'youtubeSidebar',
          selectedType: 'youtube',
          title: 'browsing.youtube',
          selected: false,
        },
      ],
    };
  },
  computed: {
    ...mapGetters(['pipSize', 'pipPos', 'isHistory']),
>>>>>>> 0b864cd9
    isDarwin() {
      return process.platform === 'darwin';
    },
  },
  watch: {
    currentUrl(val: string) {
      this.channels.forEach((channel: { selected: boolean }) => {
        channel.selected = false;
      });
      if (val) {
        const selectedChannel = this.channels.find(
          (channel: { selectedType: string }) => val.includes(channel.selectedType),
        );
        if (selectedChannel) selectedChannel.selected = true;
      }
    },
  },
  methods: {
    ...mapActions({
      updateIsHistoryPage: browsingActions.UPDATE_IS_HISTORY,
    }),
    openHistory() {
      this.updateIsHistoryPage(!this.isHistory);
    },
    handleSidebarIcon(url: string) {
      if (this.$route.name === 'browsing-view') {
        this.$bus.$emit('sidebar-selected', url);
      } else {
        asyncStorage.get('browsingPip').then((data) => {
          this.$store.dispatch('updatePipSize', data.pipSize || this.pipSize);
          this.$store.dispatch('updatePipPos', data.pipPos || this.pipPos);
          this.$electron.ipcRenderer.send('add-browsing', { size: data.pipSize || this.pipSize, position: data.pipPos || this.pipPos });
        });
        this.$electron.ipcRenderer.send('change-channel', { url, sidebar: this.showSidebar });
        if (this.$router.currentRoute.name !== 'browsing-view') this.$router.push({ name: 'browsing-view' });
      }
    },
  },
};
</script>
<style lang="scss" scoped>
.side-bar {
  position: absolute;
  display: flex;
  flex-direction: column;
  align-items: center;
  justify-content: space-between;
  background-color: #3B3B41;
  z-index: 0;
  left: 0;
  width: 76px;
  height: 100%;
  transition: width 100ms ease-out;
  will-change: width;

  .icon-box {
    width: 44px;
    margin-top: 42px;
    display: flex;
    flex-direction: column;
  }
  .bottom-icon {
    display:flex;
    flex-direction: column;
    margin-bottom: 18px;
  }
  .win {
    margin-top: 16px;
  }
}
</style><|MERGE_RESOLUTION|>--- conflicted
+++ resolved
@@ -21,20 +21,11 @@
       class="bottom-icon no-drag"
     >
       <div
-<<<<<<< HEAD
-        v-for="(channel, index) in channels"
-        @click="handleSidebarIcon(channel)"
-        :class="{ selected: selectedIndex === index }"
-        class="icon-hover no-drag"
-      >
-        <Icon :type="chanelIcons[index]" />
-=======
         @click="openFilesByDialog"
         :title="$t('browsing.openLocalFile')"
         class="icon-hover"
       >
         <Icon type="open" />
->>>>>>> 0b864cd9
       </div>
     </div>
   </div>
@@ -64,18 +55,6 @@
   },
   data() {
     return {
-<<<<<<< HEAD
-      channels: ['https://www.bilibili.com/', 'https://www.iqiyi.com/', 'https://www.douyu.com/', 'https://www.youtube.com/'],
-      chanelIcons: ['bilibiliSidebar', 'iqiyiSidebar', 'douyuSidebar', 'youtubeSidebar'],
-      selectedTypes: ['bilibili', 'iqiyi', 'douyu', 'youtube'],
-    };
-  },
-  computed: {
-    ...mapGetters(['pipSize', 'pipPos']),
-    selectedIndex() {
-      return this.selectedTypes.findIndex((type: string) => this.currentUrl.includes(type));
-    },
-=======
       channels: [
         {
           url: 'https://www.bilibili.com/',
@@ -92,6 +71,13 @@
           selected: false,
         },
         {
+          url: 'https://www.douyu.com/',
+          icon: 'douyuSidebar',
+          selectedType: 'douyu',
+          title: 'browsing.douyu',
+          selected: false,
+        },
+        {
           url: 'https://www.youtube.com/',
           icon: 'youtubeSidebar',
           selectedType: 'youtube',
@@ -103,7 +89,6 @@
   },
   computed: {
     ...mapGetters(['pipSize', 'pipPos', 'isHistory']),
->>>>>>> 0b864cd9
     isDarwin() {
       return process.platform === 'darwin';
     },
