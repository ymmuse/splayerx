<template>
  <div
    :style="{ zIndex: isDarwin ? 0 : 7 }"
    class="side-bar"
  >
    <div
      :style="{
        boxShadow: topMask ?
          isDarwin ? '0 2px 10px 0 rgba(0,0,0,0.50)' : '0 -3px 8px 0 rgba(0,0,0,0.60)'
          : ''
      }"
      :class="isDarwin ? 'top-mask' : 'top-mask-win'"
    />
    <div
      :class="{ win: !isDarwin }"
      :style="{
        height: `${maxHeight}px`,
      }"
      class="icon-box"
    >
      <SidebarIcon
        v-for="(info, index) in channelsDetail"
        v-bind="info"
        :index="index"
        :key="info.url"
        :item-dragging="isDragging"
        :index-of-moving-to="indexOfMovingTo"
        :index-of-moving-item="indexOfMovingItem"
        :selected="info.channel === currentChannel"
        :select-sidebar="handleSidebarIcon"
        :style="{
          margin: '0 auto 12px auto',
        }"
        @index-of-moving-item="indexOfMovingItem = $event"
        @index-of-moving-to="indexOfMovingTo = $event"
        @is-dragging="isDragging = $event"
      />
      <div
        :title="$t('browsing.siteTip')"
        :class="{ 'channel-opacity': channelManagerSelected && currentRouteName === 'browsing-view'}"
        @click="handleChannelManage"
        class="channel-manage no-drag"
      >
        <Icon
          type="channelManage"
        />
        <div
          :class="{ selected: channelManagerSelected && currentRouteName === 'browsing-view' }"
          class="mask"
        />
      </div>
    </div>
    <div
      v-if="!showFileIcon"
      :style="{ boxShadow: bottomMask ? '0 -3px 8px 0 rgba(0,0,0,0.60)' : '' }"
      class="bottom-mask"
    />
    <transition name="fade-300">
      <div
        :style="{
          boxShadow: bottomMask ? '0 -2px 10px 0 rgba(0,0,0,0.50)' : '',
<<<<<<< HEAD
          height: showFileIcon ? '90px' : '',
=======
          height: showFileIcon ? '60px' : '',
>>>>>>> 6f9e9440
        }"
        v-if="showFileIcon"
        class="bottom-icon no-drag"
      >
        <div
          @click="openFilesByDialog"
          :title="$t('browsing.openLocalFile')"
<<<<<<< HEAD
          class="icon-hover icon-size"
=======
          class="icon"
>>>>>>> 6f9e9440
        >
          <Icon type="open" />
        </div>
        <div
          @click="openHomePage"
<<<<<<< HEAD
          class="icon-hover icon-size"
        >
          <Icon type="homePage" />
        </div>
        <div
          @click="backToLanding"
          class="icon-hover icon-size"
=======
          :title="$t('tips.exit')"
          class="icon"
>>>>>>> 6f9e9440
        >
          <Icon type="exit" />
        </div>
      </div>
    </transition>
  </div>
</template>
<script lang="ts">
import { mapGetters, mapActions } from 'vuex';
import { Browsing as browsingActions } from '@/store/actionTypes';
import asyncStorage from '@/helpers/asyncStorage';
import Icon from '@/components/BaseIconContainer.vue';
import SidebarIcon from '@/components/SidebarIcon.vue';
import BrowsingChannelManager from '@/services/browsing/BrowsingChannelManager';

export default {
  name: 'Sidebar',
  components: {
    Icon,
    SidebarIcon,
  },
  props: {
    currentUrl: {
      type: String,
      default: '',
    },
  },
  data() {
    return {
      mousedown: NaN,
      topMask: false,
      bottomMask: false,
      indexOfMovingItem: NaN,
      indexOfMovingTo: NaN,
      isDragging: false,
      channelsDetail: [],
      channelManagerSelected: false,
    };
  },
  computed: {
    ...mapGetters(['pipSize', 'pipPos', 'isHistory', 'currentChannel', 'winHeight', 'showSidebar', 'displayLanguage']),
    currentRouteName() {
      return this.$route.name;
    },
    showFileIcon() {
      return this.$route.name === 'playing-view' || !!this.currentUrl;
    },
    totalHeight() {
      const channelsNum = this.channelsDetail.length + 1;
      return channelsNum * 56;
    },
    bottomIconHeight() {
<<<<<<< HEAD
      return 126;
=======
      return 92;
>>>>>>> 6f9e9440
    },
    maxHeight() {
      const bottomHeight = this.showFileIcon ? this.bottomIconHeight : 0;
      return this.winHeight - (this.isDarwin ? 42 : 16) - bottomHeight;
    },
    isDarwin() {
      return process.platform === 'darwin';
    },
  },
  watch: {
    isDragging(val: boolean, oldVal: boolean) {
      if (oldVal && !val) {
        this.channelsDetail = BrowsingChannelManager
          .repositionChannels(this.indexOfMovingItem, this.indexOfMovingTo);
      }
    },
    channelsDetail: {
      handler: (val: { url: string, channel: string,
        icon: string, title: string, path: string }[]) => {
        asyncStorage.set('channels', { channels: val });
      },
      deep: true,
    },
    currentRouteName(val: string) {
      if (val !== 'browsing-view') {
        this.$bus.$on('available-channel-update', () => {
          this.channelsDetail = BrowsingChannelManager.getAllAvailableChannels();
        });
      }
    },
    winHeight() {
      const scrollTop = (document.querySelector('.icon-box') as HTMLElement).scrollTop;
      this.topMask = this.maxHeight >= this.totalHeight ? false : scrollTop !== 0;
      this.bottomMask = scrollTop + this.maxHeight < this.totalHeight;
    },
    currentChannel(val: string) {
      if (val) {
        this.showHomePage = false;
        this.channelManagerSelected = false;
      }
    },
  },
  created() {
    asyncStorage.get('channels').then(async (data) => {
      if (data.channels) {
        this.channelsDetail = BrowsingChannelManager.initAvailableChannels(data.channels);
      } else {
        this.channelsDetail = await BrowsingChannelManager
          .getDefaultChannelsByCountry(this.displayLanguage);
      }
    });
  },
  mounted() {
    this.topMask = false;
    this.bottomMask = this.maxHeight < this.totalHeight;
    (document.querySelector('.icon-box') as HTMLElement).addEventListener('scroll', () => {
      const scrollTop = (document.querySelector('.icon-box') as HTMLElement).scrollTop;
      this.topMask = scrollTop !== 0;
      this.bottomMask = scrollTop + this.maxHeight < this.totalHeight;
    });
    this.$bus.$on('available-channel-update', () => {
      this.channelsDetail = BrowsingChannelManager.getAllAvailableChannels();
      const scrollTop = (document.querySelector('.icon-box') as HTMLElement).scrollTop;
      this.topMask = this.maxHeight >= this.totalHeight ? false : scrollTop !== 0;
      this.bottomMask = scrollTop + this.maxHeight < this.totalHeight;
    });
    this.$electron.ipcRenderer.on('delete-channel', (e: Event, channel: string) => {
      if (this.currentChannel === channel) {
        if (this.channelsDetail.length <= 1) {
          if (this.currentRouteName === 'browsing-view') {
            this.$bus.$emit('channel-manage');
          }
        } else {
          this.channelsDetail.forEach((i: {
            url: string, channel: string,
            icon: string, title: string, path: string
          }, index: number) => {
            if (i.channel === channel) {
              const currentIndex = index === this.channelsDetail.length - 1 ? 0 : index + 1;
              this.handleSidebarIcon(this.channelsDetail[currentIndex].url,
                this.channelsDetail[currentIndex].channel);
            }
          });
        }
      }
      BrowsingChannelManager.setChannelAvailable(channel, false);
      this.$electron.ipcRenderer.send('clear-browsers-by-channel', channel);
      this.channelsDetail = BrowsingChannelManager.getAllAvailableChannels();
    });
  },
  methods: {
    ...mapActions({
      updateIsHistoryPage: browsingActions.UPDATE_IS_HISTORY,
      updateCurrentChannel: browsingActions.UPDATE_CURRENT_CHANNEL,
    }),
    openHomePage() {
<<<<<<< HEAD
      this.channelManagerSelected = false;
      this.$bus.$emit('show-homepage');
    },
    backToLanding() {
      this.channelManagerSelected = false;
      this.$bus.$emit('back-to-landingview');
=======
      this.$router.push({ name: 'landing-view' });
>>>>>>> 6f9e9440
    },
    handleChannelManage() {
      this.channelManagerSelected = true;
      if (this.currentRouteName !== 'browsing-view') {
        this.$router.push({ name: 'browsing-view' });
      }
      this.$bus.$emit('channel-manage');
    },
    openHistory() {
      this.updateIsHistoryPage(!this.isHistory);
    },
    handleSidebarIcon(url: string, type: string) {
      const newChannel = type;
      this.channelManagerSelected = false;
      if (this.currentRouteName === 'browsing-view') {
        this.$bus.$emit('sidebar-selected', { url, currentChannel: this.currentChannel, newChannel });
      } else {
        asyncStorage.get('browsingPip').then((data) => {
          this.$store.dispatch('updatePipSize', data.pipSize || this.pipSize);
          this.$store.dispatch('updatePipPos', data.pipPos || this.pipPos);
          this.$electron.ipcRenderer.send('add-browsing', { size: data.pipSize || this.pipSize, position: data.pipPos || this.pipPos });
        });
        this.$router.push({ name: 'browsing-view' }).then(() => {
          this.$electron.ipcRenderer.send('change-channel', { url, channel: newChannel });
        });
      }
      this.updateCurrentChannel(newChannel);
    },
  },
};
</script>
<style lang="scss" scoped>
.fade-300 {
  &-enter, &-leave-to {
    opacity: 0;
  }
  &-enter-active {
    transition: opacity 200ms ease-out 200ms;
  }
  &-leave-active {
    transition: opacity 200ms ease-out;
  }
}
::-webkit-scrollbar {
  width: 0;
}
.side-bar {
  position: absolute;
  background-color: #3B3B41;
  left: 0;
  width: 76px;
  height: 100%;
  transition: width 100ms ease-out;
  will-change: width;

  .top-mask {
    width: 100%;
    height: 42px;
  }
  .top-mask-win {
    width: 100%;
    height: 42px;
    position: absolute;
    top: -42px;
  }
  .bottom-mask {
    position: absolute;
    width: 100%;
    height: 42px;
    bottom: -42px;
  }
  .icon-box {
    width: 100%;
    display: flex;
    flex-direction: column;
    overflow-y: scroll;
  }
  .channel-manage {
    margin: 0 auto 12px auto;
    position: relative;
    opacity: 0.7;
    transition: opacity 100ms ease-in;
    &:hover {
      opacity: 1;
    }
  }
  .channel-opacity {
    opacity: 1;
  }
  .bottom-icon {
    position: absolute;
    bottom: 0;
    padding-top: 18px;
    padding-bottom: 18px;
    display:flex;
    flex-direction: column;
    width: 100%;
    .icon {
      width: 30px;
      height: 30px;
      margin: auto;
    }
  }
  .icon-size {
    width: 30px;
    height: 30px;
  }
  .mask {
    width: 44px;
    height: 44px;
    position: absolute;
    top: 0;
  }
  .selected {
    opacity: 1;
    border: 2px solid #E0E0EA;
    border-radius: 100%;
    box-sizing: border-box;
  }
  .win {
    padding-top: 16px;
  }
}
</style><|MERGE_RESOLUTION|>--- conflicted
+++ resolved
@@ -26,7 +26,7 @@
         :item-dragging="isDragging"
         :index-of-moving-to="indexOfMovingTo"
         :index-of-moving-item="indexOfMovingItem"
-        :selected="info.channel === currentChannel"
+        :selected="info.channel === currentChannel && !showChannelManager"
         :select-sidebar="handleSidebarIcon"
         :style="{
           margin: '0 auto 12px auto',
@@ -37,7 +37,8 @@
       />
       <div
         :title="$t('browsing.siteTip')"
-        :class="{ 'channel-opacity': channelManagerSelected && currentRouteName === 'browsing-view'}"
+        :class="{ 'channel-opacity': channelManagerSelected
+          && currentRouteName === 'browsing-view'}"
         @click="handleChannelManage"
         class="channel-manage no-drag"
       >
@@ -45,7 +46,8 @@
           type="channelManage"
         />
         <div
-          :class="{ selected: channelManagerSelected && currentRouteName === 'browsing-view' }"
+          :class="{ selected: channelManagerSelected
+            && currentRouteName === 'browsing-view' }"
           class="mask"
         />
       </div>
@@ -59,11 +61,7 @@
       <div
         :style="{
           boxShadow: bottomMask ? '0 -2px 10px 0 rgba(0,0,0,0.50)' : '',
-<<<<<<< HEAD
           height: showFileIcon ? '90px' : '',
-=======
-          height: showFileIcon ? '60px' : '',
->>>>>>> 6f9e9440
         }"
         v-if="showFileIcon"
         class="bottom-icon no-drag"
@@ -71,28 +69,20 @@
         <div
           @click="openFilesByDialog"
           :title="$t('browsing.openLocalFile')"
-<<<<<<< HEAD
-          class="icon-hover icon-size"
-=======
           class="icon"
->>>>>>> 6f9e9440
         >
           <Icon type="open" />
         </div>
         <div
           @click="openHomePage"
-<<<<<<< HEAD
-          class="icon-hover icon-size"
+          class="icon"
         >
           <Icon type="homePage" />
         </div>
         <div
           @click="backToLanding"
-          class="icon-hover icon-size"
-=======
           :title="$t('tips.exit')"
           class="icon"
->>>>>>> 6f9e9440
         >
           <Icon type="exit" />
         </div>
@@ -137,6 +127,9 @@
     currentRouteName() {
       return this.$route.name;
     },
+    showChannelManager() {
+      return !this.currentChannel;
+    },
     showFileIcon() {
       return this.$route.name === 'playing-view' || !!this.currentUrl;
     },
@@ -145,11 +138,7 @@
       return channelsNum * 56;
     },
     bottomIconHeight() {
-<<<<<<< HEAD
-      return 126;
-=======
-      return 92;
->>>>>>> 6f9e9440
+      return 122;
     },
     maxHeight() {
       const bottomHeight = this.showFileIcon ? this.bottomIconHeight : 0;
@@ -160,6 +149,11 @@
     },
   },
   watch: {
+    currentChannel(val: string) {
+      if (val) {
+        this.channelManagerSelected = false;
+      }
+    },
     isDragging(val: boolean, oldVal: boolean) {
       if (oldVal && !val) {
         this.channelsDetail = BrowsingChannelManager
@@ -184,12 +178,6 @@
       const scrollTop = (document.querySelector('.icon-box') as HTMLElement).scrollTop;
       this.topMask = this.maxHeight >= this.totalHeight ? false : scrollTop !== 0;
       this.bottomMask = scrollTop + this.maxHeight < this.totalHeight;
-    },
-    currentChannel(val: string) {
-      if (val) {
-        this.showHomePage = false;
-        this.channelManagerSelected = false;
-      }
     },
   },
   created() {
@@ -245,17 +233,13 @@
       updateIsHistoryPage: browsingActions.UPDATE_IS_HISTORY,
       updateCurrentChannel: browsingActions.UPDATE_CURRENT_CHANNEL,
     }),
+    backToLanding() {
+      this.channelManagerSelected = false;
+      this.$router.push({ name: 'landing-view' });
+    },
     openHomePage() {
-<<<<<<< HEAD
       this.channelManagerSelected = false;
       this.$bus.$emit('show-homepage');
-    },
-    backToLanding() {
-      this.channelManagerSelected = false;
-      this.$bus.$emit('back-to-landingview');
-=======
-      this.$router.push({ name: 'landing-view' });
->>>>>>> 6f9e9440
     },
     handleChannelManage() {
       this.channelManagerSelected = true;
@@ -269,7 +253,6 @@
     },
     handleSidebarIcon(url: string, type: string) {
       const newChannel = type;
-      this.channelManagerSelected = false;
       if (this.currentRouteName === 'browsing-view') {
         this.$bus.$emit('sidebar-selected', { url, currentChannel: this.currentChannel, newChannel });
       } else {
@@ -348,8 +331,8 @@
   .bottom-icon {
     position: absolute;
     bottom: 0;
-    padding-top: 18px;
-    padding-bottom: 18px;
+    padding-top: 16px;
+    padding-bottom: 16px;
     display:flex;
     flex-direction: column;
     width: 100%;
@@ -359,10 +342,6 @@
       margin: auto;
     }
   }
-  .icon-size {
-    width: 30px;
-    height: 30px;
-  }
   .mask {
     width: 44px;
     height: 44px;
