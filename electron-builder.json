--- conflicted
+++ resolved
@@ -19,11 +19,7 @@
   "electronDownload": {
     "mirror": "https://github.com/chiflix/electron/releases/download/v",
     "isVerifyChecksum": false,
-<<<<<<< HEAD
-    "version": "5.0.13"
-=======
     "version": "5.0.13-dev.3"
->>>>>>> 7be0fa39
   },
   "files": [
     "dist/electron/**/*"
