'use strict';

process.env.BABEL_ENV = 'renderer';

const path = require('path');
const childProcess = require('child_process');
const webpack = require('webpack');
const { VueLoaderPlugin } = require('vue-loader');
const CopyWebpackPlugin = require('copy-webpack-plugin');
const ExtractTextPlugin = require('extract-text-webpack-plugin');
const HtmlWebpackPlugin = require('html-webpack-plugin');
const SentryWebpackPlugin = require('@sentry/webpack-plugin');
const TerserPlugin = require('terser-webpack-plugin');
const ForkTsCheckerWebpackPlugin = require('fork-ts-checker-webpack-plugin');
const { dependencies, optionalDependencies } = require('../package.json');

let release = '';
try {
  const result = childProcess.spawnSync('git', [
    'describe',
    '--tag',
    '--exact-match',
    '--abbrev=0',
  ]);
  if (result.status === 0) {
    const tag = result.stdout.toString('utf8').replace(/^\s+|\s+$/g, '');
    if (tag) release = `SPlayer${tag}`;
  }
} catch (ex) {
  console.error(ex);
}

function generateHtmlWebpackPluginConfig(name) {
  return {
    chunks: [name],
    filename: `${name}.html`,
    template: path.resolve(__dirname, `../src/index.ejs`),
    minify: {
      collapseWhitespace: true,
      removeAttributeQuotes: true,
      removeComments: true,
    },
    nodeModules:
      process.env.NODE_ENV !== 'production' ? path.resolve(__dirname, '../node_modules') : false,
  };
}

/**
 * List of node_modules to include in webpack bundle
 *
 * Required for specific packages like Vue UI libraries
 * that provide pure *.vue files that need compiling
 * https://simulatedgreg.gitbooks.io/electron-vue/content/en/webpack-configurations.html#white-listing-externals
 */
let whiteListedModules = ['vue'];

let rendererConfig = {
  mode: 'development',
  devtool: '#module-eval-source-map',
  entry: {
    preference: path.join(__dirname, '../src/renderer/preference.js'),
    about: path.join(__dirname, '../src/renderer/about.js'),
    payment: path.join(__dirname, '../src/renderer/payment.ts'),
    index: path.join(__dirname, '../src/renderer/main.ts'),
    browsing: path.join(__dirname, '../src/renderer/browsing.ts'),
<<<<<<< HEAD
    openUrl: path.join(__dirname, '../src/renderer/openUrl.ts'),
=======
    download: path.join(__dirname, '../src/renderer/download.ts'),
    downloadList: path.join(__dirname, '../static/download/downloadList.ts'),
>>>>>>> 1342266d
  },
  externals: [
    ...Object.keys(Object.assign({}, dependencies, optionalDependencies)).filter(
      d => !whiteListedModules.includes(d),
    ),
  ],
  module: {
    rules: [
      {
        test: /\.(js)$/,
        enforce: 'pre',
        exclude: /node_modules/,
        use: {
          loader: 'eslint-loader',
          options: {
            formatter: require('eslint-friendly-formatter'),
          },
        },
      },
      {
        test: /\.css$/,
        use: ExtractTextPlugin.extract({
          fallback: 'style-loader',
          use: 'css-loader',
        }),
      },
      {
        test: /\.html$/,
        use: 'vue-html-loader',
      },
      {
        test: /\.tsx?$/,
        exclude: /node_modules/,
        use: [
          {
            loader: 'ts-loader',
            options: {
              transpileOnly: true,
              appendTsSuffixTo: [/\.vue$/],
            },
          },
        ],
      },
      {
        test: /\.js$/,
        use: 'babel-loader',
        exclude: /node_modules/,
      },
      {
        test: /\.vue$/,
        use: {
          loader: 'vue-loader',
          options: {
            extractCSS: process.env.NODE_ENV === 'production',
            loaders: {
              i18n: 'vue-i18n-loader',
            },
          },
        },
      },
      {
        test: /\.sass$/,
        use: [
          'vue-style-loader',
          'css-loader',
          { loader: 'sass-loader', options: { indentedSyntax: 1 } },
          {
            loader: 'sass-resources-loader',
            options: { resources: path.join(__dirname, '../src/renderer/css/global.scss') },
          },
        ],
      },
      {
        test: /\.scss$/,
        use: [
          'vue-style-loader',
          'css-loader',
          'sass-loader',
          {
            loader: 'sass-resources-loader',
            options: { resources: path.join(__dirname, '../src/renderer/css/global.scss') },
          },
        ],
      },
      {
        test: /\.svg$/,
        include: [path.resolve(__dirname, '../src/renderer/assets/icon')],
        use: [
          {
            loader: 'svg-sprite-loader',
            options: {
              symbolId: '[name]',
            },
          },
        ],
      },
      {
        test: /\.(png|jpe?g|gif|svg)(\?.*)?$/,
        exclude: [path.resolve(__dirname, '../src/renderer/assets/icon')],
        use: [
          {
            loader: 'url-loader',
            query: {
              limit: 10000,
              name: 'imgs/[name]--[folder].[ext]',
            },
          },
        ],
      },
      {
        test: /\.(mp4|webm|ogg|mp3|wav|flac|aac)(\?.*)?$/,
        use: {
          loader: 'url-loader',
          options: {
            limit: 10000,
            name: 'media/[name]--[folder].[ext]',
          },
        },
      },
      {
        test: /\.(woff2?|eot|ttf|ttc|otf)(\?.*)?$/,
        use: {
          loader: 'url-loader',
          query: {
            limit: 10000,
            name: 'fonts/[name]--[folder].[ext]',
          },
        },
      },
    ],
  },
  node: {
    __dirname: process.env.NODE_ENV !== 'production',
    __filename: process.env.NODE_ENV !== 'production',
  },
  plugins: [
    new VueLoaderPlugin(),
    new ExtractTextPlugin('styles.css'),
    new HtmlWebpackPlugin(generateHtmlWebpackPluginConfig('index')),
    new HtmlWebpackPlugin(generateHtmlWebpackPluginConfig('about')),
    new HtmlWebpackPlugin(generateHtmlWebpackPluginConfig('payment')),
    new HtmlWebpackPlugin(generateHtmlWebpackPluginConfig('preference')),
    new HtmlWebpackPlugin(generateHtmlWebpackPluginConfig('browsing')),
<<<<<<< HEAD
    new HtmlWebpackPlugin(generateHtmlWebpackPluginConfig('openUrl')),
=======
    new HtmlWebpackPlugin(generateHtmlWebpackPluginConfig('download')),
    new HtmlWebpackPlugin(generateHtmlWebpackPluginConfig('downloadList')),
>>>>>>> 1342266d
    new webpack.HotModuleReplacementPlugin(),
  ],
  output: {
    filename: '[name].js',
    libraryTarget: 'commonjs2',
    path: path.join(__dirname, '../dist/electron'),
    globalObject: 'this',
  },
  resolve: {
    alias: {
      '@': path.join(__dirname, '../src/renderer'),
      vue$: 'vue/dist/vue.esm.js',
      electron: '@chiflix/electron',
      grpc: '@grpc/grpc-js',
    },
    extensions: ['.ts', '.tsx', '.js', '.json', '.node'],
  },
  target: 'electron-renderer',
};

const sharedDefinedVariables = {
  'process.platform': `"${process.platform}"`,
};

if (process.env.ENVIRONMENT_NAME === 'APPX') {
  // quick fix for process.windowsStore undefined on Windows Store build
  sharedDefinedVariables['process.windowsStore'] = 'true';
}
/**
 * Adjust rendererConfig for development settings
 */
if (process.env.NODE_ENV !== 'production') {
  if (!process.env.TEST && process.platform === 'darwin') {
    rendererConfig.plugins.push(new ForkTsCheckerWebpackPlugin({ eslint: true, vue: true }));
  }
  rendererConfig.plugins.push(
    new webpack.DefinePlugin(
      Object.assign(sharedDefinedVariables, {
        'process.env.SAGI_API': `"${process.env.SAGI_API || 'apis.stage.sagittarius.ai:8443'}"`,
        'process.env.ACCOUNT_API': `"${process.env.ACCOUNT_API ||
          'http://stage.account.splayer.work'}"`,
        'process.env.ACCOUNT_SITE': `"${process.env.ACCOUNT_SITE ||
          'http://stage.account.splayer.work'}"`,
        __static: `"${path.join(__dirname, '../static').replace(/\\/g, '\\\\')}"`,
      }),
    ),
  );
}

/**
 * Adjust rendererConfig for production settings
 */
if (process.env.NODE_ENV === 'production') {
  rendererConfig.mode = 'production';
  rendererConfig.devtool = '#source-map';

  rendererConfig.plugins.push(
    new CopyWebpackPlugin([
      {
        from: path.join(__dirname, '../static'),
        to: path.join(__dirname, '../dist/electron/static'),
        ignore: ['.*'],
      },
    ]),
    new webpack.DefinePlugin(
      Object.assign(sharedDefinedVariables, {
        'process.env.SAGI_API': `"${process.env.SAGI_API || 'apis.sagittarius.ai:8443'}"`,
        'process.env.ACCOUNT_API': `"${process.env.ACCOUNT_API || 'https://account.splayer.work'}"`,
        'process.env.ACCOUNT_SITE': `"${process.env.ACCOUNT_SITE || 'https://account.splayer.work'}"`,
        'process.env.SENTRY_RELEASE': `"${release}"`,
        'process.env.NODE_ENV': '"production"',
      }),
    ),
    new webpack.LoaderOptionsPlugin({
      minimize: true,
    }),
  );

  rendererConfig.optimization = {
    minimizer: [
      new TerserPlugin({
        terserOptions: {
          keep_classnames: true,
        },
      }),
    ],
  };

  if (process.platform === 'darwin') {
    // only check on mac, to speed up Windows build
    rendererConfig.plugins.push(new ForkTsCheckerWebpackPlugin({ eslint: true, vue: true }));
  }

  if (release && process.env.SENTRY_AUTH_TOKEN) {
    rendererConfig.plugins.push(
      new SentryWebpackPlugin({
        release,
        include: './dist',
        urlPrefix: 'app:///dist/',
        ext: ['js', 'map'],
        ignore: ['node_modules'],
      }),
      new SentryWebpackPlugin({
        release,
        include: './src',
        urlPrefix: 'webpack:///./src/',
        ext: ['js', 'ts', 'vue'],
        ignore: ['node_modules'],
      }),
    );
  }
}

module.exports = rendererConfig;<|MERGE_RESOLUTION|>--- conflicted
+++ resolved
@@ -63,12 +63,9 @@
     payment: path.join(__dirname, '../src/renderer/payment.ts'),
     index: path.join(__dirname, '../src/renderer/main.ts'),
     browsing: path.join(__dirname, '../src/renderer/browsing.ts'),
-<<<<<<< HEAD
     openUrl: path.join(__dirname, '../src/renderer/openUrl.ts'),
-=======
     download: path.join(__dirname, '../src/renderer/download.ts'),
     downloadList: path.join(__dirname, '../static/download/downloadList.ts'),
->>>>>>> 1342266d
   },
   externals: [
     ...Object.keys(Object.assign({}, dependencies, optionalDependencies)).filter(
@@ -212,12 +209,9 @@
     new HtmlWebpackPlugin(generateHtmlWebpackPluginConfig('payment')),
     new HtmlWebpackPlugin(generateHtmlWebpackPluginConfig('preference')),
     new HtmlWebpackPlugin(generateHtmlWebpackPluginConfig('browsing')),
-<<<<<<< HEAD
     new HtmlWebpackPlugin(generateHtmlWebpackPluginConfig('openUrl')),
-=======
     new HtmlWebpackPlugin(generateHtmlWebpackPluginConfig('download')),
     new HtmlWebpackPlugin(generateHtmlWebpackPluginConfig('downloadList')),
->>>>>>> 1342266d
     new webpack.HotModuleReplacementPlugin(),
   ],
   output: {
