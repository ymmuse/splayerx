'use strict'

process.env.BABEL_ENV = 'main'

const path = require('path')
<<<<<<< HEAD
const { dependencies, optionalDependencies, _moduleAliases } = require('../package.json')
=======
const childProcess = require('child_process')
const { dependencies, _moduleAliases } = require('../package.json')
>>>>>>> c8b19a8f
const webpack = require('webpack')
const SentryWebpackPlugin = require('@sentry/webpack-plugin')

let release = '';
try {
  const result = childProcess.spawnSync('git', ['describe', '--tag', '--exact-match', '--abbrev=0']);
  if (result.status === 0) {
    const tag = result.stdout.toString('utf8').replace(/^\s+|\s+$/g, '');
    if (tag) release = `SPlayer${tag}`;
  }
} catch(ex) {
  console.error(ex);
}

let mainConfig = {
  mode: 'development',
  devtool: '#source-map',
  entry: {
    main: path.join(__dirname, '../src/main/index.js')
  },
  externals: [
    ...Object.keys(Object.assign({}, dependencies, optionalDependencies))
  ],
  module: {
    rules: [
      {
        test: /\.(js)$/,
        enforce: 'pre',
        exclude: /node_modules/,
        use: {
          loader: 'eslint-loader',
          options: {
            formatter: require('eslint-friendly-formatter')
          }
        }
      },
      {
        test: /\.ts$/,
        exclude: /node_modules/,
        use: 'ts-loader'
      },
      {
        test: /\.js$/,
        use: 'babel-loader',
        exclude: /node_modules/
      },
      {
        test: /\.node$/,
        use: 'node-loader'
      },
      {
        test: /\.(png|jpe?g|gif|svg|ico|icns)(\?.*)?$/,
        use: {
          loader: 'url-loader',
          options: {
            limit: 1000000
          }
        }
      }
    ]
  },
  node: {
    __dirname: process.env.NODE_ENV !== 'production',
    __filename: process.env.NODE_ENV !== 'production'
  },
  output: {
    filename: '[name].js',
    libraryTarget: 'commonjs2',
    path: path.join(__dirname, '../dist/electron')
  },
  plugins: [],
  resolve: {
    extensions: ['.ts', '.js', '.json', '.node'],
    alias: _moduleAliases || {},
  },
  target: 'electron-main'
}

/**
 * Adjust mainConfig for development settings
 */
if (process.env.NODE_ENV !== 'production') {
  mainConfig.plugins.push(
    new webpack.DefinePlugin({
      '__static': `"${path.join(__dirname, '../static').replace(/\\/g, '\\\\')}"`
    })
  )
}

/**
 * Adjust mainConfig for production settings
 */
if (process.env.NODE_ENV === 'production') {
  mainConfig.mode = 'production';
  mainConfig.plugins.push(
    new webpack.DefinePlugin({
      'process.env.SENTRY_RELEASE': `"${release}"`,
      'process.env.NODE_ENV': '"production"'
    })
  )
  if (release && process.env.SENTRY_AUTH_TOKEN) {
    mainConfig.plugins.push(
      new SentryWebpackPlugin({
        release,
        include: './dist',
        urlPrefix: 'app:///dist/',
        ext: ['js', 'map'],
        ignore: ['node_modules']
      }),
      new SentryWebpackPlugin({
        release,
        include: './src',
        urlPrefix: 'webpack:///./src/',
        ext: ['js', 'ts', 'vue'],
        ignore: ['node_modules']
      })
    );
  }
}

module.exports = mainConfig<|MERGE_RESOLUTION|>--- conflicted
+++ resolved
@@ -3,14 +3,10 @@
 process.env.BABEL_ENV = 'main'
 
 const path = require('path')
-<<<<<<< HEAD
-const { dependencies, optionalDependencies, _moduleAliases } = require('../package.json')
-=======
 const childProcess = require('child_process')
-const { dependencies, _moduleAliases } = require('../package.json')
->>>>>>> c8b19a8f
 const webpack = require('webpack')
 const SentryWebpackPlugin = require('@sentry/webpack-plugin')
+const { dependencies, optionalDependencies, _moduleAliases } = require('../package.json')
 
 let release = '';
 try {
