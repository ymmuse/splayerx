{
  "name": "splayer",
  "productName": "splayer",
  "homepage": "https://splayer.org",
  "version": "0.0.3",
  "author": "tomasen <tomasen@gmail.com>",
  "description": "a media player",
  "license": null,
  "main": "./dist/electron/main.js",
  "scripts": {
    "build": "node .electron-vue/build.js && cross-env ELECTRON_BUILDER_ALLOW_UNRESOLVED_DEPENDENCIES=true  electron-builder --p never",
    "build:dir": "node .electron-vue/build.js && electron-builder --dir",
    "build:clean": "cross-env BUILD_TARGET=clean node .electron-vue/build.js",
    "build:web": "cross-env BUILD_TARGET=web node .electron-vue/build.js",
    "rebuild:win-mouse": "electron-rebuild -f -e node_modules/@chiflix/electron -w win-mouse",
    "dev": "node .electron-vue/dev-runner.js",
    "e2e": "npm run pack && electron-mocha test/e2e",
    "lint": "eslint --ext .js,.vue -f ./node_modules/eslint-friendly-formatter src test",
    "lint:fix": "eslint --ext .js,.vue -f ./node_modules/eslint-friendly-formatter --fix src test",
    "pack": "npm run pack:main && npm run pack:renderer",
    "pack:main": "cross-env NODE_ENV=production webpack --progress --colors --config .electron-vue/webpack.main.config.js",
    "pack:renderer": "cross-env NODE_ENV=production webpack --progress --colors --config .electron-vue/webpack.renderer.config.js",
    "test": "npm run unit && npm run e2e",
    "unit": "karma start test/unit/karma.conf.js",
    "postinstall": "node ./scripts/postinstall.js"
  },
  "_moduleAliases": {
    "electron": "node_modules/@chiflix/electron",
    "grpc": "node_modules/@grpc/grpc-js"
  },
  "build": {
    "publish": [
      {
        "provider": "github",
        "owner": "chiflix",
        "repo": "splayerx"
      }
    ],
    "productName": "SPlayer",
    "appId": "org.splayer.x",
    "directories": {
      "output": "build"
    },
    "electronVersion": "3.0.0",
    "electronDist": "node_modules/@chiflix/electron/dist",
    "electronDownload": {
      "mirror": "https://github.com/chiflix/electron/releases/download/v",
      "isVerifyChecksum": false,
      "version": "3.0.0"
    },
    "files": [
      "dist/electron/**/*"
    ],
    "fileAssociations": {
      "name": "Video",
      "ext": [
        "3g2",
        "3gp",
        "3gp2",
        "3gpp",
        "amv",
        "asf",
        "avi",
        "bik",
        "bin",
        "crf",
        "divx",
        "drc",
        "dv",
        "dvr-ms",
        "evo",
        "f4v",
        "flv",
        "gvi",
        "gxf",
        "iso",
        "m1v",
        "m2v",
        "m2t",
        "m2ts",
        "m4v",
        "mkv",
        "mov",
        "mp2",
        "mp2v",
        "mp4",
        "mp4v",
        "mpe",
        "mpeg",
        "mpeg1",
        "mpeg2",
        "mpeg4",
        "mpg",
        "mpv2",
        "mts",
        "mtv",
        "mxf",
        "mxg",
        "nsv",
        "nuv",
        "ogg",
        "ogm",
        "ogv",
        "ogx",
        "ps",
        "rec",
        "rm",
        "rmvb",
        "rpl",
        "thp",
        "tod",
        "tp",
        "ts",
        "tts",
        "txd",
        "vob",
        "vro",
        "webm",
        "wm",
        "wmv",
        "wtv",
        "xesc"
      ],
      "mimeType": "video/avi;video/msvideo;video/x-msvideo;video/mp4;video/x-matroska;video/mpeg;video/ogg;video/webm;video/3gpp;video/3gpp2;",
      "role": "Viewer"
    },
    "dmg": {
      "contents": [
        {
          "x": 410,
          "y": 150,
          "type": "link",
          "path": "/Applications"
        },
        {
          "x": 130,
          "y": 150,
          "type": "file"
        }
      ]
    },
    "mac": {
      "icon": "icons/icon.icns",
      "target": [
        "dmg",
        "zip"
      ]
    },
    "win": {
      "icon": "build/icons/icon.ico"
    },
    "linux": {
      "icon": "build/icons",
      "target": [
        "deb"
      ]
    }
  },
  "dependencies": {
    "@grpc/grpc-js": "^0.2.0",
    "ass-to-vtt": "^1.2.0",
    "axios": "^0.18.0",
    "electron-builder-http": "^19.27.5",
    "electron-json-storage": "^4.1.0",
    "electron-log": "^1.3.0",
    "electron-mocha": "^6.0.4",
    "electron-updater": "^3.2.2",
    "google-protobuf": "^3.6.0",
    "idb": "^2.1.3",
    "languagedetect": "^1.1.1",
    "lodash": "^4.17.10",
    "lottie-web": "^5.3.4",
    "matroska-subtitles": "^2.0.3",
    "module-alias": "^2.0.6",
    "npm": "^6.1.0",
    "run-parallel": "^1.1.9",
    "sagi-api": "^0.0.5",
    "sinon": "^6.1.3",
    "source-map-support": "^0.5.9",
    "srt-to-vtt": "^1.1.2",
    "temp": "^0.8.3",
    "uuid": "^3.2.1",
    "vtt.js": "^0.13.0",
<<<<<<< HEAD
    "vue": "^2.5.17",
=======
    "vue": "^2.3.3",
    "vue-analytics": "^5.16.0",
>>>>>>> 0b656d79
    "vue-electron": "^1.0.6",
    "vue-electron-json-storage": "^1.0.1",
    "vue-i18n": "^7.7.0",
    "vue-resource": "^1.5.1",
    "vue-router": "^3.0.1",
    "vuex": "^3.0.1",
    "winston": "^3.1.0",
    "worker-loader": "^2.0.0",
    "zero-fill": "^2.2.3"
  },
  "optionalDependencies": {
    "win-mouse": "^1.2.0"
  },
  "devDependencies": {
    "@chiflix/electron": "^4.0.0-beta.6",
    "@vue/test-utils": "^1.0.0-beta.24",
    "babel-core": "^6.26.3",
    "babel-eslint": "^8.2.3",
    "babel-loader": "^7.1.1",
    "babel-plugin-istanbul": "^4.1.6",
    "babel-plugin-transform-runtime": "^6.23.0",
    "babel-preset-env": "^1.7.0",
    "babel-preset-stage-0": "^6.24.1",
    "babel-register": "^6.24.1",
    "babili-webpack-plugin": "0.1.1",
    "cfonts": "^1.2.0",
    "chai": "^4.1.2",
    "chalk": "^2.4.1",
    "copy-webpack-plugin": "^4.0.1",
    "cross-env": "^5.1.6",
    "css-loader": "^0.28.11",
    "cz-conventional-changelog": "^2.1.0",
    "del": "^3.0.0",
    "devtron": "^1.4.0",
    "electron-builder": "^20.33.2",
    "electron-debug": "^1.4.0",
    "electron-devtools-installer": "^2.2.4",
    "electron-rebuild": "^1.8.2",
    "eslint": "^4.19.1",
    "eslint-config-airbnb-base": "^12.1.0",
    "eslint-friendly-formatter": "^4.0.1",
    "eslint-import-resolver-webpack": "^0.8.4",
    "eslint-loader": "^2.0.0",
    "eslint-plugin-html": "^4.0.3",
    "eslint-plugin-import": "^2.13.0",
    "extract-text-webpack-plugin": "^3.0.0",
    "file-loader": "^1.1.11",
    "html-webpack-plugin": "^3.2.0",
    "husky": "^1.0.0-rc.15",
    "inject-loader": "^3.0.0",
    "karma": "^3.1.1",
    "karma-chai": "^0.1.0",
    "karma-coverage": "^1.1.2",
    "karma-electron": "^5.3.0",
    "karma-mocha": "^1.2.0",
    "karma-sourcemap-loader": "^0.3.7",
    "karma-spec-reporter": "^0.0.32",
    "karma-webpack": "^2.0.1",
    "mocha": "^5.2.0",
    "mocha-webpack": "^1.1.0",
    "multispinner": "^0.2.1",
    "node-loader": "^0.6.0",
    "node-sass": "^4.9.0",
    "require-dir": "^1.0.0",
    "sass-loader": "^6.0.7",
    "spectron": "^3.8.0",
    "style-loader": "^0.20.3",
    "svg-sprite-loader": "^3.9.2",
    "url-loader": "^1.0.1",
    "vue-html-loader": "^1.2.4",
    "vue-i18n-loader": "^1.0.0",
    "vue-loader": "^14.2.3",
    "vue-style-loader": "^4.1.0",
    "vue-template-compiler": "^2.5.17",
    "vue-test-utils": "^1.0.0-beta.11",
    "webpack": "^3.12.0",
    "webpack-dev-server": "^2.11.3",
    "webpack-hot-middleware": "^2.22.2",
    "webpack-merge": "^4.1.0"
  },
  "config": {
    "commitizen": {
      "path": "./node_modules/cz-conventional-changelog"
    }
  },
  "husky": {
    "hooks": {
      "pre-commit": "npm run lint",
      "pre-push": "npm run lint:fix && npm run unit"
    }
  }
}<|MERGE_RESOLUTION|>--- conflicted
+++ resolved
@@ -181,12 +181,8 @@
     "temp": "^0.8.3",
     "uuid": "^3.2.1",
     "vtt.js": "^0.13.0",
-<<<<<<< HEAD
-    "vue": "^2.5.17",
-=======
     "vue": "^2.3.3",
     "vue-analytics": "^5.16.0",
->>>>>>> 0b656d79
     "vue-electron": "^1.0.6",
     "vue-electron-json-storage": "^1.0.1",
     "vue-i18n": "^7.7.0",
