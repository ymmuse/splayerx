--- conflicted
+++ resolved
@@ -375,11 +375,7 @@
     "lolex": "^3.0.0",
     "lottie-web": "^5.4.2",
     "os-locale": "^3.0.1",
-<<<<<<< HEAD
     "p-queue": "^3.1.0",
-=======
-    "p-queue": "^3.0.0",
->>>>>>> 1960597b
     "romanize": "^1.1.1",
     "sagi-api": "^0.0.7",
     "source-map-support": "^0.5.9",
