{
  "name": "splayer",
  "productName": "splayer",
  "homepage": "https://splayer.org",
  "version": "4.1.13",
  "author": "tomasen <tomasen@gmail.com>",
  "description": "a media player",
  "license": "GPL-3.0-or-later",
  "main": "./dist/electron/main.js",
  "engines": {
    "node": "^11"
  },
  "scripts": {
    "build": "node .electron-vue/build.js && electron-builder --p never",
    "build:appx": "node .electron-vue/build.js && electron-builder --p never -w appx",
    "build:mas": "scripts/masbuild.sh mas",
    "build:mas-dev": "scripts/masbuild.sh mas-dev",
    "build:clean": "cross-env BUILD_TARGET=clean node .electron-vue/build.js",
    "dev": "node .electron-vue/dev-runner.js",
    "e2e": "npm run pack && electron-mocha test/e2e",
    "install-app-deps": "electron-builder install-app-deps",
    "lint": "eslint --ext .js,.vue -f ./node_modules/eslint-friendly-formatter src test",
    "lint:fix": "eslint --ext .js,.vue -f ./node_modules/eslint-friendly-formatter --fix src test",
    "pack": "npm run pack:main && npm run pack:renderer",
    "pack:main": "cross-env NODE_ENV=production webpack --progress --colors --config .electron-vue/webpack.main.config.js",
    "pack:renderer": "cross-env NODE_ENV=production webpack --progress --colors --config .electron-vue/webpack.renderer.config.js",
    "rebuild:win-mouse": "electron-rebuild -f -e node_modules/@chiflix/electron -w win-mouse",
    "test": "npm run unit && npm run e2e",
    "unit": "karma start test/unit/karma.conf.js",
    "postinstall": "node ./scripts/postinstall.js"
  },
  "_moduleAliases": {
    "electron": "node_modules/@chiflix/electron",
    "grpc": "node_modules/@grpc/grpc-js"
  },
  "build": {
    "publish": [
      {
        "provider": "github",
        "owner": "chiflix",
        "repo": "splayerx"
      }
    ],
    "afterPack": "scripts/afterPack.js",
    "productName": "SPlayer",
    "appId": "org.splayer.splayerx",
    "compression": "maximum",
    "directories": {
      "output": "build"
    },
    "electronVersion": "5.0.1",
    "electronDist": "node_modules/@chiflix/electron/dist",
    "electronDownload": {
      "mirror": "https://github.com/chiflix/electron/releases/download/v",
      "isVerifyChecksum": false,
      "version": "5.0.1"
    },
    "files": [
      "dist/electron/**/*"
    ],
    "appx": {
      "identityName": "29951SHENGSHEN.SPlayer4",
      "applicationId": "SPlayer",
      "displayName": "SPlayer - Make it easier to understand",
      "publisher": "CN=840E2570-B48E-4F56-A2DA-0D9720F91080",
      "publisherDisplayName": "SHENG SHEN",
      "languages": [
        "en-US",
        "zh-CN",
        "zh-TW"
      ]
    },
    "dmg": {
      "background": "build/icons/dmg/bg.tiff",
      "icon": "build/icons/dmg/install.icns",
      "iconSize": 95,
      "window": {
        "width": 540,
        "height": 320
      },
      "contents": [
        {
          "x": 400,
          "y": 148,
          "type": "link",
          "path": "/Applications"
        },
        {
          "x": 131,
          "y": 150,
          "type": "file"
        }
      ]
    },
    "mac": {
      "icon": "icons/icon.icns",
      "target": [
        "dmg"
      ],
      "fileAssociations": [
        {
          "name": "Video",
          "ext": [
            "3g2",
            "3gp",
            "3gp2",
            "3gpp",
            "amv",
            "asf",
            "bik",
            "bin",
            "crf",
            "divx",
            "drc",
            "dv",
            "dvr-ms",
            "evo",
            "gvi",
            "gxf",
            "iso",
            "m1v",
            "m2v",
            "m2t",
            "m2ts",
            "mp2",
            "mp2v",
            "mp4v",
            "mpe",
            "mpeg",
            "mpeg1",
            "mpeg2",
            "mpeg4",
            "mpv2",
            "mts",
            "mtv",
            "mxf",
            "mxg",
            "nsv",
            "nuv",
            "ogg",
            "ogm",
            "ogv",
            "ogx",
            "ps",
            "rec",
            "rpl",
            "thp",
            "tod",
            "tp",
            "tts",
            "txd",
            "vro",
            "wm",
            "wtv",
            "xesc"
          ],
          "role": "Viewer",
          "icon": "build/icons/others.icns"
        },
        {
          "name": "DAT",
          "ext": [
            "dat"
          ],
          "role": "Viewer",
          "icon": "build/icons/dat.icns"
        },
        {
          "name": "WEBM",
          "ext": [
            "webm"
          ],
          "role": "Viewer",
          "icon": "build/icons/webm.icns"
        },
        {
          "name": "VOB",
          "ext": [
            "vob"
          ],
          "role": "Viewer",
          "icon": "build/icons/vob.icns"
        },
        {
          "name": "TS",
          "ext": [
            "ts"
          ],
          "role": "Viewer",
          "icon": "build/icons/ts.icns"
        },
        {
          "name": "RM",
          "ext": [
            "rm"
          ],
          "role": "Viewer",
          "icon": "build/icons/rm.icns"
        },
        {
          "name": "MPG",
          "ext": [
            "mpg"
          ],
          "role": "Viewer",
          "icon": "build/icons/mpg.icns"
        },
        {
          "name": "F4V",
          "ext": [
            "f4v"
          ],
          "role": "Viewer",
          "icon": "build/icons/f4v.icns"
        },
        {
          "name": "AVI",
          "ext": [
            "avi"
          ],
          "role": "Viewer",
          "icon": "build/icons/avi.icns"
        },
        {
          "name": "FLV",
          "ext": [
            "flv"
          ],
          "role": "Viewer",
          "icon": "build/icons/flv.icns"
        },
        {
          "name": "M4V",
          "ext": [
            "m4v"
          ],
          "role": "Viewer",
          "icon": "build/icons/m4v.icns"
        },
        {
          "name": "MKV",
          "ext": [
            "mkv"
          ],
          "role": "Viewer",
          "icon": "build/icons/mkv.icns"
        },
        {
          "name": "MOV",
          "ext": [
            "mov"
          ],
          "role": "Viewer",
          "icon": "build/icons/mov.icns"
        },
        {
          "name": "MP4",
          "ext": [
            "mp4"
          ],
          "role": "Viewer",
          "icon": "build/icons/mp4.icns"
        },
        {
          "name": "RMVB",
          "ext": [
            "rmvb"
          ],
          "role": "Viewer",
          "icon": "build/icons/rmvb.icns"
        },
        {
          "name": "WMV",
          "ext": [
            "wmv"
          ],
          "role": "Viewer",
          "icon": "build/icons/wmv.icns"
        }
      ]
    },
    "nsis": {
      "oneClick": false,
      "allowToChangeInstallationDirectory": true
    },
    "win": {
      "icon": "build/icons/icon.ico",
      "fileAssociations": [
        {
          "name": "Video",
          "ext": [
            "3g2",
            "3gp",
            "3gp2",
            "3gpp",
            "amv",
            "asf",
            "bik",
            "bin",
            "crf",
            "divx",
            "drc",
            "dv",
            "dvr-ms",
            "evo",
            "gvi",
            "gxf",
            "iso",
            "m1v",
            "m2v",
            "m2t",
            "m2ts",
            "mp2",
            "mp2v",
            "mp4v",
            "mpe",
            "mpeg",
            "mpeg1",
            "mpeg2",
            "mpeg4",
            "mpv2",
            "mts",
            "mtv",
            "mxf",
            "mxg",
            "nsv",
            "nuv",
            "ogg",
            "ogm",
            "ogv",
            "ogx",
            "ps",
            "rec",
            "rpl",
            "thp",
            "tod",
            "tp",
            "tts",
            "txd",
            "vro",
            "wm",
            "wtv",
            "xesc"
          ],
          "role": "Viewer",
          "icon": "build/icons/others.ico"
        },
        {
          "name": "DAT",
          "ext": [
            "dat"
          ],
          "role": "Viewer",
          "icon": "build/icons/dat.ico"
        },
        {
          "name": "WEBM",
          "ext": [
            "webm"
          ],
          "role": "Viewer",
          "icon": "build/icons/webm.ico"
        },
        {
          "name": "VOB",
          "ext": [
            "vob"
          ],
          "role": "Viewer",
          "icon": "build/icons/vob.ico"
        },
        {
          "name": "TS",
          "ext": [
            "ts"
          ],
          "role": "Viewer",
          "icon": "build/icons/ts.ico"
        },
        {
          "name": "RM",
          "ext": [
            "rm"
          ],
          "role": "Viewer",
          "icon": "build/icons/rm.ico"
        },
        {
          "name": "MPG",
          "ext": [
            "mpg"
          ],
          "role": "Viewer",
          "icon": "build/icons/mpg.ico"
        },
        {
          "name": "F4V",
          "ext": [
            "f4v"
          ],
          "role": "Viewer",
          "icon": "build/icons/f4v.ico"
        },
        {
          "name": "AVI",
          "ext": [
            "avi"
          ],
          "role": "Viewer",
          "icon": "build/icons/avi.ico"
        },
        {
          "name": "FLV",
          "ext": [
            "flv"
          ],
          "role": "Viewer",
          "icon": "build/icons/flv.ico"
        },
        {
          "name": "M4V",
          "ext": [
            "m4v"
          ],
          "role": "Viewer",
          "icon": "build/icons/m4v.ico"
        },
        {
          "name": "MKV",
          "ext": [
            "mkv"
          ],
          "role": "Viewer",
          "icon": "build/icons/mkv.ico"
        },
        {
          "name": "MOV",
          "ext": [
            "mov"
          ],
          "role": "Viewer",
          "icon": "build/icons/mov.ico"
        },
        {
          "name": "MP4",
          "ext": [
            "mp4"
          ],
          "role": "Viewer",
          "icon": "build/icons/mp4.ico"
        },
        {
          "name": "RMVB",
          "ext": [
            "rmvb"
          ],
          "role": "Viewer",
          "icon": "build/icons/rmvb.ico"
        },
        {
          "name": "WMV",
          "ext": [
            "wmv"
          ],
          "role": "Viewer",
          "icon": "build/icons/wmv.ico"
        }
      ]
    },
    "linux": {
      "icon": "build/icons",
      "target": [
        "deb"
      ]
    }
  },
  "dependencies": {
    "@grpc/grpc-js": "^0.2.0",
    "@sentry/electron": "^0.17.1",
    "@sentry/integrations": "^5.1.2",
    "@types/lodash": "^4.14.134",
<<<<<<< HEAD
=======
    "@types/lolex": "^3.1.1",
>>>>>>> 2908ad9d
    "ass-compiler": "0.0.10",
    "axios": "^0.18.0",
    "chardet": "^0.7.0",
    "electron-json-storage": "^4.1.5",
    "electron-log": "^1.3.0",
    "electron-updater": "^4.0.0",
    "franc": "^4.0.0",
    "fs-extra": "^7.0.1",
    "google-protobuf": "^3.6.0",
    "highlight.js": "~9.3.0",
    "iconv-lite": "^0.4.24",
    "idb": "^4.0.3",
    "lethargy": "^1.0.4",
    "lodash": "^4.17.10",
    "lolex": "^3.0.0",
    "lottie-web": "^5.5.4",
    "mkdirp": "^0.5.1",
    "nzh": "^1.0.4",
    "os-locale": "^3.0.1",
    "p-queue": "^3.1.0",
    "rimraf": "^2.6.3",
    "romanize": "^1.1.1",
    "sagi-api": "^0.0.10",
    "source-map-support": "^0.5.9",
    "subtitle": "^2.0.1",
    "traditional-or-simplified": "^1.0.3",
    "uuid": "^3.2.1",
    "vue": "^2.5.18",
    "vue-analytics": "^5.16.1",
    "vue-async-computed": "^3.5.1",
    "vue-devtools": "^5.0.0-beta.1",
    "vue-electron": "^1.0.6",
    "vue-electron-json-storage": "^1.0.1",
    "vue-i18n": "^7.7.0",
    "vue-resource": "^1.5.1",
    "vue-router": "^3.0.2",
    "vuex": "^3.0.1",
    "winston": "^3.1.0"
  },
  "optionalDependencies": {
    "win-mouse": "github:ipy/win-mouse"
  },
  "devDependencies": {
    "@babel/core": "^7.0.0",
    "@babel/plugin-proposal-class-properties": "^7.0.0",
    "@babel/plugin-proposal-decorators": "^7.0.0",
    "@babel/plugin-proposal-do-expressions": "^7.0.0",
    "@babel/plugin-proposal-export-default-from": "^7.0.0",
    "@babel/plugin-proposal-export-namespace-from": "^7.0.0",
    "@babel/plugin-proposal-function-bind": "^7.0.0",
    "@babel/plugin-proposal-function-sent": "^7.0.0",
    "@babel/plugin-proposal-json-strings": "^7.0.0",
    "@babel/plugin-proposal-logical-assignment-operators": "^7.0.0",
    "@babel/plugin-proposal-nullish-coalescing-operator": "^7.0.0",
    "@babel/plugin-proposal-numeric-separator": "^7.0.0",
    "@babel/plugin-proposal-optional-chaining": "^7.0.0",
    "@babel/plugin-proposal-pipeline-operator": "^7.0.0",
    "@babel/plugin-proposal-throw-expressions": "^7.0.0",
    "@babel/plugin-syntax-dynamic-import": "^7.0.0",
    "@babel/plugin-syntax-import-meta": "^7.0.0",
    "@babel/preset-env": "^7.0.0",
    "@babel/register": "^7.0.0",
    "@chiflix/electron": "^5.0.1",
    "@types/chai": "^4.1.7",
    "@types/mkdirp": "^0.5.2",
    "@types/mocha": "^5.2.7",
    "@types/os-locale": "^2.1.0",
    "@types/rimraf": "^2.0.2",
    "@types/sinon": "^7.0.12",
    "@types/uuid": "^3.4.4",
    "@typescript-eslint/eslint-plugin": "^1.9.0",
    "@typescript-eslint/parser": "^1.9.0",
    "@vue/test-utils": "^1.0.0-beta.29",
    "babel-loader": "^8.0.0",
    "babel-plugin-istanbul": "^5.1.0",
    "babel-plugin-rewire": "^1.2.0",
    "cfonts": "^1.2.0",
    "chai": "^4.1.2",
    "chalk": "^2.4.1",
    "copy-webpack-plugin": "^4.6.0",
    "cross-env": "^5.1.6",
    "css-loader": "^2.1.1",
    "del": "^3.0.0",
    "devtron": "^1.4.0",
    "electron-builder": "^20.38.2",
    "electron-debug": "^1.4.0",
    "electron-mocha": "^6.0.4",
    "electron-rebuild": "^1.8.5",
    "eslint": "^5.16.0",
    "eslint-config-airbnb-base": "^13.1.0",
    "eslint-friendly-formatter": "^4.0.1",
    "eslint-import-resolver-webpack": "^0.8.4",
    "eslint-loader": "^2.0.0",
    "eslint-plugin-html": "^5.0.5",
    "eslint-plugin-import": "^2.13.0",
    "eslint-plugin-vue": "^5.2.2",
    "exports-loader": "^0.7.0",
    "extract-text-webpack-plugin": "^4.0.0-beta.0",
    "file-loader": "^2.0.0",
    "html-webpack-plugin": "^3.2.0",
    "istanbul": "github:Xesenix/istanbul",
    "karma": "^4.1.0",
    "karma-chai": "^0.1.0",
    "karma-coverage": "^1.1.2",
    "karma-electron": "github:ipy/karma-electron#chiflix",
    "karma-mocha": "^1.3.0",
    "karma-sinon-chai": "^2.0.2",
    "karma-sourcemap-loader": "^0.3.7",
    "karma-spec-reporter": "0.0.32",
    "karma-webpack": "^3.0.5",
    "mocha": "^5.2.0",
    "mocha-webpack": "^1.1.0",
    "mock-fs": "^4.8.0",
    "module-alias": "^2.0.6",
    "multispinner": "^0.2.1",
    "node-loader": "^0.6.0",
    "node-sass": "^4.12.0",
    "npm": "^6.1.0",
    "raw-loader": "^2.0.0",
    "require-dir": "^1.2.0",
    "sass-loader": "^7.1.0",
    "sass-resources-loader": "^2.0.0",
    "sinon": "^7.2.3",
    "sinon-chai": "^3.3.0",
    "spectron": "^3.8.0",
    "style-loader": "^0.23.1",
    "svg-sprite-loader": "^4.1.3",
    "ts-loader": "^6.0.0",
    "typescript": "^3.4.5",
    "url-loader": "^1.1.2",
    "vue-eslint-parser": "^6.0.4",
    "vue-html-loader": "^1.2.4",
    "vue-i18n-loader": "^1.0.0",
    "vue-loader": "^15.4.2",
    "vue-style-loader": "^4.1.2",
    "vue-template-compiler": "^2.5.18",
    "webpack": "4.28.4",
    "webpack-cli": "^3.1.2",
    "webpack-dev-server": "^3.1.10",
    "webpack-hot-middleware": "^2.24.3",
    "webpack-merge": "^4.1.5",
    "workerize-loader": "^1.0.4"
  }
}<|MERGE_RESOLUTION|>--- conflicted
+++ resolved
@@ -479,10 +479,7 @@
     "@sentry/electron": "^0.17.1",
     "@sentry/integrations": "^5.1.2",
     "@types/lodash": "^4.14.134",
-<<<<<<< HEAD
-=======
     "@types/lolex": "^3.1.1",
->>>>>>> 2908ad9d
     "ass-compiler": "0.0.10",
     "axios": "^0.18.0",
     "chardet": "^0.7.0",
