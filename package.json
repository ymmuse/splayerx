{
  "name": "splayer",
  "productName": "splayer",
  "homepage": "https://splayer.org",
  "version": "0.0.1",
  "author": "tomasen <tomasen@gmail.com>",
  "description": "a media player",
  "license": null,
  "main": "./dist/electron/main.js",
  "scripts": {
    "build": "node .electron-vue/build.js && cross-env DEBUG=electron-download electron-builder --p never",
    "build:dir": "node .electron-vue/build.js && electron-builder --dir",
    "build:clean": "cross-env BUILD_TARGET=clean node .electron-vue/build.js",
    "build:web": "cross-env BUILD_TARGET=web node .electron-vue/build.js",
    "dev": "node .electron-vue/dev-runner.js",
    "e2e": "npm run pack && electron-mocha test/e2e",
    "lint": "eslint --ext .js,.vue -f ./node_modules/eslint-friendly-formatter src test",
    "lint:fix": "eslint --ext .js,.vue -f ./node_modules/eslint-friendly-formatter --fix src test",
    "pack": "npm run pack:main && npm run pack:renderer",
    "pack:main": "cross-env NODE_ENV=production webpack --progress --colors --config .electron-vue/webpack.main.config.js",
    "pack:renderer": "cross-env NODE_ENV=production webpack --progress --colors --config .electron-vue/webpack.renderer.config.js",
    "test": "npm run unit && npm run e2e",
    "unit": "karma start test/unit/karma.conf.js",
    "postinstall": "npm run lint:fix"
  },
  "_moduleAliases": {
    "electron": "node_modules/@chiflix/electron",
    "grpc": "node_modules/@grpc/grpc-js"
  },
  "build": {
    "publish": [
      {
        "provider": "github",
        "owner": "chiflix",
        "repo": "splayerx"
      }
    ],
    "productName": "SPlayer",
    "appId": "org.splayer.x",
    "directories": {
      "output": "build"
    },
    "electronDownload": {
      "mirror": "https://github.com/chiflix/electron/releases/download/v",
      "isVerifyChecksum": false,
      "version": "2.0.2"
    },
    "files": [
      "dist/electron/**/*"
    ],
    "dmg": {
      "contents": [
        {
          "x": 410,
          "y": 150,
          "type": "link",
          "path": "/Applications"
        },
        {
          "x": 130,
          "y": 150,
          "type": "file"
        }
      ]
    },
    "mac": {
      "icon": "build/icons/icon.icns",
      "target": [
        "dmg",
        "zip"
      ]
    },
    "win": {
      "icon": "build/icons/icon.ico"
    },
    "linux": {
      "icon": "build/icons",
      "target": [
        "deb"
      ]
    }
  },
  "dependencies": {
    "@grpc/grpc-js": "^0.2.0",
    "axios": "^0.18.0",
    "bluebird": "^3.5.1",
    "electron-builder-http": "^19.27.5",
    "electron-json-storage": "^4.1.0",
    "electron-log": "^1.3.0",
    "electron-mocha": "^6.0.4",
    "electron-updater": "^3.0.3",
    "google-protobuf": "^3.6.0",
    "idb": "^2.1.3",
    "lodash": "^4.17.10",
    "matroska-subtitles": "^2.0.3",
    "module-alias": "^2.0.6",
    "npm": "^6.1.0",
    "run-parallel": "^1.1.9",
    "sagi-apis-client": "^1.0.13",
    "sinon": "^6.1.3",
    "srt-to-vtt": "^1.1.2",
    "temp": "^0.8.3",
    "uuid": "^3.2.1",
    "vtt.js": "^0.13.0",
    "vue": "^2.3.3",
    "vue-electron": "^1.0.6",
    "vue-electron-json-storage": "^1.0.1",
    "vue-i18n": "^7.7.0",
    "vue-resource": "^1.5.1",
    "vue-router": "^3.0.1",
    "vuex": "^3.0.1",
<<<<<<< HEAD
    "zero-fill": "^2.2.3",
    "languagedetect": "^1.1.1",
    "ass-to-vtt": "^1.2.0"
=======
    "worker-loader": "^2.0.0"
>>>>>>> 19f730f9
  },
  "devDependencies": {
    "@chiflix/electron": "^3.0.0-beta.5",
    "@vue/test-utils": "^1.0.0-beta.24",
    "babel-core": "^6.26.3",
    "babel-eslint": "^8.2.3",
    "babel-loader": "^7.1.1",
    "babel-plugin-istanbul": "^4.1.6",
    "babel-plugin-transform-runtime": "^6.23.0",
    "babel-preset-env": "^1.7.0",
    "babel-preset-stage-0": "^6.24.1",
    "babel-register": "^6.24.1",
    "babili-webpack-plugin": "^0.1.2",
    "cfonts": "^1.2.0",
    "chai": "^4.1.2",
    "chalk": "^2.4.1",
    "copy-webpack-plugin": "^4.0.1",
    "cross-env": "^5.1.6",
    "css-loader": "^0.28.11",
    "del": "^3.0.0",
    "devtron": "^1.4.0",
    "electron-builder": "^20.19.2",
    "electron-debug": "^1.4.0",
    "electron-devtools-installer": "^2.2.4",
    "eslint": "^4.19.1",
    "eslint-config-airbnb-base": "^12.1.0",
    "eslint-friendly-formatter": "^4.0.1",
    "eslint-import-resolver-webpack": "^0.8.4",
    "eslint-loader": "^2.0.0",
    "eslint-plugin-html": "^4.0.3",
    "eslint-plugin-import": "^2.13.0",
    "extract-text-webpack-plugin": "^3.0.0",
    "file-loader": "^1.1.11",
    "html-webpack-plugin": "^3.2.0",
    "inject-loader": "^3.0.0",
    "karma": "^2.0.2",
    "karma-chai": "^0.1.0",
    "karma-coverage": "^1.1.2",
    "karma-electron": "^5.3.0",
    "karma-mocha": "^1.2.0",
    "karma-sourcemap-loader": "^0.3.7",
    "karma-spec-reporter": "^0.0.32",
    "karma-webpack": "^2.0.1",
    "mocha": "^5.2.0",
    "mocha-webpack": "^1.1.0",
    "multispinner": "^0.2.1",
    "node-loader": "^0.6.0",
    "node-sass": "^4.9.0",
    "require-dir": "^1.0.0",
    "sass-loader": "^6.0.7",
    "spectron": "^3.8.0",
    "style-loader": "^0.20.3",
    "url-loader": "^1.0.1",
    "vue-html-loader": "^1.2.4",
    "vue-i18n-loader": "^1.0.0",
    "vue-loader": "^14.2.2",
    "vue-style-loader": "^4.1.0",
    "vue-template-compiler": "^2.4.2",
    "vue-test-utils": "^1.0.0-beta.11",
    "webpack": "^3.12.0",
    "webpack-dev-server": "^2.7.1",
    "webpack-hot-middleware": "^2.22.2",
    "webpack-merge": "^4.1.0"
  }
}<|MERGE_RESOLUTION|>--- conflicted
+++ resolved
@@ -109,13 +109,10 @@
     "vue-resource": "^1.5.1",
     "vue-router": "^3.0.1",
     "vuex": "^3.0.1",
-<<<<<<< HEAD
     "zero-fill": "^2.2.3",
     "languagedetect": "^1.1.1",
     "ass-to-vtt": "^1.2.0"
-=======
     "worker-loader": "^2.0.0"
->>>>>>> 19f730f9
   },
   "devDependencies": {
     "@chiflix/electron": "^3.0.0-beta.5",
