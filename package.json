--- conflicted
+++ resolved
@@ -8,7 +8,7 @@
   "license": "GPL-3.0-or-later",
   "main": "./dist/electron/main.js",
   "engines": {
-    "node": "^11"
+    "node": "^12"
   },
   "scripts": {
     "build": "node .electron-vue/build.js && electron-builder --p never",
@@ -541,11 +541,7 @@
     "@babel/plugin-syntax-import-meta": "^7.0.0",
     "@babel/preset-env": "^7.0.0",
     "@babel/register": "^7.0.0",
-<<<<<<< HEAD
     "@chiflix/electron": "^5.0.0-beta.5",
-=======
-    "@chiflix/electron": "^4.1.5",
->>>>>>> 665f206a
     "@vue/test-utils": "^1.0.0-beta.26",
     "babel-eslint": "^9.0.0",
     "babel-loader": "^8.0.0",
@@ -590,7 +586,7 @@
     "module-alias": "^2.0.6",
     "multispinner": "^0.2.1",
     "node-loader": "^0.6.0",
-    "node-sass": "^4.11.0",
+    "node-sass": "^4.12.0",
     "npm": "^6.1.0",
     "raw-loader": "^2.0.0",
     "require-dir": "^1.2.0",
