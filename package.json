--- conflicted
+++ resolved
@@ -74,11 +74,8 @@
     "lodash": "^4.17.10",
     "module-alias": "^2.0.6",
     "npm": "^6.1.0",
-<<<<<<< HEAD
     "sinon": "^6.1.3",
-=======
     "run-parallel": "^1.1.9",
->>>>>>> d506c4f1
     "srt-to-vtt": "^1.1.2",
     "temp": "^0.8.3",
     "uuid": "^3.2.1",
