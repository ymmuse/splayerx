import Vuex from 'vuex';
import PlaybackState from '@/store/modules/PlaybackState';
import WindowState from '@/store/modules/WindowState';
import TimeProgressBar from '@/components/PlayingView/TimeProgressBar';
import { mount, shallowMount, createLocalVue } from '@vue/test-utils';
import sinon from 'sinon';

const localVue = createLocalVue();
localVue.use(Vuex);

function cssSplit(str) {
  const O = {};
  const S = str.match(/([^ :;]+)/g) || [];
  while (S.length) {
    O[S.shift()] = S.shift() || '';
  }
  return O;
}

describe('TimeProgressBar.vue', () => {
  let store;

  beforeEach(() => {
    store = new Vuex.Store({
      modules: {
        PlaybackState: {
          state: PlaybackState.state,
          mutations: PlaybackState.mutations,
        },
        WindowState: {
          state: WindowState.state,
          getters: WindowState.getters,
        },
      },
    });
  });

  it('should load correct data', () => {
    const wrapper = mount(TimeProgressBar, {
      store,
      localVue,
      propsData: {
        src: ' ',
      },
    });
    expect(wrapper.vm.showScreenshot).equal(false);
    expect(wrapper.vm.showProgressBar).equal(true);
    expect(wrapper.vm.onProgressSliderMousedown).equal(false);
    expect(wrapper.vm.flagProgressBarDraged).equal(false);
    expect(wrapper.vm.isCursorLeft).equal(false);
    expect(wrapper.vm.isOnProgress).equal(false);
    expect(wrapper.vm.isShaking).equal(false);
    expect(wrapper.vm.isRestartClicked).equal(false);
    expect(wrapper.vm.timeoutIdOfProgressBarDisappearDelay).equal(0);
    expect(wrapper.vm.timeoutIdOfBackBarDisapppearDelay).equal(0);
    expect(wrapper.vm.percentageOfReadyToPlay).equal(0);
    expect(wrapper.vm.cursorPosition).equal(0);
    expect(wrapper.vm.videoRatio).equal(1.78);
    expect(wrapper.vm.percentageVideoDraged).equal(0);
    expect(wrapper.vm.widthOfThumbnail).equal(136);
    expect(wrapper.vm.thumbnailCurrentTime).equal(0);
    expect(wrapper.vm.buttonWidth).equal(20);
    expect(wrapper.vm.buttonRadius).equal(0);
    expect(wrapper.vm.cursorStyle).equal('pointer');
  });

  it('progress mouseover trigger', () => {
    const wrapper = mount(TimeProgressBar, {
      store,
      localVue,
      propsData: {
        src: ' ',
      },
    });
    const spy = sinon.spy(wrapper.vm, 'appearProgressSlider');
    wrapper.find('.progress').trigger('mouseover.stop.capture');
    expect(spy.calledOnce).equal(true);
    spy.restore();
  });

  it('progress mouseleave trigger', () => {
    const wrapper = mount(TimeProgressBar, {
      store,
      localVue,
      propsData: {
        src: ' ',
      },
    });
    const spy = sinon.spy(wrapper.vm, 'hideProgressSlider');
    wrapper.find('.progress').trigger('mouseover.stop.capture');
    wrapper.find('.progress').trigger('mouseleave');
    expect(spy.calledOnce).equal(true);
    spy.restore();
  });

  it('progress mousemove trigger', () => {
    const wrapper = mount(TimeProgressBar, {
      store,
      localVue,
      propsData: {
        src: ' ',
      },
    });
    const spy = sinon.spy(wrapper.vm, 'onProgressBarMove');
    wrapper.find('.progress').trigger('mouseover.stop.capture');
    wrapper.find('.progress').trigger('mousemove');
    expect(spy.calledOnce).equal(true);
    spy.restore();
  });

  it('fool-proof-bar mousedown trigger', () => {
    const wrapper = mount(TimeProgressBar, {
      store,
      localVue,
      propsData: {
        src: ' ',
      },
    });
    const spy = sinon.spy(wrapper.vm, 'videoRestart');
    wrapper.find('.progress').trigger('mouseover.stop.capture');
    wrapper.find('.fool-proof-bar').trigger('mousedown.stop');
    expect(spy.calledOnce).equal(true);
    spy.restore();
  });

  it('fake-button mousedonwn trigger', () => {
    const wrapper = mount(TimeProgressBar, {
      store,
      localVue,
      propsData: {
        src: ' ',
      },
    });
    const spy = sinon.spy(wrapper.vm, 'handleFakeBtnClick');
    wrapper.find('.progress').trigger('mouseover.stop.capture');
    wrapper.find('.fake-button').trigger('mousedown');
    expect(spy.calledOnce).equal(true);
    spy.restore();
  });

  it('fake-button mousemove trigger', () => {
    const wrapper = mount(TimeProgressBar, {
      store,
      localVue,
      propsData: {
        src: ' ',
      },
    });
    const spy = sinon.spy(wrapper.vm, 'handleFakeBtnMove');
    wrapper.find('.progress').trigger('mouseover.stop.capture');
    wrapper.find('.fake-button').trigger('mousemove.stop');
    expect(spy.calledOnce).equal(true);
    spy.restore();
  });

  it('progress-container mousedown trigger', () => {
    const wrapper = mount(TimeProgressBar, {
      store,
      localVue,
      propsData: {
        src: ' ',
      },
    });
    store.state.WindowState.windowSize = [1000, 0];
    const spy = sinon.spy(wrapper.vm, 'onProgressBarClick');
    wrapper.find('.progress').trigger('mouseover.stop.capture');
    wrapper.find('.progress-container').trigger('mousedown.stop.capture');
    expect(spy.calledOnce).equal(true);
    spy.restore();
  });

  it('appearProgressSlider method works fine', () => {
    const wrapper = mount(TimeProgressBar, {
      store,
      localVue,
      propsData: {
        src: ' ',
      },
    });
    wrapper.setData({ isOnProgress: false });
    const spy = sinon.spy(wrapper.vm.$bus, '$emit');
    wrapper.vm.appearProgressSlider();
    expect(wrapper.vm.isOnProgress).equal(true);
    expect(spy.calledOnce).equal(true);
    expect(spy.firstCall.args[0]).equal('clear-all-widget-disappear-delay');
    spy.restore();
    wrapper.vm.appearProgressSlider();
    const playedSlider = wrapper.find({ ref: 'playedSlider' });
    const foolProofBar = wrapper.find({ ref: 'foolProofBar' });
    const readySlider = wrapper.find({ ref: 'readySlider' });
    const backSlider = wrapper.find({ ref: 'backSlider' });
    expect(cssSplit(playedSlider.attributes().style).height).equal('10px');
    expect(cssSplit(foolProofBar.attributes().style).height).equal('10px');
    expect(cssSplit(readySlider.attributes().style).height).equal('10px');
    expect(cssSplit(backSlider.attributes().style).height).equal('10px');
  });

  it('hideProgressSlider method works fine - 1', () => {
    const wrapper = mount(TimeProgressBar, {
      store,
      localVue,
      propsData: {
        src: ' ',
      },
    });
    wrapper.setData({
      onProgressSliderMousedown: true,
      isOnProgress: true,
    });
    wrapper.vm.hideProgressSlider();
    expect(wrapper.vm.isOnProgress).equal(true);
  });

  it('hideProgressBar method works fine - 2', () => {
    const wrapper = mount(TimeProgressBar, {
      store,
      localVue,
      propsData: {
        src: ' ',
      },
    });
    wrapper.setData({
      onProgressSliderMousedown: false,
      isOnProgress: true,
      showScreenshot: true,
    });
    wrapper.vm.hideProgressSlider();
    expect(wrapper.vm.isOnProgress).equal(false);
    expect(wrapper.vm.showScreenshot).equal(false);
    expect(wrapper.vm.buttonRadius).equal(0);
    const playedSlider = wrapper.find({ ref: 'playedSlider' });
    const foolProofBar = wrapper.find({ ref: 'foolProofBar' });
    const readySlider = wrapper.find({ ref: 'readySlider' });
    const backSlider = wrapper.find({ ref: 'backSlider' });
    expect(cssSplit(playedSlider.attributes().style).height).equal('4px');
    expect(cssSplit(foolProofBar.attributes().style).height).equal('4px');
    expect(cssSplit(readySlider.attributes().style).height).equal('0px');
    expect(cssSplit(backSlider.attributes().style).height).equal('4px');
  });

  it('appearProgressBar method works fine', () => {
    const wrapper = mount(TimeProgressBar, {
      store,
      localVue,
      propsData: {
        src: ' ',
      },
    });
    wrapper.setData({ showProgressBar: false });
    const spy = sinon.spy(wrapper.vm, '$_clearTimeoutDelay');
    wrapper.vm.appearProgressBar();
    expect(spy.calledOnce).equal(true);
    expect(wrapper.vm.showProgressBar).equal(true);
    spy.restore();
  });

  it('hideProgressBar method works fine - 1', () => {
    const wrapper = mount(TimeProgressBar, {
      store,
      localVue,
      propsData: {
        src: ' ',
      },
    });
    wrapper.setData({
      onProgressSliderMousedown: true,
      showProgressBar: true,
    });
    const spy = sinon.spy(wrapper.vm, 'hideProgressSlider');
    wrapper.vm.hideProgressBar();
    expect(wrapper.vm.showProgressBar).not.equal(false);
    expect(spy.calledOnce).equal(false);
    spy.restore();
  });

  it('hideProgressBar method works fine - 2', () => {
    const wrapper = mount(TimeProgressBar, {
      store,
      localVue,
      propsData: {
        src: ' ',
      },
    });
    wrapper.setData({
      onProgressSliderMousedown: false,
      showProgressBar: true,
    });
    const spy = sinon.spy(wrapper.vm, 'hideProgressSlider');
    wrapper.vm.hideProgressBar();
    expect(wrapper.vm.showProgressBar).equal(false);
    expect(spy.calledOnce).equal(true);
    spy.restore();
  });

  it('videoRestart method works fine', () => {
<<<<<<< HEAD
    const wrapper = shallowMount(TimeProgressBar, { store, localVue });
=======
    const wrapper = mount(TimeProgressBar, {
      store,
      localVue,
      propsData: {
        src: ' ',
      },
    });
>>>>>>> f40207e6
    wrapper.setData({
      buttonRadius: 20,
      showScreenshot: true,
      isRestartClicked: false,
      cursorStyle: 'pointer',
    });
    const spy = sinon.spy(wrapper.vm.$bus, '$emit');
    wrapper.vm.videoRestart();
    expect(wrapper.vm.buttonRadius).equal(0);
    expect(wrapper.vm.showScreenshot).equal(false);
    expect(wrapper.vm.isRestartClicked).equal(true);
    expect(wrapper.vm.cursorStyle).equal('default');
    expect(spy.calledOnce).equal(true);
    expect(spy.firstCall.args[0]).equal('seek');
    expect(spy.firstCall.args[1]).equal(0);
    spy.restore();
  });

  it('onProgressBarClick method can be triggered correctly', () => {
    const wrapper = mount(TimeProgressBar, {
      store,
      localVue,
      propsData: {
        src: ' ',
      },
    });
    const spy = sinon.spy(wrapper.vm, 'onProgressBarClick');
    wrapper.find('.progress-container').trigger('mousedown.left');
    expect(spy.calledOnce).equal(true);
    spy.restore();
  });

  it('onProgressBarClick method works fine - 1', () => {
    const wrapper = mount(TimeProgressBar, {
      store,
      localVue,
      propsData: {
        src: ' ',
      },
    });
    const target = wrapper.find('.progress-container');
    const testEvent = new MouseEvent(target.trigger('mousedown.left'), {
      clientX: 2000,
      clientY: 2000,
    });
    wrapper.setData({ onProgressSliderMousedown: false });
    store.state.PlaybackState.Duration = NaN;
    wrapper.vm.onProgressBarClick(testEvent);
    expect(wrapper.vm.onProgressBarClick(testEvent)).equal(undefined);
    expect(wrapper.vm.onProgressSliderMousedown).equal(false);
  });

  it('onProgressBarClick method works fine - 2', () => {
    const wrapper = mount(TimeProgressBar, {
      store,
      localVue,
      propsData: {
        src: ' ',
      },
    });
    const target = wrapper.find('.progress-container');
    const testEvent = new MouseEvent(target.trigger('mousedown.left'), {
      clientX: 2000,
      clientY: 2000,
    });
    wrapper.setData({ onProgressSliderMousedown: false });
    store.state.PlaybackState.Duration = 600;
    const spy1 = sinon.spy(wrapper.vm.$bus, '$emit');
    const spy2 = sinon.spy(wrapper.vm, '$_documentProgressDragClear');
    const spy3 = sinon.spy(wrapper.vm, '$_documentProgressDragEvent');
    wrapper.vm.onProgressBarClick(testEvent);
    expect(wrapper.vm.onProgressSliderMousedown).equal(true);
    expect(spy1.calledOnce).equal(true);
    expect(spy1.firstCall.args[0]).equal('seek');
    expect(spy2.calledOnce).equal(true);
    expect(spy3.calledOnce).equal(true);
    spy1.restore();
    spy2.restore();
    spy3.restore();
  });

  it('onProgressBarMove method works fine - 1', () => {
    const wrapper = mount(TimeProgressBar, {
      store,
      localVue,
      propsData: {
        src: ' ',
      },
    });
    store.state.PlaybackState.Duration = NaN;
    wrapper.setData({ onProgressSliderMousedown: false });
    const spy = sinon.spy(wrapper.vm, '$_effectProgressBarDraged');
    wrapper.vm.onProgressBarMove();
    expect(Number.isNaN(store.state.PlaybackState.Duration)).equal(true);
    expect(spy.calledOnce).equal(false);
    spy.restore();
  });

  // 此处测试如何处理
  it('onProgressBarMove method works fine - 2', () => {
    const wrapper = mount(TimeProgressBar, {
      store,
      localVue,
      propsData: {
        src: ' ',
      },
    });
    store.state.PlaybackState.Duration = 1000;
    wrapper.setData({
      onProgressSliderMousedown: false,
      isRestartClicked: true,
      cursorStyle: 'default',
    });
    const target = wrapper.find('.progress');
    const testEvent = new MouseEvent(target.trigger('mousedown.left'), {
      clientX: 2000,
      clientY: 2000,
    });
    const spy = sinon.spy(wrapper.vm, '$_effectProgressBarDraged');
    wrapper.vm.onProgressBarMove(testEvent);
    expect(wrapper.vm.isRestartClicked).equal(false);
    expect(wrapper.vm.cursorStyle).equal('pointer');
    expect(spy.calledOnce).equal(true);
    expect(spy.firstCall.args[0]).equal(testEvent);
    spy.restore();
  });

  it('$_effectProgressBarDraged method works fine - 1', () => {
    const wrapper = shallowMount(TimeProgressBar, {
      store,
      localVue,
      propsData: {
        src: ' ',
      },
    });
    const target = wrapper.find('.progress');
    const testEvent = new MouseEvent(target.trigger('mousedown.left'), {
      clientX: 2000,
      clientY: 2000,
    });
    store.state.WindowState.windowSize = [1000, 0];
    store.state.PlaybackState.AccurateTime = 200;
    store.state.PlaybackState.Duration = 500;
    wrapper.vm.$_effectProgressBarDraged(testEvent);
    expect(wrapper.vm.cursorPosition).equal(1980);
    expect(wrapper.vm.isCursorLeft).equal(false);
    expect(wrapper.vm.percentageOfReadyToPlay).equal(1);
    expect(wrapper.vm.showScreenshot).equal(true);
  });

  it('$_effectProgressBarDraged method works fine - 2', () => {
    const wrapper = shallowMount(TimeProgressBar, {
      store,
      localVue,
      propsData: {
        src: ' ',
      },
      attachToDocument: true,
    });
    const target = wrapper.find('.progress');
    const testEvent = new MouseEvent(target.trigger('mousedown.left'), {
      clientX: 118,
      clientY: 118,
    });
    store.state.WindowState.windowSize = [1000, 0];
    store.state.PlaybackState.AccurateTime = 200;
    store.state.PlaybackState.Duration = 500;
    wrapper.vm.$_effectProgressBarDraged(testEvent);
    expect(wrapper.vm.cursorPosition).equal(98);
    expect(wrapper.vm.isCursorLeft).equal(true);
    expect(wrapper.vm.percentageOfReadyToPlay).equal(0.1);
    expect(wrapper.vm.thumbnailCurrentTime).equal(50);
    expect(wrapper.vm.showScreenshot).equal(true);
  });

  it('$_effectProgressBarDraged method works fine - 2', () => {
    const wrapper = shallowMount(TimeProgressBar, {
      store,
      localVue,
      propsData: {
        src: ' ',
      },
    });
    const target = wrapper.find('.progress');
    const testEvent = new MouseEvent(target.trigger('mousedown.left'), {
      clientX: 18,
      clientY: 18,
    });
    store.state.WindowState.windowSize = [1000, 0];
    store.state.PlaybackState.AccurateTime = 200;
    store.state.PlaybackState.Duration = 500;
    wrapper.vm.$_effectProgressBarDraged(testEvent);
    expect(wrapper.vm.cursorPosition).equal(-2);
    expect(wrapper.vm.isCursorLeft).equal(true);
    expect(wrapper.vm.percentageOfReadyToPlay).equal(0);
    expect(wrapper.vm.showScreenshot).equal(true);
  });

  it('handleFakeBtnClick method works fine', () => {

  });

  it('handleFakeBtnMove method works fine - 1', () => {
<<<<<<< HEAD
    const wrapper = shallowMount(TimeProgressBar, { store, localVue });
=======
    const wrapper = mount(TimeProgressBar, {
      store,
      localVue,
      propsData: {
        src: ' ',
      },
    });
>>>>>>> f40207e6
    wrapper.setData({
      isRestartClicked: false,
    });
    const target = wrapper.find('.fake-button');
    const testEvent = new MouseEvent(target.trigger('mousemove.stop'), {
      clientX: 18,
      clientY: 18,
    });
    const spy = sinon.spy(wrapper.vm, 'onProgressBarMove');
    wrapper.vm.handleFakeBtnMove(testEvent);
    expect(spy.calledOnce).equal(true);
    spy.restore();
  });

  it('handleFakeBtnMove method works fine - 2', () => {
<<<<<<< HEAD
    const wrapper = shallowMount(TimeProgressBar, { store, localVue });
=======
    const wrapper = mount(TimeProgressBar, {
      store,
      localVue,
      propsData: {
        src: ' ',
      },
    });
>>>>>>> f40207e6
    wrapper.setData({
      isRestartClicked: true,
    });
    const spy = sinon.spy(wrapper.vm, 'hideProgressSlider');
    wrapper.vm.handleFakeBtnMove();
    expect(spy.calledOnce).equal(true);
    spy.restore();
  });

  it('$_hideAllWidgets method works fine', () => {

  });

  // the methods after onProgressBarMove() manipulate computed methods a lot,
  // so the following test cases will test all the computed properties first.
  // then will go for the rest of methods testing.

  it('winWidth computed property works fine', () => {
    const wrapper = mount(TimeProgressBar, {
      store,
      localVue,
      propsData: {
        src: ' ',
      },
    });
    store.state.WindowState.windowSize = [0, 0];
    expect(wrapper.vm.winWidth).equal(0);
    store.state.WindowState.windowSize = [1, 0];
    expect(wrapper.vm.winWidth).equal(1);
    store.state.WindowState.windowSize = [999, 0];
    expect(wrapper.vm.winWidth).equal(999);
    store.state.WindowState.windowSize = [NaN, 0];
    expect(Number.isNaN(wrapper.vm.winWidth)).equal(true);
    store.state.WindowState.windowSize = [Infinity, 0];
    expect(wrapper.vm.winWidth).equal(Infinity);
  });

  it('curProgressBarEdge computed property works fine - 1', () => {
    const wrapper = mount(TimeProgressBar, {
      store,
      localVue,
      propsData: {
        src: ' ',
      },
    });
    store.state.PlaybackState.Duration = NaN;
    expect(wrapper.vm.curProgressBarEdge).equal(0);
  });

  it('curProgressBarEdge computed property works fine - 2', () => {
    const wrapper = mount(TimeProgressBar, {
      store,
      localVue,
      propsData: {
        src: ' ',
      },
    });

    store.state.WindowState.windowSize = [600, 600];
    store.state.PlaybackState.AccurateTime = 100;
    store.state.PlaybackState.Duration = 500;
    // (100/500)*580 = 116
    expect(wrapper.vm.curProgressBarEdge).equal(116);

    store.state.WindowState.windowSize = [1000, 600];
    store.state.PlaybackState.AccurateTime = 1000;
    store.state.PlaybackState.Duration = 500;
    expect(wrapper.vm.curProgressBarEdge).equal(1960);

    store.state.WindowState.windowSize = [1000, 600];
    store.state.PlaybackState.AccurateTime = 500;
    store.state.PlaybackState.Duration = 500;
    expect(wrapper.vm.curProgressBarEdge).equal(980);
  });

  it('cursorState computed property works fine - 1', () => {
    const wrapper = mount(TimeProgressBar, {
      store,
      localVue,
      propsData: {
        src: ' ',
      },
    });
    wrapper.setData({ isOnProgress: true });
    expect(wrapper.vm.cursorState).equal(wrapper.vm.cursorPosition);
  });

  it('cursorState computed property works fine - 2', () => {
    const wrapper = mount(TimeProgressBar, {
      store,
      localVue,
      propsData: {
        src: ' ',
      },
    });
    wrapper.setData({ isOnProgress: false });
    expect(wrapper.vm.cursorState).equal(wrapper.vm.curProgressBarEdge);
  });

  it('readyBarWidth computed property works fine', () => {
    const wrapper = mount(TimeProgressBar, {
      store,
      localVue,
      propsData: {
        src: ' ',
      },
    });
    wrapper.setData({ isCursorLeft: true });
    expect(wrapper.vm.readyBarWidth).equal(0);
    wrapper.setData({ isCursorLeft: false });
    expect(wrapper.vm.readyBarWidth).equal(Math.abs(wrapper.vm.curProgressBarEdge
      - wrapper.vm.cursorState));
  });

  it('backBarWidth computed property works fine', () => {
    const wrapper = mount(TimeProgressBar, {
      store,
      localVue,
      propsData: {
        src: ' ',
      },
    });
    wrapper.setData({ cursorPosition: 0 });
    expect(wrapper.vm.backBarWidth).equal(0);
    wrapper.setData({
      cursorPosition: 100,
      isCursorLeft: true,
    });
    expect(wrapper.vm.backBarWidth).equal(100);
    wrapper.setData({
      cursorPosition: 200,
      isCursorLeft: false,
    });
    expect(wrapper.vm.backBarWidth).equal(0);
  });

  it('progressOpacity computed property works fine', () => {
<<<<<<< HEAD
    const wrapper = shallowMount(TimeProgressBar, { store, localVue });
=======
    const wrapper = mount(TimeProgressBar, {
      store,
      localVue,
      propsData: {
        src: ' ',
      },
    });
>>>>>>> f40207e6
    wrapper.setData({
      isRestartClicked: true,
    });
    expect(wrapper.vm.progressOpacity).equal(0.9);
    wrapper.setData({
      isRestartClicked: false,
      isOnProgress: false,
    });
    expect(wrapper.vm.progressOpacity).equal(0.9);
    wrapper.setData({
      isRestartClicked: false,
      isOnProgress: true,
      isCursorLeft: true,
    });
    expect(wrapper.vm.progressOpacity).equal(0.3);
    wrapper.setData({
      isRestartClicked: false,
      isOnProgress: true,
      isCursorLeft: false,
    });
    expect(wrapper.vm.progressOpacity).equal(0.9);
  });

  it('heightOfThumbnail computed property works fine', () => {
    const wrapper = mount(TimeProgressBar, {
      store,
      localVue,
      propsData: {
        src: ' ',
      },
    });
    wrapper.setData({
      widthOfThumbnail: 200,
      videoRatio: 2,
    });
    expect(wrapper.vm.heightOfThumbnail).equal(100);
    wrapper.setData({
      widthOfThumbnail: 0,
      videoRatio: 500,
    });
    expect(wrapper.vm.heightOfThumbnail).equal(0);
    wrapper.setData({
      widthOfThumbnail: 1,
      videoRatio: 1,
    });
    expect(wrapper.vm.heightOfThumbnail).equal(1);
  });

  it('positionOfScreenshot computed property works fine', () => {
    const wrapper = mount(TimeProgressBar, {
      store,
      localVue,
      propsData: {
        src: ' ',
      },
    });
    store.state.WindowState.windowSize = [600, 600]; // const1 = 580
    // const2  = 50, const3 = 66, const4 = 564
    wrapper.setData({ widthOfThumbnail: 100 });
    wrapper.setData({ cursorPosition: 49 });
    expect(wrapper.vm.positionOfScreenshot).equal(-4);
    wrapper.setData({ cursorPosition: 520 });
    expect(wrapper.vm.positionOfScreenshot).equal(464);
    wrapper.setData({ cursorPosition: 100 });
    expect(wrapper.vm.positionOfScreenshot).equal(50);
    wrapper.setData({ cursorPosition: 500 });
    expect(wrapper.vm.positionOfScreenshot).equal(450);
  });

  it('screenshotContent computed property works fine', () => {
    const wrapper = mount(TimeProgressBar, {
      store,
      localVue,
      propsData: {
        src: ' ',
      },
    });
    store.state.PlaybackState.Duration = 1000;
    wrapper.setData({ percentageOfReadyToPlay: 0.2 });
    expect(wrapper.vm.screenshotContent).equal('03:20');
    store.state.PlaybackState.Duration = 1000;
    wrapper.setData({ percentageOfReadyToPlay: 0.65 });
    expect(wrapper.vm.screenshotContent).equal('10:50');
  });

  // rest of the methods testing
  // $_documentProgressDragEvent method and
  // $_documentProgressDragClear method requires document.MouseEvent
  // as a parameter inside these methods, but both methods themselves
  // have no input parameter required.
  // so the testing for the 2 methods - 待

  // followingh test cases are for testing the watch property
  it('cursorPosition watched property works as expected - 1', () => {
    const wrapper = mount(TimeProgressBar, {
      store,
      localVue,
      propsData: {
        src: ' ',
      },
    });
    wrapper.setData({
      isShaking: false,
      isOnProgress: true,
      cursorPosition: -2,
    });
    wrapper.setData({ cursorPosition: -5 });
    expect(wrapper.vm.buttonRadius).equal(20);
    expect(wrapper.vm.isShaking).equal(true);
  });

  it('cursorPosition watched property works as expected - 2', () => {
    const wrapper = mount(TimeProgressBar, {
      store,
      localVue,
      propsData: {
        src: ' ',
      },
    });
    wrapper.setData({
      isShaking: false,
      isOnProgress: false,
      cursorPosition: 10,
    });
    wrapper.setData({ cursorPosition: 20 });
    expect(wrapper.vm.isShaking).equal(false);
    expect(wrapper.vm.isOnProgress).equal(false);
  });

  it('isOnProgress watched property works as expected - 1', () => {
    const wrapper = mount(TimeProgressBar, {
      store,
      localVue,
      propsData: {
        src: ' ',
      },
    });
    const clock = sinon.useFakeTimers();
    sinon.spy(clock, 'clearTimeout');
    wrapper.setData({
      timeoutIdOfBackBarDisapppearDelay: 200,
    });
    wrapper.setData({ isOnProgress: true });
    sinon.assert.calledOnce(clock.clearTimeout);
    sinon.assert.calledWith(clock.clearTimeout, 200);
    clock.restore();
  });

  // testing for created hook


  /* 此electron.ipcRenderer发送事件的测试失败了，因为titlebar文件也在
    监听main-resize事件，此vm发送了这个事件，titlebar也在监听，
    所以触发了两个on之后的箭头函数，所以测试这个事件的方法待研究。
  it('the created hook works as expected, event $on - 1.1', () => {
    const wrapper = shallowMount(TimeProgressBar, { store, localVue });
    store.state.WindowState.windowSize = [600, 600];
    wrapper.vm.$electron.ipcRenderer.emit('main-resize');
    const stub = sinon.stub(wrapper.vm.$electron.ipcRenderer, 'on');
    stub.yields();
    expect(wrapper.vm.widthOfThumbnail).equal(136);
    stub.restore();
  }); */

  it('created hook works as expected, event $on - 2', () => {
    const wrapper = mount(TimeProgressBar, {
      store,
      localVue,
      propsData: {
        src: ' ',
      },
    });
    wrapper.setData({
      showScreenshot: true,
      isOnProgress: true,
    });
    const spy2 = sinon.spy();
    wrapper.vm.$bus.$emit('progressslider-appear');
    const stub = sinon.stub(wrapper.vm.$bus, '$on');
    stub.yields();
    stub('progressslider-appear', spy2);
    expect(spy2.calledOnce).equal(true);
    expect(wrapper.vm.showScreenshot).equal(false);
    expect(wrapper.vm.isOnProgress).equal(false);
    stub.restore();
  });

  it('created hood works as expected, event $on - 3', () => {
    const wrapper = mount(TimeProgressBar, {
      store,
      localVue,
      propsData: {
        src: ' ',
      },
    });
    const spy = sinon.spy(wrapper.vm, 'appearProgressBar');
    wrapper.vm.$bus.$emit('progressbar-appear');
    const stub = sinon.stub(wrapper.vm.$bus, '$on');
    stub.yields();
    stub('progressbar-appear', spy);
    expect(spy.calledOnce).equal(true);
    spy.restore();
    stub.restore();
  });

  it('created hood works as expected, event $on - 3', () => {
    const wrapper = mount(TimeProgressBar, {
      store,
      localVue,
      propsData: {
        src: ' ',
      },
    });
    const spy = sinon.spy(wrapper.vm, 'hideProgressBar');
    wrapper.vm.$bus.$emit('progressbar-hide');
    const stub = sinon.stub(wrapper.vm.$bus, '$on');
    stub.yields();
    stub('progressbar-hide', spy);
    expect(spy.calledOnce).equal(true);
    spy.restore();
    stub.restore();
  });
});<|MERGE_RESOLUTION|>--- conflicted
+++ resolved
@@ -293,17 +293,13 @@
   });
 
   it('videoRestart method works fine', () => {
-<<<<<<< HEAD
-    const wrapper = shallowMount(TimeProgressBar, { store, localVue });
-=======
-    const wrapper = mount(TimeProgressBar, {
-      store,
-      localVue,
-      propsData: {
-        src: ' ',
-      },
-    });
->>>>>>> f40207e6
+    const wrapper = mount(TimeProgressBar, {
+      store,
+      localVue,
+      propsData: {
+        src: ' ',
+      },
+    });
     wrapper.setData({
       buttonRadius: 20,
       showScreenshot: true,
@@ -507,17 +503,13 @@
   });
 
   it('handleFakeBtnMove method works fine - 1', () => {
-<<<<<<< HEAD
-    const wrapper = shallowMount(TimeProgressBar, { store, localVue });
-=======
-    const wrapper = mount(TimeProgressBar, {
-      store,
-      localVue,
-      propsData: {
-        src: ' ',
-      },
-    });
->>>>>>> f40207e6
+    const wrapper = mount(TimeProgressBar, {
+      store,
+      localVue,
+      propsData: {
+        src: ' ',
+      },
+    });
     wrapper.setData({
       isRestartClicked: false,
     });
@@ -533,17 +525,13 @@
   });
 
   it('handleFakeBtnMove method works fine - 2', () => {
-<<<<<<< HEAD
-    const wrapper = shallowMount(TimeProgressBar, { store, localVue });
-=======
-    const wrapper = mount(TimeProgressBar, {
-      store,
-      localVue,
-      propsData: {
-        src: ' ',
-      },
-    });
->>>>>>> f40207e6
+    const wrapper = mount(TimeProgressBar, {
+      store,
+      localVue,
+      propsData: {
+        src: ' ',
+      },
+    });
     wrapper.setData({
       isRestartClicked: true,
     });
@@ -681,17 +669,13 @@
   });
 
   it('progressOpacity computed property works fine', () => {
-<<<<<<< HEAD
-    const wrapper = shallowMount(TimeProgressBar, { store, localVue });
-=======
-    const wrapper = mount(TimeProgressBar, {
-      store,
-      localVue,
-      propsData: {
-        src: ' ',
-      },
-    });
->>>>>>> f40207e6
+    const wrapper = mount(TimeProgressBar, {
+      store,
+      localVue,
+      propsData: {
+        src: ' ',
+      },
+    });
     wrapper.setData({
       isRestartClicked: true,
     });
