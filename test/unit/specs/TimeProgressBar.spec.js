import Vuex from 'vuex';
import PlaybackState from '@/store/modules/PlaybackState';
import WindowState from '@/store/modules/WindowState';
import TimeProgressBar from '@/components/PlayingView/TimeProgressBar';
import { mount, shallowMount, createLocalVue } from '@vue/test-utils';
import sinon from 'sinon';

const localVue = createLocalVue();
localVue.use(Vuex);

function cssSplit(str) {
  const O = {};
  const S = str.match(/([^ :;]+)/g) || [];
  while (S.length) {
    O[S.shift()] = S.shift() || '';
  }
  return O;
}

describe('TimeProgressBar.vue', () => {
  let store;

  beforeEach(() => {
    store = new Vuex.Store({
      modules: {
        PlaybackState: {
          state: PlaybackState.state,
          mutations: PlaybackState.mutations,
        },
        WindowState: {
          state: WindowState.state,
          getters: WindowState.getters,
        },
      },
    });
  });

  it('should load correct data', () => {
    const wrapper = mount(TimeProgressBar, {
      store,
      localVue,
      propsData: {
        src: ' ',
      },
    });
    expect(wrapper.vm.showScreenshot).equal(false);
    expect(wrapper.vm.showProgressBar).equal(true);
    expect(wrapper.vm.onProgressSliderMousedown).equal(false);
    expect(wrapper.vm.flagProgressBarDraged).equal(false);
    expect(wrapper.vm.isCursorLeft).equal(false);
    expect(wrapper.vm.isOnProgress).equal(false);
    expect(wrapper.vm.isShaking).equal(false);
    expect(wrapper.vm.isRestartClicked).equal(false);
    expect(wrapper.vm.timeoutIdOfProgressBarDisappearDelay).equal(0);
    expect(wrapper.vm.timeoutIdOfBackBarDisapppearDelay).equal(0);
    expect(wrapper.vm.percentageOfReadyToPlay).equal(0);
    expect(wrapper.vm.cursorPosition).equal(0);
    expect(wrapper.vm.videoRatio).equal(1.78);
    expect(wrapper.vm.percentageVideoDraged).equal(0);
    expect(wrapper.vm.widthOfThumbnail).equal(136);
    expect(wrapper.vm.thumbnailCurrentTime).equal(0);
    expect(wrapper.vm.buttonWidth).equal(20);
    expect(wrapper.vm.buttonRadius).equal(0);
    expect(wrapper.vm.cursorStyle).equal('pointer');
  });

  it('appearProgressSlider method works fine', () => {
    const wrapper = mount(TimeProgressBar, {
      store,
      localVue,
      propsData: {
        src: ' ',
      },
    });
    wrapper.setData({ isOnProgress: false });
    const spy = sinon.spy(wrapper.vm.$bus, '$emit');
    wrapper.vm.appearProgressSlider();
    expect(wrapper.vm.isOnProgress).equal(true);
    expect(spy.calledOnce).equal(true);
    expect(spy.firstCall.args[0]).equal('clear-all-widget-disappear-delay');
    spy.restore();
    wrapper.vm.appearProgressSlider();
    const playedSlider = wrapper.find({ ref: 'playedSlider' });
    const foolProofBar = wrapper.find({ ref: 'foolProofBar' });
    const readySlider = wrapper.find({ ref: 'readySlider' });
    const backSlider = wrapper.find({ ref: 'backSlider' });
    expect(cssSplit(playedSlider.attributes().style).height).equal('10px');
    expect(cssSplit(foolProofBar.attributes().style).height).equal('10px');
    expect(cssSplit(readySlider.attributes().style).height).equal('10px');
    expect(cssSplit(backSlider.attributes().style).height).equal('10px');
  });

  it('hideProgressSlider method works fine - 1', () => {
    const wrapper = mount(TimeProgressBar, {
      store,
      localVue,
      propsData: {
        src: ' ',
      },
    });
    wrapper.setData({
      onProgressSliderMousedown: true,
      isOnProgress: true,
    });
    wrapper.vm.hideProgressSlider();
    expect(wrapper.vm.isOnProgress).equal(true);
  });

  it('hideProgressBar method works fine - 2', () => {
    const wrapper = mount(TimeProgressBar, {
      store,
      localVue,
      propsData: {
        src: ' ',
      },
    });
    wrapper.setData({
      onProgressSliderMousedown: false,
      isOnProgress: true,
      showScreenshot: true,
    });
    wrapper.vm.hideProgressSlider();
    expect(wrapper.vm.isOnProgress).equal(false);
    expect(wrapper.vm.showScreenshot).equal(false);
    expect(wrapper.vm.buttonRadius).equal(0);
    const playedSlider = wrapper.find({ ref: 'playedSlider' });
    const foolProofBar = wrapper.find({ ref: 'foolProofBar' });
    const readySlider = wrapper.find({ ref: 'readySlider' });
    const backSlider = wrapper.find({ ref: 'backSlider' });
    expect(cssSplit(playedSlider.attributes().style).height).equal('4px');
    expect(cssSplit(foolProofBar.attributes().style).height).equal('4px');
    expect(cssSplit(readySlider.attributes().style).height).equal('0px');
    expect(cssSplit(backSlider.attributes().style).height).equal('4px');
  });

  it('appearProgressBar method works fine', () => {
    const wrapper = mount(TimeProgressBar, {
      store,
      localVue,
      propsData: {
        src: ' ',
      },
    });
    wrapper.setData({ showProgressBar: false });
    const spy = sinon.spy(wrapper.vm, '$_clearTimeoutDelay');
    wrapper.vm.appearProgressBar();
    expect(spy.calledOnce).equal(true);
    expect(wrapper.vm.showProgressBar).equal(true);
    spy.restore();
  });

  it('hideProgressBar method works fine - 1', () => {
    const wrapper = mount(TimeProgressBar, {
      store,
      localVue,
      propsData: {
        src: ' ',
      },
    });
    wrapper.setData({
      onProgressSliderMousedown: true,
      showProgressBar: true,
    });
    const spy = sinon.spy(wrapper.vm, 'hideProgressSlider');
    wrapper.vm.hideProgressBar();
    expect(wrapper.vm.showProgressBar).not.equal(false);
    expect(spy.calledOnce).equal(false);
    spy.restore();
  });

  it('hideProgressBar method works fine - 2', () => {
    const wrapper = mount(TimeProgressBar, {
      store,
      localVue,
      propsData: {
        src: ' ',
      },
    });
    wrapper.setData({
      onProgressSliderMousedown: false,
      showProgressBar: true,
    });
    const spy = sinon.spy(wrapper.vm, 'hideProgressSlider');
    wrapper.vm.hideProgressBar();
    expect(wrapper.vm.showProgressBar).equal(false);
    expect(spy.calledOnce).equal(true);
    spy.restore();
  });

  it('videoRestart method works fine', () => {
    const wrapper = mount(TimeProgressBar, {
      store,
      localVue,
      propsData: {
        src: ' ',
      },
    });
    wrapper.setData({
      buttonRadius: 20,
      showScreenshot: true,
      isRestartClicked: false,
      cursorStyle: 'pointer',
    });
    const spy = sinon.spy(wrapper.vm.$bus, '$emit');
    wrapper.vm.videoRestart();
    expect(wrapper.vm.buttonRadius).equal(0);
    expect(wrapper.vm.showScreenshot).equal(false);
    expect(wrapper.vm.isRestartClicked).equal(true);
    expect(wrapper.vm.cursorStyle).equal('default');
    expect(spy.calledOnce).equal(true);
    expect(spy.firstCall.args[0]).equal('seek');
    expect(spy.firstCall.args[1]).equal(0);
    spy.restore();
  });

  it('onProgressBarMove method works fine - 1', () => {
    const wrapper = mount(TimeProgressBar, {
      store,
      localVue,
      propsData: {
        src: ' ',
      },
    });
    store.state.PlaybackState.Duration = NaN;
    wrapper.setData({ onProgressSliderMousedown: false });
    const spy = sinon.spy(wrapper.vm, '$_effectProgressBarDraged');
    wrapper.vm.onProgressBarMove();
    expect(Number.isNaN(store.state.PlaybackState.Duration)).equal(true);
    expect(spy.calledOnce).equal(false);
    spy.restore();
  });

<<<<<<< HEAD
  // 此处测试如何处理
  it('onProgressBarMove method works fine - 2', () => {
    const wrapper = mount(TimeProgressBar, {
      store,
      localVue,
      propsData: {
        src: ' ',
      },
    });
    store.state.PlaybackState.Duration = 1000;
    wrapper.setData({
      onProgressSliderMousedown: false,
      isRestartClicked: true,
      cursorStyle: 'default',
    });
    const target = wrapper.find('.progress');
    const testEvent = new MouseEvent(target.trigger('mousedown.left'), {
      clientX: 2000,
      clientY: 2000,
    });
    const spy = sinon.spy(wrapper.vm, '$_effectProgressBarDraged');
    wrapper.vm.onProgressBarMove(testEvent);
    expect(wrapper.vm.isRestartClicked).equal(false);
    expect(wrapper.vm.cursorStyle).equal('pointer');
    expect(spy.calledOnce).equal(true);
    expect(spy.firstCall.args[0]).equal(testEvent);
    spy.restore();
  });

  it('$_effectProgressBarDraged method works fine - 1', () => {
    const wrapper = shallowMount(TimeProgressBar, {
      store,
      localVue,
      propsData: {
        src: ' ',
      },
    });
    const target = wrapper.find('.progress');
    const testEvent = new MouseEvent(target.trigger('mousedown.left'), {
      clientX: 2000,
      clientY: 2000,
    });
    store.state.WindowState.windowSize = [1000, 0];
    store.state.PlaybackState.AccurateTime = 200;
    store.state.PlaybackState.Duration = 500;
    wrapper.vm.$_effectProgressBarDraged(testEvent);
    expect(wrapper.vm.cursorPosition).equal(1980);
    expect(wrapper.vm.isCursorLeft).equal(false);
    expect(wrapper.vm.percentageOfReadyToPlay).equal(1);
    expect(wrapper.vm.showScreenshot).equal(true);
  });

  it('$_effectProgressBarDraged method works fine - 2', () => {
    const wrapper = shallowMount(TimeProgressBar, {
      store,
      localVue,
      propsData: {
        src: ' ',
      },
      attachToDocument: true,
    });
    const target = wrapper.find('.progress');
    const testEvent = new MouseEvent(target.trigger('mousedown.left'), {
      clientX: 118,
      clientY: 118,
    });
    store.state.WindowState.windowSize = [1000, 0];
    store.state.PlaybackState.AccurateTime = 200;
    store.state.PlaybackState.Duration = 500;
    wrapper.vm.$_effectProgressBarDraged(testEvent);
    expect(wrapper.vm.cursorPosition).equal(98);
    expect(wrapper.vm.isCursorLeft).equal(true);
    expect(wrapper.vm.percentageOfReadyToPlay).equal(0.1);
    expect(wrapper.vm.thumbnailCurrentTime).equal(50);
    expect(wrapper.vm.showScreenshot).equal(true);
  });

  it('$_effectProgressBarDraged method works fine - 2', () => {
    const wrapper = shallowMount(TimeProgressBar, {
      store,
      localVue,
      propsData: {
        src: ' ',
      },
    });
    const target = wrapper.find('.progress');
    const testEvent = new MouseEvent(target.trigger('mousedown.left'), {
      clientX: 18,
      clientY: 18,
    });
    store.state.WindowState.windowSize = [1000, 0];
    store.state.PlaybackState.AccurateTime = 200;
    store.state.PlaybackState.Duration = 500;
    wrapper.vm.$_effectProgressBarDraged(testEvent);
    expect(wrapper.vm.cursorPosition).equal(-2);
    expect(wrapper.vm.isCursorLeft).equal(true);
    expect(wrapper.vm.percentageOfReadyToPlay).equal(0);
    expect(wrapper.vm.showScreenshot).equal(true);
  });

  it('handleFakeBtnClick method works fine', () => {

  });

  it('handleFakeBtnMove method works fine - 1', () => {
    const wrapper = mount(TimeProgressBar, {
      store,
      localVue,
      propsData: {
        src: ' ',
      },
    });
    wrapper.setData({
      isRestartClicked: false,
    });
    const target = wrapper.find('.fake-button');
    const testEvent = new MouseEvent(target.trigger('mousemove.stop'), {
      clientX: 18,
      clientY: 18,
    });
    const spy = sinon.spy(wrapper.vm, 'onProgressBarMove');
    wrapper.vm.handleFakeBtnMove(testEvent);
    expect(spy.calledOnce).equal(true);
    spy.restore();
  });

=======
>>>>>>> fbea251c
  it('handleFakeBtnMove method works fine - 2', () => {
    const wrapper = mount(TimeProgressBar, {
      store,
      localVue,
      propsData: {
        src: ' ',
      },
    });
    wrapper.setData({
      isRestartClicked: true,
    });
    const spy = sinon.spy(wrapper.vm, 'hideProgressSlider');
    wrapper.vm.handleFakeBtnMove();
    expect(spy.calledOnce).equal(true);
    spy.restore();
  });

  it('$_hideAllWidgets method works fine', () => {

  });

  // the methods after onProgressBarMove() manipulate computed methods a lot,
  // so the following test cases will test all the computed properties first.
  // then will go for the rest of methods testing.

  it('winWidth computed property works fine', () => {
    const wrapper = mount(TimeProgressBar, {
      store,
      localVue,
      propsData: {
        src: ' ',
      },
    });
    store.state.WindowState.windowSize = [0, 0];
    expect(wrapper.vm.winWidth).equal(0);
    store.state.WindowState.windowSize = [1, 0];
    expect(wrapper.vm.winWidth).equal(1);
    store.state.WindowState.windowSize = [999, 0];
    expect(wrapper.vm.winWidth).equal(999);
    store.state.WindowState.windowSize = [NaN, 0];
    expect(Number.isNaN(wrapper.vm.winWidth)).equal(true);
    store.state.WindowState.windowSize = [Infinity, 0];
    expect(wrapper.vm.winWidth).equal(Infinity);
  });

  it('curProgressBarEdge computed property works fine - 1', () => {
    const wrapper = mount(TimeProgressBar, {
      store,
      localVue,
      propsData: {
        src: ' ',
      },
    });
    store.state.PlaybackState.Duration = NaN;
    expect(wrapper.vm.curProgressBarEdge).equal(0);
  });

  it('curProgressBarEdge computed property works fine - 2', () => {
    const wrapper = mount(TimeProgressBar, {
      store,
      localVue,
      propsData: {
        src: ' ',
      },
    });

    store.state.WindowState.windowSize = [600, 600];
    store.state.PlaybackState.AccurateTime = 100;
    store.state.PlaybackState.Duration = 500;
    // (100/500)*580 = 116
    expect(wrapper.vm.curProgressBarEdge).equal(116);

    store.state.WindowState.windowSize = [1000, 600];
    store.state.PlaybackState.AccurateTime = 1000;
    store.state.PlaybackState.Duration = 500;
    expect(wrapper.vm.curProgressBarEdge).equal(1960);

    store.state.WindowState.windowSize = [1000, 600];
    store.state.PlaybackState.AccurateTime = 500;
    store.state.PlaybackState.Duration = 500;
    expect(wrapper.vm.curProgressBarEdge).equal(980);
  });

  it('cursorState computed property works fine - 1', () => {
    const wrapper = mount(TimeProgressBar, {
      store,
      localVue,
      propsData: {
        src: ' ',
      },
    });
    wrapper.setData({ isOnProgress: true });
    expect(wrapper.vm.cursorState).equal(wrapper.vm.cursorPosition);
  });

  it('cursorState computed property works fine - 2', () => {
    const wrapper = mount(TimeProgressBar, {
      store,
      localVue,
      propsData: {
        src: ' ',
      },
    });
    wrapper.setData({ isOnProgress: false });
    expect(wrapper.vm.cursorState).equal(wrapper.vm.curProgressBarEdge);
  });

  it('readyBarWidth computed property works fine', () => {
    const wrapper = mount(TimeProgressBar, {
      store,
      localVue,
      propsData: {
        src: ' ',
      },
    });
    wrapper.setData({ isCursorLeft: true });
    expect(wrapper.vm.readyBarWidth).equal(0);
    wrapper.setData({ isCursorLeft: false });
    expect(wrapper.vm.readyBarWidth).equal(Math.abs(wrapper.vm.curProgressBarEdge
      - wrapper.vm.cursorState));
  });

  it('backBarWidth computed property works fine', () => {
    const wrapper = mount(TimeProgressBar, {
      store,
      localVue,
      propsData: {
        src: ' ',
      },
    });
    wrapper.setData({ cursorPosition: 0 });
    expect(wrapper.vm.backBarWidth).equal(0);
    wrapper.setData({
      cursorPosition: 100,
      isCursorLeft: true,
    });
    expect(wrapper.vm.backBarWidth).equal(100);
    wrapper.setData({
      cursorPosition: 200,
      isCursorLeft: false,
    });
    expect(wrapper.vm.backBarWidth).equal(0);
  });

  it('progressOpacity computed property works fine', () => {
    const wrapper = mount(TimeProgressBar, {
      store,
      localVue,
      propsData: {
        src: ' ',
      },
    });
    wrapper.setData({
      isRestartClicked: true,
    });
    expect(wrapper.vm.progressOpacity).equal(0.9);
    wrapper.setData({
      isRestartClicked: false,
      isOnProgress: false,
    });
    expect(wrapper.vm.progressOpacity).equal(0.9);
    wrapper.setData({
      isRestartClicked: false,
      isOnProgress: true,
      isCursorLeft: true,
    });
    expect(wrapper.vm.progressOpacity).equal(0.3);
    wrapper.setData({
      isRestartClicked: false,
      isOnProgress: true,
      isCursorLeft: false,
    });
    expect(wrapper.vm.progressOpacity).equal(0.9);
  });

  it('heightOfThumbnail computed property works fine', () => {
    const wrapper = mount(TimeProgressBar, {
      store,
      localVue,
      propsData: {
        src: ' ',
      },
    });
    wrapper.setData({
      widthOfThumbnail: 200,
      videoRatio: 2,
    });
    expect(wrapper.vm.heightOfThumbnail).equal(100);
    wrapper.setData({
      widthOfThumbnail: 0,
      videoRatio: 500,
    });
    expect(wrapper.vm.heightOfThumbnail).equal(0);
    wrapper.setData({
      widthOfThumbnail: 1,
      videoRatio: 1,
    });
    expect(wrapper.vm.heightOfThumbnail).equal(1);
  });

  it('positionOfScreenshot computed property works fine', () => {
    const wrapper = mount(TimeProgressBar, {
      store,
      localVue,
      propsData: {
        src: ' ',
      },
    });
    store.state.WindowState.windowSize = [600, 600]; // const1 = 580
    // const2  = 50, const3 = 66, const4 = 564
    wrapper.setData({ widthOfThumbnail: 100 });
    wrapper.setData({ cursorPosition: 49 });
    expect(wrapper.vm.positionOfScreenshot).equal(-4);
    wrapper.setData({ cursorPosition: 520 });
    expect(wrapper.vm.positionOfScreenshot).equal(464);
    wrapper.setData({ cursorPosition: 100 });
    expect(wrapper.vm.positionOfScreenshot).equal(50);
    wrapper.setData({ cursorPosition: 500 });
    expect(wrapper.vm.positionOfScreenshot).equal(450);
  });

  it('screenshotContent computed property works fine', () => {
    const wrapper = mount(TimeProgressBar, {
      store,
      localVue,
      propsData: {
        src: ' ',
      },
    });
    store.state.PlaybackState.Duration = 1000;
    wrapper.setData({ percentageOfReadyToPlay: 0.2 });
    expect(wrapper.vm.screenshotContent).equal('03:20');
    store.state.PlaybackState.Duration = 1000;
    wrapper.setData({ percentageOfReadyToPlay: 0.65 });
    expect(wrapper.vm.screenshotContent).equal('10:50');
  });

  // rest of the methods testing
  // $_documentProgressDragEvent method and
  // $_documentProgressDragClear method requires document.MouseEvent
  // as a parameter inside these methods, but both methods themselves
  // have no input parameter required.
  // so the testing for the 2 methods - 待

  // followingh test cases are for testing the watch property
  it('cursorPosition watched property works as expected - 1', () => {
    const wrapper = mount(TimeProgressBar, {
      store,
      localVue,
      propsData: {
        src: ' ',
      },
    });
    wrapper.setData({
      isShaking: false,
      isOnProgress: true,
      cursorPosition: -2,
    });
    wrapper.setData({ cursorPosition: -5 });
    expect(wrapper.vm.buttonRadius).equal(20);
    expect(wrapper.vm.isShaking).equal(true);
  });

  it('cursorPosition watched property works as expected - 2', () => {
    const wrapper = mount(TimeProgressBar, {
      store,
      localVue,
      propsData: {
        src: ' ',
      },
    });
    wrapper.setData({
      isShaking: false,
      isOnProgress: false,
      cursorPosition: 10,
    });
    wrapper.setData({ cursorPosition: 20 });
    expect(wrapper.vm.isShaking).equal(false);
    expect(wrapper.vm.isOnProgress).equal(false);
  });

  it('isOnProgress watched property works as expected - 1', () => {
    const wrapper = mount(TimeProgressBar, {
      store,
      localVue,
      propsData: {
        src: ' ',
      },
    });
    const clock = sinon.useFakeTimers();
    sinon.spy(clock, 'clearTimeout');
    wrapper.setData({
      timeoutIdOfBackBarDisapppearDelay: 200,
    });
    wrapper.setData({ isOnProgress: true });
    sinon.assert.calledOnce(clock.clearTimeout);
    sinon.assert.calledWith(clock.clearTimeout, 200);
    clock.restore();
  });

  // testing for created hook


  /* 此electron.ipcRenderer发送事件的测试失败了，因为titlebar文件也在
    监听main-resize事件，此vm发送了这个事件，titlebar也在监听，
    所以触发了两个on之后的箭头函数，所以测试这个事件的方法待研究。
  it('the created hook works as expected, event $on - 1.1', () => {
    const wrapper = shallowMount(TimeProgressBar, { store, localVue });
    store.state.WindowState.windowSize = [600, 600];
    wrapper.vm.$electron.ipcRenderer.emit('main-resize');
    const stub = sinon.stub(wrapper.vm.$electron.ipcRenderer, 'on');
    stub.yields();
    expect(wrapper.vm.widthOfThumbnail).equal(136);
    stub.restore();
  }); */

  it('created hook works as expected, event $on - 2', () => {
    const wrapper = mount(TimeProgressBar, {
      store,
      localVue,
      propsData: {
        src: ' ',
      },
    });
    wrapper.setData({
      showScreenshot: true,
      isOnProgress: true,
    });
    const spy2 = sinon.spy();
    wrapper.vm.$bus.$emit('progressslider-appear');
    const stub = sinon.stub(wrapper.vm.$bus, '$on');
    stub.yields();
    stub('progressslider-appear', spy2);
    expect(spy2.calledOnce).equal(true);
    expect(wrapper.vm.showScreenshot).equal(false);
    expect(wrapper.vm.isOnProgress).equal(false);
    stub.restore();
  });

  it('created hood works as expected, event $on - 3', () => {
    const wrapper = mount(TimeProgressBar, {
      store,
      localVue,
      propsData: {
        src: ' ',
      },
    });
    const spy = sinon.spy(wrapper.vm, 'appearProgressBar');
    wrapper.vm.$bus.$emit('progressbar-appear');
    const stub = sinon.stub(wrapper.vm.$bus, '$on');
    stub.yields();
    stub('progressbar-appear', spy);
    expect(spy.calledOnce).equal(true);
    spy.restore();
    stub.restore();
  });

  it('created hood works as expected, event $on - 3', () => {
    const wrapper = mount(TimeProgressBar, {
      store,
      localVue,
      propsData: {
        src: ' ',
      },
    });
    const spy = sinon.spy(wrapper.vm, 'hideProgressBar');
    wrapper.vm.$bus.$emit('progressbar-hide');
    const stub = sinon.stub(wrapper.vm.$bus, '$on');
    stub.yields();
    stub('progressbar-hide', spy);
    expect(spy.calledOnce).equal(true);
    spy.restore();
    stub.restore();
  });
});<|MERGE_RESOLUTION|>--- conflicted
+++ resolved
@@ -230,135 +230,6 @@
     spy.restore();
   });
 
-<<<<<<< HEAD
-  // 此处测试如何处理
-  it('onProgressBarMove method works fine - 2', () => {
-    const wrapper = mount(TimeProgressBar, {
-      store,
-      localVue,
-      propsData: {
-        src: ' ',
-      },
-    });
-    store.state.PlaybackState.Duration = 1000;
-    wrapper.setData({
-      onProgressSliderMousedown: false,
-      isRestartClicked: true,
-      cursorStyle: 'default',
-    });
-    const target = wrapper.find('.progress');
-    const testEvent = new MouseEvent(target.trigger('mousedown.left'), {
-      clientX: 2000,
-      clientY: 2000,
-    });
-    const spy = sinon.spy(wrapper.vm, '$_effectProgressBarDraged');
-    wrapper.vm.onProgressBarMove(testEvent);
-    expect(wrapper.vm.isRestartClicked).equal(false);
-    expect(wrapper.vm.cursorStyle).equal('pointer');
-    expect(spy.calledOnce).equal(true);
-    expect(spy.firstCall.args[0]).equal(testEvent);
-    spy.restore();
-  });
-
-  it('$_effectProgressBarDraged method works fine - 1', () => {
-    const wrapper = shallowMount(TimeProgressBar, {
-      store,
-      localVue,
-      propsData: {
-        src: ' ',
-      },
-    });
-    const target = wrapper.find('.progress');
-    const testEvent = new MouseEvent(target.trigger('mousedown.left'), {
-      clientX: 2000,
-      clientY: 2000,
-    });
-    store.state.WindowState.windowSize = [1000, 0];
-    store.state.PlaybackState.AccurateTime = 200;
-    store.state.PlaybackState.Duration = 500;
-    wrapper.vm.$_effectProgressBarDraged(testEvent);
-    expect(wrapper.vm.cursorPosition).equal(1980);
-    expect(wrapper.vm.isCursorLeft).equal(false);
-    expect(wrapper.vm.percentageOfReadyToPlay).equal(1);
-    expect(wrapper.vm.showScreenshot).equal(true);
-  });
-
-  it('$_effectProgressBarDraged method works fine - 2', () => {
-    const wrapper = shallowMount(TimeProgressBar, {
-      store,
-      localVue,
-      propsData: {
-        src: ' ',
-      },
-      attachToDocument: true,
-    });
-    const target = wrapper.find('.progress');
-    const testEvent = new MouseEvent(target.trigger('mousedown.left'), {
-      clientX: 118,
-      clientY: 118,
-    });
-    store.state.WindowState.windowSize = [1000, 0];
-    store.state.PlaybackState.AccurateTime = 200;
-    store.state.PlaybackState.Duration = 500;
-    wrapper.vm.$_effectProgressBarDraged(testEvent);
-    expect(wrapper.vm.cursorPosition).equal(98);
-    expect(wrapper.vm.isCursorLeft).equal(true);
-    expect(wrapper.vm.percentageOfReadyToPlay).equal(0.1);
-    expect(wrapper.vm.thumbnailCurrentTime).equal(50);
-    expect(wrapper.vm.showScreenshot).equal(true);
-  });
-
-  it('$_effectProgressBarDraged method works fine - 2', () => {
-    const wrapper = shallowMount(TimeProgressBar, {
-      store,
-      localVue,
-      propsData: {
-        src: ' ',
-      },
-    });
-    const target = wrapper.find('.progress');
-    const testEvent = new MouseEvent(target.trigger('mousedown.left'), {
-      clientX: 18,
-      clientY: 18,
-    });
-    store.state.WindowState.windowSize = [1000, 0];
-    store.state.PlaybackState.AccurateTime = 200;
-    store.state.PlaybackState.Duration = 500;
-    wrapper.vm.$_effectProgressBarDraged(testEvent);
-    expect(wrapper.vm.cursorPosition).equal(-2);
-    expect(wrapper.vm.isCursorLeft).equal(true);
-    expect(wrapper.vm.percentageOfReadyToPlay).equal(0);
-    expect(wrapper.vm.showScreenshot).equal(true);
-  });
-
-  it('handleFakeBtnClick method works fine', () => {
-
-  });
-
-  it('handleFakeBtnMove method works fine - 1', () => {
-    const wrapper = mount(TimeProgressBar, {
-      store,
-      localVue,
-      propsData: {
-        src: ' ',
-      },
-    });
-    wrapper.setData({
-      isRestartClicked: false,
-    });
-    const target = wrapper.find('.fake-button');
-    const testEvent = new MouseEvent(target.trigger('mousemove.stop'), {
-      clientX: 18,
-      clientY: 18,
-    });
-    const spy = sinon.spy(wrapper.vm, 'onProgressBarMove');
-    wrapper.vm.handleFakeBtnMove(testEvent);
-    expect(spy.calledOnce).equal(true);
-    spy.restore();
-  });
-
-=======
->>>>>>> fbea251c
   it('handleFakeBtnMove method works fine - 2', () => {
     const wrapper = mount(TimeProgressBar, {
       store,
