import Vuex from 'vuex';
import PlaybackState from '@/store/modules/PlaybackState';
import WindowState from '@/store/modules/WindowState';
import TimeProgressBar from '@/components/PlayingView/TimeProgressBar';
import { shallowMount, createLocalVue } from '@vue/test-utils';
import sinon from 'sinon';

const localVue = createLocalVue();
localVue.use(Vuex);

function cssSplit(str) {
  const O = {};
  const S = str.match(/([^ :;]+)/g) || [];
  while (S.length) {
    O[S.shift()] = S.shift() || '';
  }
  return O;
}

describe('TimeProgressBar.vue', () => {
  let store;

  beforeEach(() => {
    store = new Vuex.Store({
      modules: {
        PlaybackState: {
          state: PlaybackState.state,
          mutations: PlaybackState.mutations,
        },
        WindowState: {
          state: WindowState.state,
          getters: WindowState.getters,
        },
      },
    });
  });

  it('should load correct data', () => {
    const wrapper = shallowMount(TimeProgressBar, { store, localVue });
    expect(wrapper.vm.showScreenshot).equal(false);
    expect(wrapper.vm.showProgressBar).equal(true);
    expect(wrapper.vm.onProgressSliderMousedown).equal(false);
    expect(wrapper.vm.flagProgressBarDraged).equal(false);
    expect(wrapper.vm.isCursorLeft).equal(false);
    expect(wrapper.vm.isOnProgress).equal(false);
    expect(wrapper.vm.isShaking).equal(false);
    expect(wrapper.vm.isRestartClicked).equal(false);
    expect(wrapper.vm.timeoutIdOfProgressBarDisappearDelay).equal(0);
    expect(wrapper.vm.timeoutIdOfBackBarDisapppearDelay).equal(0);
    expect(wrapper.vm.percentageOfReadyToPlay).equal(0);
    expect(wrapper.vm.cursorPosition).equal(0);
    expect(wrapper.vm.videoRatio).equal(1.78);
    expect(wrapper.vm.percentageVideoDraged).equal(0);
    expect(wrapper.vm.widthOfThumbnail).equal(0);
    expect(wrapper.vm.thumbnailCurrentTime).equal(0);
    expect(wrapper.vm.buttonWidth).equal(20);
    expect(wrapper.vm.buttonRadius).equal(0);
    expect(wrapper.vm.cursorStyle).equal('pointer');
  });

  it('appearProgressSlider method works fine', () => {
    const wrapper = shallowMount(TimeProgressBar, { store, localVue });
    wrapper.setData({ isOnProgress: false });
    const spy = sinon.spy(wrapper.vm.$bus, '$emit');
    wrapper.vm.appearProgressSlider();
    expect(wrapper.vm.isOnProgress).equal(true);
    expect(spy.calledOnce).equal(true);
    expect(spy.firstCall.args[0]).equal('clearAllWidgetDisappearDelay');
    spy.restore();
    wrapper.vm.appearProgressSlider();
    const playedSlider = wrapper.find({ ref: 'playedSlider' });
    const foolProofBar = wrapper.find({ ref: 'foolProofBar' });
    const readySlider = wrapper.find({ ref: 'readySlider' });
    const backSlider = wrapper.find({ ref: 'backSlider' });
    expect(cssSplit(playedSlider.attributes().style).height).equal('10px');
    expect(cssSplit(foolProofBar.attributes().style).height).equal('10px');
    expect(cssSplit(readySlider.attributes().style).height).equal('10px');
    expect(cssSplit(backSlider.attributes().style).height).equal('10px');
  });

  it('hideProgressSlider method works fine - 1', () => {
    const wrapper = shallowMount(TimeProgressBar, { store, localVue });
    wrapper.setData({
      onProgressSliderMousedown: true,
      isOnProgress: true,
    });
    wrapper.vm.hideProgressSlider();
    expect(wrapper.vm.isOnProgress).equal(true);
  });

  it('hideProgressBar method works fine - 2', () => {
    const wrapper = shallowMount(TimeProgressBar, { store, localVue });
    wrapper.setData({
      onProgressSliderMousedown: false,
      isOnProgress: true,
      showScreenshot: true,
    });
    wrapper.vm.hideProgressSlider();
    expect(wrapper.vm.isOnProgress).equal(false);
    expect(wrapper.vm.showScreenshot).equal(false);
    expect(wrapper.vm.buttonRadius).equal(0);
    const playedSlider = wrapper.find({ ref: 'playedSlider' });
    const foolProofBar = wrapper.find({ ref: 'foolProofBar' });
    const readySlider = wrapper.find({ ref: 'readySlider' });
    const backSlider = wrapper.find({ ref: 'backSlider' });
    expect(cssSplit(playedSlider.attributes().style).height).equal('4px');
    expect(cssSplit(foolProofBar.attributes().style).height).equal('4px');
    expect(cssSplit(readySlider.attributes().style).height).equal('0px');
    expect(cssSplit(backSlider.attributes().style).height).equal('4px');
  });

  it('appearProgressBar method works fine', () => {
    const wrapper = shallowMount(TimeProgressBar, { store, localVue });
    wrapper.setData({ showProgressBar: false });
    const spy = sinon.spy(wrapper.vm, '$_clearTimeoutDelay');
    wrapper.vm.appearProgressBar();
    expect(spy.calledOnce).equal(true);
    expect(wrapper.vm.showProgressBar).equal(true);
    spy.restore();
  });

  it('hideProgressBar method works fine - 1', () => {
    const wrapper = shallowMount(TimeProgressBar, { store, localVue });
    wrapper.setData({
      onProgressSliderMousedown: true,
      showProgressBar: true,
    });
    const spy = sinon.spy(wrapper.vm, 'hideProgressSlider');
    wrapper.vm.hideProgressBar();
    expect(wrapper.vm.showProgressBar).not.equal(false);
    expect(spy.calledOnce).equal(false);
    spy.restore();
  });

  it('hideProgressBar method works fine - 2', () => {
    const wrapper = shallowMount(TimeProgressBar, { store, localVue });
    wrapper.setData({
      onProgressSliderMousedown: false,
      showProgressBar: true,
    });
    const spy = sinon.spy(wrapper.vm, 'hideProgressSlider');
    wrapper.vm.hideProgressBar();
    expect(wrapper.vm.showProgressBar).equal(false);
    expect(spy.calledOnce).equal(true);
    spy.restore();
  });

  it('videoRestart method works fine', () => {
<<<<<<< HEAD
    const wrapper = shallowMount(TimeProgressBar, { store, localVue });
    const spy1 = sinon.spy(wrapper.vm, '$_resetRestartButton');
    const spy2 = sinon.spy(wrapper.vm.$bus, '$emit');
=======
    const wrapper = mount(TimeProgressBar, { store, localVue });
    wrapper.setData({
      buttonRadius: 20,
      showScreenshot: true,
      isRestartClicked: false,
      cursorStyle: 'pointer',
    });
    const spy = sinon.spy(wrapper.vm.$bus, '$emit');
>>>>>>> 9c8ef383
    wrapper.vm.videoRestart();
    expect(wrapper.vm.buttonRadius).equal(0);
    expect(wrapper.vm.showScreenshot).equal(false);
    expect(wrapper.vm.isRestartClicked).equal(true);
    expect(wrapper.vm.cursorStyle).equal('default');
    expect(spy.calledOnce).equal(true);
    expect(spy.firstCall.args[0]).equal('seek');
    expect(spy.firstCall.args[1]).equal(0);
    spy.restore();
  });

  it('onProgressBarClick method can be triggered correctly', () => {
    const wrapper = shallowMount(TimeProgressBar, { store, localVue });
    const spy = sinon.spy(wrapper.vm, 'onProgressBarClick');
    wrapper.find('.progress-container').trigger('mousedown.left');
    expect(spy.calledOnce).equal(true);
    spy.restore();
  });

  it('onProgressBarClick method works fine - 1', () => {
    const wrapper = shallowMount(TimeProgressBar, { store, localVue });
    const target = wrapper.find('.progress-container');
    const testEvent = new MouseEvent(target.trigger('mousedown.left'), {
      clientX: 2000,
      clientY: 2000,
    });
    wrapper.setData({ onProgressSliderMousedown: false });
    store.state.PlaybackState.Duration = NaN;
    wrapper.vm.onProgressBarClick(testEvent);
    expect(wrapper.vm.onProgressBarClick(testEvent)).equal(undefined);
    expect(wrapper.vm.onProgressSliderMousedown).equal(false);
  });

  it('onProgressBarClick method works fine - 2', () => {
    const wrapper = shallowMount(TimeProgressBar, { store, localVue });
    const target = wrapper.find('.progress-container');
    const testEvent = new MouseEvent(target.trigger('mousedown.left'), {
      clientX: 2000,
      clientY: 2000,
    });
    wrapper.setData({ onProgressSliderMousedown: false });
    store.state.PlaybackState.Duration = 600;
    const spy1 = sinon.spy(wrapper.vm.$bus, '$emit');
    const spy2 = sinon.spy(wrapper.vm, '$_documentProgressDragClear');
    const spy3 = sinon.spy(wrapper.vm, '$_documentProgressDragEvent');
    wrapper.vm.onProgressBarClick(testEvent);
    expect(wrapper.vm.onProgressSliderMousedown).equal(true);
    expect(spy1.calledOnce).equal(true);
    expect(spy1.firstCall.args[0]).equal('seek');
    expect(spy2.calledOnce).equal(true);
    expect(spy3.calledOnce).equal(true);
    spy1.restore();
    spy2.restore();
    spy3.restore();
  });

  it('onProgressBarMove method works fine - 1', () => {
    const wrapper = shallowMount(TimeProgressBar, { store, localVue });
    store.state.PlaybackState.Duration = NaN;
    wrapper.setData({ onProgressSliderMousedown: false });
    const spy = sinon.spy(wrapper.vm, '$_effectProgressBarDraged');
    wrapper.vm.onProgressBarMove();
    expect(Number.isNaN(store.state.PlaybackState.Duration)).equal(true);
    expect(spy.calledOnce).equal(false);
    spy.restore();
  });

  // 此处测试如何处理
  it('onProgressBarMove method works fine - 2', () => {
    const wrapper = shallowMount(TimeProgressBar, { store, localVue });
    store.state.PlaybackState.Duration = 1000;
    wrapper.setData({
      onProgressSliderMousedown: false,
      isRestartClicked: true,
      cursorStyle: 'default',
    });
    const target = wrapper.find('.progress');
    const testEvent = new MouseEvent(target.trigger('mousedown.left'), {
      clientX: 2000,
      clientY: 2000,
    });
    const spy = sinon.spy(wrapper.vm, '$_effectProgressBarDraged');
    wrapper.vm.onProgressBarMove(testEvent);
    expect(wrapper.vm.isRestartClicked).equal(false);
    expect(wrapper.vm.cursorStyle).equal('pointer');
    expect(spy.calledOnce).equal(true);
    expect(spy.firstCall.args[0]).equal(testEvent);
    spy.restore();
  });

  it('$_effectProgressBarDraged method works fine - 1', () => {
    const wrapper = shallowMount(TimeProgressBar, {
      store,
      localVue,
      attachToDocument: true,
    });
    const target = wrapper.find('.progress');
    const testEvent = new MouseEvent(target.trigger('mousedown.left'), {
      clientX: 2000,
      clientY: 2000,
    });
    store.state.WindowState.windowSize = [1000, 0];
    store.state.PlaybackState.AccurateTime = 200;
    store.state.PlaybackState.Duration = 500;
    wrapper.vm.$_effectProgressBarDraged(testEvent);
    expect(wrapper.vm.cursorPosition).equal(1980);
    expect(wrapper.vm.isCursorLeft).equal(false);
    expect(wrapper.vm.percentageOfReadyToPlay).equal(1);
    expect(wrapper.vm.showScreenshot).equal(true);
  });

  it('$_effectProgressBarDraged method works fine - 2', () => {
    const wrapper = shallowMount(TimeProgressBar, {
      store,
      localVue,
      attachToDocument: true,
    });
    const target = wrapper.find('.progress');
    const testEvent = new MouseEvent(target.trigger('mousedown.left'), {
      clientX: 118,
      clientY: 118,
    });
    store.state.WindowState.windowSize = [1000, 0];
    store.state.PlaybackState.AccurateTime = 200;
    store.state.PlaybackState.Duration = 500;
    wrapper.vm.$_effectProgressBarDraged(testEvent);
    expect(wrapper.vm.cursorPosition).equal(98);
    expect(wrapper.vm.isCursorLeft).equal(true);
    expect(wrapper.vm.percentageOfReadyToPlay).equal(0.1);
    expect(wrapper.vm.thumbnailCurrentTime).equal(50);
    expect(wrapper.vm.showScreenshot).equal(true);
  });

  it('$_effectProgressBarDraged method works fine - 2', () => {
    const wrapper = shallowMount(TimeProgressBar, {
      store,
      localVue,
      attachToDocument: true,
    });
    const target = wrapper.find('.progress');
    const testEvent = new MouseEvent(target.trigger('mousedown.left'), {
      clientX: 18,
      clientY: 18,
    });
    store.state.WindowState.windowSize = [1000, 0];
    store.state.PlaybackState.AccurateTime = 200;
    store.state.PlaybackState.Duration = 500;
    wrapper.vm.$_effectProgressBarDraged(testEvent);
    expect(wrapper.vm.cursorPosition).equal(-2);
    expect(wrapper.vm.isCursorLeft).equal(true);
    expect(wrapper.vm.percentageOfReadyToPlay).equal(0);
    expect(wrapper.vm.showScreenshot).equal(true);
  });

  it('handleFakeBtnClick method works fine', () => {

  });

  it('handleFakeBtnMove method works fine - 1', () => {
    const wrapper = mount(TimeProgressBar, { store, localVue });
    wrapper.setData({
      isRestartClicked: false,
    });
    const spy = sinon.spy(wrapper.vm, 'hideProgressSlider');
    wrapper.vm.handleFakeBtnMove();
    expect(spy.calledOnce).equal(false);
    spy.restore();
  });

  it('handleFakeBtnMove method works fine - 2', () => {
    const wrapper = mount(TimeProgressBar, { store, localVue });
    wrapper.setData({
      isRestartClicked: true,
    });
    const spy = sinon.spy(wrapper.vm, 'hideProgressSlider');
    wrapper.vm.handleFakeBtnMove();
    expect(spy.calledOnce).equal(true);
    spy.restore();
  });

  it('$_hideAllWidgets method works fine', () => {

  });

  // the methods after onProgressBarMove() manipulate computed methods a lot,
  // so the following test cases will test all the computed properties first.
  // then will go for the rest of methods testing.

  it('winWidth computed property works fine', () => {
    const wrapper = shallowMount(TimeProgressBar, { store, localVue });
    store.state.WindowState.windowSize = [0, 0];
    expect(wrapper.vm.winWidth).equal(0);
    store.state.WindowState.windowSize = [1, 0];
    expect(wrapper.vm.winWidth).equal(1);
    store.state.WindowState.windowSize = [999, 0];
    expect(wrapper.vm.winWidth).equal(999);
    store.state.WindowState.windowSize = [NaN, 0];
    expect(Number.isNaN(wrapper.vm.winWidth)).equal(true);
    store.state.WindowState.windowSize = [Infinity, 0];
    expect(wrapper.vm.winWidth).equal(Infinity);
  });

  it('curProgressBarEdge computed property works fine - 1', () => {
    const wrapper = shallowMount(TimeProgressBar, { store, localVue });
    store.state.PlaybackState.Duration = NaN;
    expect(wrapper.vm.curProgressBarEdge).equal(0);
  });

  it('curProgressBarEdge computed property works fine - 2', () => {
    const wrapper = shallowMount(TimeProgressBar, { store, localVue });

    store.state.WindowState.windowSize = [600, 600];
    store.state.PlaybackState.AccurateTime = 100;
    store.state.PlaybackState.Duration = 500;
    // (100/500)*580 = 116
    expect(wrapper.vm.curProgressBarEdge).equal(116);

    store.state.WindowState.windowSize = [1000, 600];
    store.state.PlaybackState.AccurateTime = 1000;
    store.state.PlaybackState.Duration = 500;
    expect(wrapper.vm.curProgressBarEdge).equal(1960);

    store.state.WindowState.windowSize = [1000, 600];
    store.state.PlaybackState.AccurateTime = 500;
    store.state.PlaybackState.Duration = 500;
    expect(wrapper.vm.curProgressBarEdge).equal(980);
  });

  it('cursorState computed property works fine - 1', () => {
    const wrapper = shallowMount(TimeProgressBar, { store, localVue });
    wrapper.setData({ isOnProgress: true });
    expect(wrapper.vm.cursorState).equal(wrapper.vm.cursorPosition);
  });

  it('cursorState computed property works fine - 2', () => {
    const wrapper = shallowMount(TimeProgressBar, { store, localVue });
    wrapper.setData({ isOnProgress: false });
    expect(wrapper.vm.cursorState).equal(wrapper.vm.curProgressBarEdge);
  });

  it('readyBarWidth computed property works fine', () => {
    const wrapper = shallowMount(TimeProgressBar, { store, localVue });
    wrapper.setData({ isCursorLeft: true });
    expect(wrapper.vm.readyBarWidth).equal(0);
    wrapper.setData({ isCursorLeft: false });
    expect(wrapper.vm.readyBarWidth).equal(Math.abs(wrapper.vm.curProgressBarEdge
      - wrapper.vm.cursorState));
  });

  it('backBarWidth computed property works fine', () => {
    const wrapper = shallowMount(TimeProgressBar, { store, localVue });
    wrapper.setData({ cursorPosition: 0 });
    expect(wrapper.vm.backBarWidth).equal(0);
    wrapper.setData({
      cursorPosition: 100,
      isCursorLeft: true,
    });
    expect(wrapper.vm.backBarWidth).equal(100);
    wrapper.setData({
      cursorPosition: 200,
      isCursorLeft: false,
    });
    expect(wrapper.vm.backBarWidth).equal(0);
  });

  it('progressOpacity computed property works fine', () => {
<<<<<<< HEAD
    const wrapper = shallowMount(TimeProgressBar, { store, localVue });
    wrapper.setData({ isOnProgress: false });
=======
    const wrapper = mount(TimeProgressBar, { store, localVue });
    wrapper.setData({
      isRestartClicked: true,
    });
    expect(wrapper.vm.progressOpacity).equal(0.9);
    wrapper.setData({
      isRestartClicked: false,
      isOnProgress: false,
    });
>>>>>>> 9c8ef383
    expect(wrapper.vm.progressOpacity).equal(0.9);
    wrapper.setData({
      isRestartClicked: false,
      isOnProgress: true,
      isCursorLeft: true,
    });
    expect(wrapper.vm.progressOpacity).equal(0.3);
    wrapper.setData({
      isRestartClicked: false,
      isOnProgress: true,
      isCursorLeft: false,
    });
    expect(wrapper.vm.progressOpacity).equal(0.9);
  });

  it('heightOfThumbnail computed property works fine', () => {
    const wrapper = shallowMount(TimeProgressBar, { store, localVue });
    wrapper.setData({
      widthOfThumbnail: 200,
      videoRatio: 2,
    });
    expect(wrapper.vm.heightOfThumbnail).equal(100);
    wrapper.setData({
      widthOfThumbnail: 0,
      videoRatio: 500,
    });
    expect(wrapper.vm.heightOfThumbnail).equal(0);
    wrapper.setData({
      widthOfThumbnail: 1,
      videoRatio: 1,
    });
    expect(wrapper.vm.heightOfThumbnail).equal(1);
  });

  it('positionOfScreenshot computed property works fine', () => {
    const wrapper = shallowMount(TimeProgressBar, { store, localVue });
    store.state.WindowState.windowSize = [600, 600]; // const1 = 580
    // const2  = 50, const3 = 66, const4 = 564
    wrapper.setData({ widthOfThumbnail: 100 });
    wrapper.setData({ cursorPosition: 49 });
    expect(wrapper.vm.positionOfScreenshot).equal(-4);
    wrapper.setData({ cursorPosition: 520 });
    expect(wrapper.vm.positionOfScreenshot).equal(464);
    wrapper.setData({ cursorPosition: 100 });
    expect(wrapper.vm.positionOfScreenshot).equal(50);
    wrapper.setData({ cursorPosition: 500 });
    expect(wrapper.vm.positionOfScreenshot).equal(450);
  });

  it('screenshotContent computed property works fine', () => {
    const wrapper = shallowMount(TimeProgressBar, { store, localVue });
    store.state.PlaybackState.Duration = 1000;
    wrapper.setData({ percentageOfReadyToPlay: 0.2 });
    expect(wrapper.vm.screenshotContent).equal('03:20');
    store.state.PlaybackState.Duration = 1000;
    wrapper.setData({ percentageOfReadyToPlay: 0.65 });
    expect(wrapper.vm.screenshotContent).equal('10:50');
  });

  // rest of the methods testing
  it('$_documentProgressDragEvent method works fine', () => {
    const wrapper = shallowMount(TimeProgressBar, { store, localVue });
    wrapper.vm.$_documentProgressDragEvent();
  });
});<|MERGE_RESOLUTION|>--- conflicted
+++ resolved
@@ -51,7 +51,7 @@
     expect(wrapper.vm.cursorPosition).equal(0);
     expect(wrapper.vm.videoRatio).equal(1.78);
     expect(wrapper.vm.percentageVideoDraged).equal(0);
-    expect(wrapper.vm.widthOfThumbnail).equal(0);
+    expect(wrapper.vm.widthOfThumbnail).equal(136);
     expect(wrapper.vm.thumbnailCurrentTime).equal(0);
     expect(wrapper.vm.buttonWidth).equal(20);
     expect(wrapper.vm.buttonRadius).equal(0);
@@ -146,12 +146,7 @@
   });
 
   it('videoRestart method works fine', () => {
-<<<<<<< HEAD
-    const wrapper = shallowMount(TimeProgressBar, { store, localVue });
-    const spy1 = sinon.spy(wrapper.vm, '$_resetRestartButton');
-    const spy2 = sinon.spy(wrapper.vm.$bus, '$emit');
-=======
-    const wrapper = mount(TimeProgressBar, { store, localVue });
+    const wrapper = shallowMount(TimeProgressBar, { store, localVue });
     wrapper.setData({
       buttonRadius: 20,
       showScreenshot: true,
@@ -159,7 +154,6 @@
       cursorStyle: 'pointer',
     });
     const spy = sinon.spy(wrapper.vm.$bus, '$emit');
->>>>>>> 9c8ef383
     wrapper.vm.videoRestart();
     expect(wrapper.vm.buttonRadius).equal(0);
     expect(wrapper.vm.showScreenshot).equal(false);
@@ -319,7 +313,7 @@
   });
 
   it('handleFakeBtnMove method works fine - 1', () => {
-    const wrapper = mount(TimeProgressBar, { store, localVue });
+    const wrapper = shallowMount(TimeProgressBar, { store, localVue });
     wrapper.setData({
       isRestartClicked: false,
     });
@@ -330,7 +324,7 @@
   });
 
   it('handleFakeBtnMove method works fine - 2', () => {
-    const wrapper = mount(TimeProgressBar, { store, localVue });
+    const wrapper = shallowMount(TimeProgressBar, { store, localVue });
     wrapper.setData({
       isRestartClicked: true,
     });
@@ -426,11 +420,7 @@
   });
 
   it('progressOpacity computed property works fine', () => {
-<<<<<<< HEAD
-    const wrapper = shallowMount(TimeProgressBar, { store, localVue });
-    wrapper.setData({ isOnProgress: false });
-=======
-    const wrapper = mount(TimeProgressBar, { store, localVue });
+    const wrapper = shallowMount(TimeProgressBar, { store, localVue });
     wrapper.setData({
       isRestartClicked: true,
     });
@@ -439,7 +429,6 @@
       isRestartClicked: false,
       isOnProgress: false,
     });
->>>>>>> 9c8ef383
     expect(wrapper.vm.progressOpacity).equal(0.9);
     wrapper.setData({
       isRestartClicked: false,
