--- conflicted
+++ resolved
@@ -9,16 +9,6 @@
   'npm run lint:fix',
   'npm run install-app-deps',
 ];
-
-if (process.platform === 'win32') {
-<<<<<<< HEAD
-  commands.push('npm run rebuild:win-mouse');
-} else {
-  commands.push('npm run rebuild:osx-mouse-cocoa');
-=======
-  commands.push('npm run install-app-deps');
->>>>>>> 268e47b0
-}
 
 exec(commands.join('&&'), (error, stdout) => {
   if (error) throw error;
